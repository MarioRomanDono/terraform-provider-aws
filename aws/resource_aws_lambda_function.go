--- conflicted
+++ resolved
@@ -472,7 +472,7 @@
 	if getFunctionOutput.Concurrency != nil {
 		d.Set("reserved_concurrent_executions", getFunctionOutput.Concurrency.ReservedConcurrentExecutions)
 	} else {
-		d.Set("reserved_concurrent_executions", nil)
+		d.Set("reserved_concurrent_executions", -1)
 	}
 
 	// Tagging operations are permitted on Lambda functions only.
@@ -538,9 +538,7 @@
 		d.Set("version", function.Version)
 		d.Set("qualified_arn", function.FunctionArn)
 	} else {
-<<<<<<< HEAD
-		d.Set("reserved_concurrent_executions", -1)
-=======
+
 		// List is sorted from oldest to latest
 		// so this may get costly over time :'(
 		var lastVersion, lastQualifiedArn string
@@ -562,7 +560,6 @@
 
 		d.Set("version", lastVersion)
 		d.Set("qualified_arn", lastQualifiedArn)
->>>>>>> 1fc5fa3e
 	}
 
 	invokeArn := arn.ARN{
