--- conflicted
+++ resolved
@@ -135,11 +135,7 @@
 
 func newIdentityInterceptor(identitySpec *inttypes.Identity) interceptorInvocation {
 	interceptor := interceptorInvocation{
-<<<<<<< HEAD
-		when: After,
-=======
 		when: After | OnError,
->>>>>>> 85bbaaa5
 		why:  Create | Read | Update,
 		interceptor: identityInterceptor{
 			identitySpec: identitySpec,
