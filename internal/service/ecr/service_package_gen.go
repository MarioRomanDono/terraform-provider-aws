--- conflicted
+++ resolved
@@ -22,33 +22,18 @@
 			Factory:  newLifecyclePolicyDocumentDataSource,
 			TypeName: "aws_ecr_lifecycle_policy_document",
 			Name:     "Lifecycle Policy Document",
-<<<<<<< HEAD
-			Region: &itypes.ServicePackageResourceRegion{
-				IsGlobal:                      false,
-				IsOverrideEnabled:             true,
-				IsValidateOverrideInPartition: true,
-			},
-=======
 			Region: unique.Make(inttypes.ServicePackageResourceRegion{
 				IsOverrideEnabled: false,
 			}),
->>>>>>> f69f8d8f
 		},
 		{
 			Factory:  newRepositoriesDataSource,
 			TypeName: "aws_ecr_repositories",
 			Name:     "Repositories",
-<<<<<<< HEAD
-			Region: &itypes.ServicePackageResourceRegion{
-				IsGlobal:                      false,
-				IsOverrideEnabled:             true,
-				IsValidateOverrideInPartition: true,
-			},
-=======
-			Region: unique.Make(inttypes.ServicePackageResourceRegion{
-				IsOverrideEnabled: false,
-			}),
->>>>>>> f69f8d8f
+			Region: unique.Make(inttypes.ServicePackageResourceRegion{
+				IsOverrideEnabled:             true,
+				IsValidateOverrideInPartition: true,
+			}),
 		},
 	}
 }
@@ -59,17 +44,10 @@
 			Factory:  newAccountSettingResource,
 			TypeName: "aws_ecr_account_setting",
 			Name:     "Account Setting",
-<<<<<<< HEAD
-			Region: &itypes.ServicePackageResourceRegion{
-				IsGlobal:                      false,
-				IsOverrideEnabled:             true,
-				IsValidateOverrideInPartition: true,
-			},
-=======
-			Region: unique.Make(inttypes.ServicePackageResourceRegion{
-				IsOverrideEnabled: false,
-			}),
->>>>>>> f69f8d8f
+			Region: unique.Make(inttypes.ServicePackageResourceRegion{
+				IsOverrideEnabled:             true,
+				IsValidateOverrideInPartition: true,
+			}),
 		},
 	}
 }
