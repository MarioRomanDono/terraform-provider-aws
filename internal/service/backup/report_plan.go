// Copyright (c) HashiCorp, Inc.
// SPDX-License-Identifier: MPL-2.0

package backup

import (
	"context"
	"log"
	"time"

	"github.com/aws/aws-sdk-go-v2/aws"
	"github.com/aws/aws-sdk-go-v2/service/backup"
	awstypes "github.com/aws/aws-sdk-go-v2/service/backup/types"
	"github.com/hashicorp/terraform-plugin-sdk/v2/diag"
	"github.com/hashicorp/terraform-plugin-sdk/v2/helper/id"
	"github.com/hashicorp/terraform-plugin-sdk/v2/helper/retry"
	"github.com/hashicorp/terraform-plugin-sdk/v2/helper/schema"
	"github.com/hashicorp/terraform-plugin-sdk/v2/helper/validation"
	"github.com/hashicorp/terraform-provider-aws/internal/conns"
	"github.com/hashicorp/terraform-provider-aws/internal/errs"
	"github.com/hashicorp/terraform-provider-aws/internal/errs/sdkdiag"
	"github.com/hashicorp/terraform-provider-aws/internal/flex"
	tftags "github.com/hashicorp/terraform-provider-aws/internal/tags"
	"github.com/hashicorp/terraform-provider-aws/internal/tfresource"
	"github.com/hashicorp/terraform-provider-aws/internal/verify"
	"github.com/hashicorp/terraform-provider-aws/names"
)

// @SDKResource("aws_backup_report_plan", name="Report Plan")
// @Tags(identifierAttribute="arn")
func ResourceReportPlan() *schema.Resource {
	return &schema.Resource{
		CreateWithoutTimeout: resourceReportPlanCreate,
		ReadWithoutTimeout:   resourceReportPlanRead,
		UpdateWithoutTimeout: resourceReportPlanUpdate,
		DeleteWithoutTimeout: resourceReportPlanDelete,

		Importer: &schema.ResourceImporter{
			StateContext: schema.ImportStatePassthroughContext,
		},

		Schema: map[string]*schema.Schema{
			names.AttrARN: {
				Type:     schema.TypeString,
				Computed: true,
			},
			names.AttrCreationTime: {
				Type:     schema.TypeString,
				Computed: true,
			},
			"deployment_status": {
				Type:     schema.TypeString,
				Computed: true,
			},
			names.AttrDescription: {
				Type:         schema.TypeString,
				Optional:     true,
				ValidateFunc: validation.StringLenBetween(0, 1024),
			},
			names.AttrName: {
				Type:         schema.TypeString,
				Required:     true,
				ForceNew:     true,
				ValidateFunc: validReportPlanName,
			},
			"report_delivery_channel": {
				Type:     schema.TypeList,
				Required: true,
				MaxItems: 1,
				Elem: &schema.Resource{
					Schema: map[string]*schema.Schema{
						"formats": {
							Type:     schema.TypeSet,
							Optional: true,
							Elem: &schema.Schema{
								Type:         schema.TypeString,
								ValidateFunc: validation.StringInSlice(reportDeliveryChannelFormat_Values(), false),
							},
						},
						names.AttrS3BucketName: {
							Type:     schema.TypeString,
							Required: true,
						},
						names.AttrS3KeyPrefix: {
							Type:     schema.TypeString,
							Optional: true,
						},
					},
				},
			},
			"report_setting": {
				Type:     schema.TypeList,
				Required: true,
				MaxItems: 1,
				Elem: &schema.Resource{
					Schema: map[string]*schema.Schema{
						"accounts": {
							Type:     schema.TypeSet,
							Optional: true,
							Elem: &schema.Schema{
								Type: schema.TypeString,
							},
						},
						"framework_arns": {
							Type:     schema.TypeSet,
							Optional: true,
							Elem: &schema.Schema{
								Type: schema.TypeString,
							},
						},
						"number_of_frameworks": {
							Type:     schema.TypeInt,
							Optional: true,
						},
						"organization_units": {
							Type:     schema.TypeSet,
							Optional: true,
							Elem: &schema.Schema{
								Type: schema.TypeString,
							},
						},
						"regions": {
							Type:     schema.TypeSet,
							Optional: true,
							Elem: &schema.Schema{
								Type: schema.TypeString,
							},
						},
						// A report plan template cannot be updated
						"report_template": {
							Type:         schema.TypeString,
							Required:     true,
							ForceNew:     true,
							ValidateFunc: validation.StringInSlice(reportSettingTemplate_Values(), false),
						},
					},
				},
			},
			names.AttrTags:    tftags.TagsSchema(),
			names.AttrTagsAll: tftags.TagsSchemaComputed(),
		},

		CustomizeDiff: verify.SetTagsDiff,
	}
}

func resourceReportPlanCreate(ctx context.Context, d *schema.ResourceData, meta interface{}) diag.Diagnostics {
	var diags diag.Diagnostics
	conn := meta.(*conns.AWSClient).BackupClient(ctx)

	name := d.Get(names.AttrName).(string)
	input := &backup.CreateReportPlanInput{
		IdempotencyToken:      aws.String(id.UniqueId()),
		ReportDeliveryChannel: expandReportDeliveryChannel(d.Get("report_delivery_channel").([]interface{})),
		ReportPlanName:        aws.String(name),
		ReportPlanTags:        getTagsIn(ctx),
		ReportSetting:         expandReportSetting(d.Get("report_setting").([]interface{})),
	}

	if v, ok := d.GetOk(names.AttrDescription); ok {
		input.ReportPlanDescription = aws.String(v.(string))
	}

	output, err := conn.CreateReportPlan(ctx, input)

	if err != nil {
		return sdkdiag.AppendErrorf(diags, "creating Backup Report Plan (%s): %s", name, err)
	}

	// Set ID with the name since the name is unique for the report plan.
	d.SetId(aws.ToString(output.ReportPlanName))

	if _, err := waitReportPlanCreated(ctx, conn, d.Id(), d.Timeout(schema.TimeoutCreate)); err != nil {
		return sdkdiag.AppendErrorf(diags, "waiting for Backup Report Plan (%s) create: %s", d.Id(), err)
	}

	return append(diags, resourceReportPlanRead(ctx, d, meta)...)
}

func resourceReportPlanRead(ctx context.Context, d *schema.ResourceData, meta interface{}) diag.Diagnostics {
	var diags diag.Diagnostics
	conn := meta.(*conns.AWSClient).BackupClient(ctx)

	reportPlan, err := FindReportPlanByName(ctx, conn, d.Id())

	if !d.IsNewResource() && tfresource.NotFound(err) {
		log.Printf("[WARN] Backup Report Plan %s not found, removing from state", d.Id())
		d.SetId("")
		return diags
	}

	if err != nil {
		return sdkdiag.AppendErrorf(diags, "reading Backup Report Plan (%s): %s", d.Id(), err)
	}

	d.Set(names.AttrARN, reportPlan.ReportPlanArn)
	d.Set(names.AttrCreationTime, reportPlan.CreationTime.Format(time.RFC3339))
	d.Set("deployment_status", reportPlan.DeploymentStatus)
	d.Set(names.AttrDescription, reportPlan.ReportPlanDescription)
	d.Set(names.AttrName, reportPlan.ReportPlanName)

	if err := d.Set("report_delivery_channel", flattenReportDeliveryChannel(reportPlan.ReportDeliveryChannel)); err != nil {
		return sdkdiag.AppendErrorf(diags, "setting report_delivery_channel: %s", err)
	}

	if err := d.Set("report_setting", flattenReportSetting(reportPlan.ReportSetting)); err != nil {
		return sdkdiag.AppendErrorf(diags, "setting report_setting: %s", err)
	}

	return diags
}

func resourceReportPlanUpdate(ctx context.Context, d *schema.ResourceData, meta interface{}) diag.Diagnostics {
	var diags diag.Diagnostics
	conn := meta.(*conns.AWSClient).BackupClient(ctx)

	if d.HasChangesExcept(names.AttrTags, names.AttrTagsAll) {
		input := &backup.UpdateReportPlanInput{
			IdempotencyToken:      aws.String(id.UniqueId()),
			ReportDeliveryChannel: expandReportDeliveryChannel(d.Get("report_delivery_channel").([]interface{})),
			ReportPlanDescription: aws.String(d.Get(names.AttrDescription).(string)),
			ReportPlanName:        aws.String(d.Id()),
			ReportSetting:         expandReportSetting(d.Get("report_setting").([]interface{})),
		}

		log.Printf("[DEBUG] Updating Backup Report Plan: %+v", input)
		_, err := conn.UpdateReportPlan(ctx, input)

		if err != nil {
			return sdkdiag.AppendErrorf(diags, "updating Backup Report Plan (%s): %s", d.Id(), err)
		}

		if _, err := waitReportPlanUpdated(ctx, conn, d.Id(), d.Timeout(schema.TimeoutUpdate)); err != nil {
			return sdkdiag.AppendErrorf(diags, "waiting for Backup Report Plan (%s) update: %s", d.Id(), err)
		}
	}

	return append(diags, resourceReportPlanRead(ctx, d, meta)...)
}

func resourceReportPlanDelete(ctx context.Context, d *schema.ResourceData, meta interface{}) diag.Diagnostics {
	var diags diag.Diagnostics
	conn := meta.(*conns.AWSClient).BackupClient(ctx)

	log.Printf("[DEBUG] Deleting Backup Report Plan: %s", d.Id())
	_, err := conn.DeleteReportPlan(ctx, &backup.DeleteReportPlanInput{
		ReportPlanName: aws.String(d.Id()),
	})

	if err != nil {
		return sdkdiag.AppendErrorf(diags, "deleting Backup Report Plan (%s): %s", d.Id(), err)
	}

	if _, err := waitReportPlanDeleted(ctx, conn, d.Id(), d.Timeout(schema.TimeoutDelete)); err != nil {
		return sdkdiag.AppendErrorf(diags, "waiting for Backup Report Plan (%s) delete: %s", d.Id(), err)
	}

	return diags
}

func expandReportDeliveryChannel(reportDeliveryChannel []interface{}) *awstypes.ReportDeliveryChannel {
	if len(reportDeliveryChannel) == 0 || reportDeliveryChannel[0] == nil {
		return nil
	}

	tfMap, ok := reportDeliveryChannel[0].(map[string]interface{})
	if !ok {
		return nil
	}

<<<<<<< HEAD
	result := &awstypes.ReportDeliveryChannel{
		S3BucketName: aws.String(tfMap["s3_bucket_name"].(string)),
=======
	result := &backup.ReportDeliveryChannel{
		S3BucketName: aws.String(tfMap[names.AttrS3BucketName].(string)),
>>>>>>> 0a9c5aff
	}

	if v, ok := tfMap["formats"]; ok && v.(*schema.Set).Len() > 0 {
		result.Formats = flex.ExpandStringValueSet(v.(*schema.Set))
	}

	if v, ok := tfMap[names.AttrS3KeyPrefix].(string); ok && v != "" {
		result.S3KeyPrefix = aws.String(v)
	}

	return result
}

func expandReportSetting(reportSetting []interface{}) *awstypes.ReportSetting {
	if len(reportSetting) == 0 || reportSetting[0] == nil {
		return nil
	}

	tfMap, ok := reportSetting[0].(map[string]interface{})
	if !ok {
		return nil
	}

	result := &awstypes.ReportSetting{
		ReportTemplate: aws.String(tfMap["report_template"].(string)),
	}

	if v, ok := tfMap["accounts"]; ok && v.(*schema.Set).Len() > 0 {
		result.Accounts = flex.ExpandStringValueSet(v.(*schema.Set))
	}

	if v, ok := tfMap["framework_arns"]; ok && v.(*schema.Set).Len() > 0 {
		result.FrameworkArns = flex.ExpandStringValueSet(v.(*schema.Set))
	}

	if v, ok := tfMap["number_of_frameworks"].(int); ok && v > 0 {
		result.NumberOfFrameworks = int32(v)
	}

	if v, ok := tfMap["organization_units"]; ok && v.(*schema.Set).Len() > 0 {
		result.OrganizationUnits = flex.ExpandStringValueSet(v.(*schema.Set))
	}

	if v, ok := tfMap["regions"]; ok && v.(*schema.Set).Len() > 0 {
		result.Regions = flex.ExpandStringValueSet(v.(*schema.Set))
	}

	return result
}

func flattenReportDeliveryChannel(reportDeliveryChannel *awstypes.ReportDeliveryChannel) []interface{} {
	if reportDeliveryChannel == nil {
		return []interface{}{}
	}

	values := map[string]interface{}{
<<<<<<< HEAD
		"s3_bucket_name": aws.ToString(reportDeliveryChannel.S3BucketName),
=======
		names.AttrS3BucketName: aws.StringValue(reportDeliveryChannel.S3BucketName),
>>>>>>> 0a9c5aff
	}

	if reportDeliveryChannel.Formats != nil && len(reportDeliveryChannel.Formats) > 0 {
		values["formats"] = flex.FlattenStringValueSet(reportDeliveryChannel.Formats)
	}

	if v := reportDeliveryChannel.S3KeyPrefix; v != nil {
<<<<<<< HEAD
		values["s3_key_prefix"] = aws.ToString(v)
=======
		values[names.AttrS3KeyPrefix] = aws.StringValue(v)
>>>>>>> 0a9c5aff
	}

	return []interface{}{values}
}

func flattenReportSetting(reportSetting *awstypes.ReportSetting) []interface{} {
	if reportSetting == nil {
		return []interface{}{}
	}

	values := map[string]interface{}{
		"report_template": aws.ToString(reportSetting.ReportTemplate),
	}

	if reportSetting.Accounts != nil && len(reportSetting.Accounts) > 0 {
		values["accounts"] = flex.FlattenStringValueSet(reportSetting.Accounts)
	}

	if reportSetting.FrameworkArns != nil && len(reportSetting.FrameworkArns) > 0 {
		values["framework_arns"] = flex.FlattenStringValueSet(reportSetting.FrameworkArns)
	}

	values["number_of_frameworks"] = reportSetting.NumberOfFrameworks

	if reportSetting.OrganizationUnits != nil && len(reportSetting.OrganizationUnits) > 0 {
		values["organization_units"] = flex.FlattenStringValueSet(reportSetting.OrganizationUnits)
	}

	if reportSetting.Regions != nil && len(reportSetting.Regions) > 0 {
		values["regions"] = flex.FlattenStringValueSet(reportSetting.Regions)
	}

	return []interface{}{values}
}

func FindReportPlanByName(ctx context.Context, conn *backup.Client, name string) (*awstypes.ReportPlan, error) {
	input := &backup.DescribeReportPlanInput{
		ReportPlanName: aws.String(name),
	}

	output, err := conn.DescribeReportPlan(ctx, input)

	if errs.IsA[*awstypes.ResourceNotFoundException](err) {
		return nil, &retry.NotFoundError{
			LastError:   err,
			LastRequest: input,
		}
	}

	if err != nil {
		return nil, err
	}

	if output == nil || output.ReportPlan == nil {
		return nil, tfresource.NewEmptyResultError(input)
	}

	return output.ReportPlan, nil
}

func statusReportPlanDeployment(ctx context.Context, conn *backup.Client, name string) retry.StateRefreshFunc {
	return func() (interface{}, string, error) {
		output, err := FindReportPlanByName(ctx, conn, name)

		if tfresource.NotFound(err) {
			return nil, "", nil
		}

		if err != nil {
			return nil, "", err
		}

		return output, aws.ToString(output.DeploymentStatus), nil
	}
}

func waitReportPlanCreated(ctx context.Context, conn *backup.Client, name string, timeout time.Duration) (*awstypes.ReportPlan, error) {
	stateConf := &retry.StateChangeConf{
		Pending: []string{reportPlanDeploymentStatusCreateInProgress},
		Target:  []string{reportPlanDeploymentStatusCompleted},
		Timeout: timeout,
		Refresh: statusReportPlanDeployment(ctx, conn, name),
	}

	outputRaw, err := stateConf.WaitForStateContext(ctx)

	if output, ok := outputRaw.(*awstypes.ReportPlan); ok {
		return output, err
	}

	return nil, err
}

func waitReportPlanDeleted(ctx context.Context, conn *backup.Client, name string, timeout time.Duration) (*awstypes.ReportPlan, error) {
	stateConf := &retry.StateChangeConf{
		Pending: []string{reportPlanDeploymentStatusDeleteInProgress},
		Target:  []string{},
		Timeout: timeout,
		Refresh: statusReportPlanDeployment(ctx, conn, name),
	}

	outputRaw, err := stateConf.WaitForStateContext(ctx)

	if output, ok := outputRaw.(*awstypes.ReportPlan); ok {
		return output, err
	}

	return nil, err
}

func waitReportPlanUpdated(ctx context.Context, conn *backup.Client, name string, timeout time.Duration) (*awstypes.ReportPlan, error) {
	stateConf := &retry.StateChangeConf{
		Pending: []string{reportPlanDeploymentStatusUpdateInProgress},
		Target:  []string{reportPlanDeploymentStatusCompleted},
		Timeout: timeout,
		Refresh: statusReportPlanDeployment(ctx, conn, name),
	}

	outputRaw, err := stateConf.WaitForStateContext(ctx)

	if output, ok := outputRaw.(*awstypes.ReportPlan); ok {
		return output, err
	}

	return nil, err
}<|MERGE_RESOLUTION|>--- conflicted
+++ resolved
@@ -268,13 +268,8 @@
 		return nil
 	}
 
-<<<<<<< HEAD
 	result := &awstypes.ReportDeliveryChannel{
-		S3BucketName: aws.String(tfMap["s3_bucket_name"].(string)),
-=======
-	result := &backup.ReportDeliveryChannel{
 		S3BucketName: aws.String(tfMap[names.AttrS3BucketName].(string)),
->>>>>>> 0a9c5aff
 	}
 
 	if v, ok := tfMap["formats"]; ok && v.(*schema.Set).Len() > 0 {
@@ -331,11 +326,7 @@
 	}
 
 	values := map[string]interface{}{
-<<<<<<< HEAD
-		"s3_bucket_name": aws.ToString(reportDeliveryChannel.S3BucketName),
-=======
-		names.AttrS3BucketName: aws.StringValue(reportDeliveryChannel.S3BucketName),
->>>>>>> 0a9c5aff
+		names.AttrS3BucketName: aws.ToString(reportDeliveryChannel.S3BucketName),
 	}
 
 	if reportDeliveryChannel.Formats != nil && len(reportDeliveryChannel.Formats) > 0 {
@@ -343,11 +334,7 @@
 	}
 
 	if v := reportDeliveryChannel.S3KeyPrefix; v != nil {
-<<<<<<< HEAD
-		values["s3_key_prefix"] = aws.ToString(v)
-=======
-		values[names.AttrS3KeyPrefix] = aws.StringValue(v)
->>>>>>> 0a9c5aff
+		values[names.AttrS3KeyPrefix] = aws.ToString(v)
 	}
 
 	return []interface{}{values}
