// Code generated by internal/generate/servicepackage/main.go; DO NOT EDIT.

package codepipeline

import (
	"context"
	"unique"

	"github.com/aws/aws-sdk-go-v2/aws"
	"github.com/aws/aws-sdk-go-v2/service/codepipeline"
	"github.com/hashicorp/terraform-plugin-log/tflog"
	"github.com/hashicorp/terraform-provider-aws/internal/conns"
	inttypes "github.com/hashicorp/terraform-provider-aws/internal/types"
	"github.com/hashicorp/terraform-provider-aws/names"
)

type servicePackage struct{}

func (p *servicePackage) FrameworkDataSources(ctx context.Context) []*inttypes.ServicePackageFrameworkDataSource {
	return []*inttypes.ServicePackageFrameworkDataSource{}
}

func (p *servicePackage) FrameworkResources(ctx context.Context) []*inttypes.ServicePackageFrameworkResource {
	return []*inttypes.ServicePackageFrameworkResource{}
}

func (p *servicePackage) SDKDataSources(ctx context.Context) []*inttypes.ServicePackageSDKDataSource {
	return []*inttypes.ServicePackageSDKDataSource{}
}

func (p *servicePackage) SDKResources(ctx context.Context) []*inttypes.ServicePackageSDKResource {
	return []*inttypes.ServicePackageSDKResource{
		{
			Factory:  resourcePipeline,
			TypeName: "aws_codepipeline",
			Name:     "Pipeline",
<<<<<<< HEAD
			Tags: &inttypes.ServicePackageResourceTags{
				IdentifierAttribute: names.AttrARN,
			},
			Region: &inttypes.ServicePackageResourceRegion{
				IsGlobal:                      false,
				IsOverrideEnabled:             true,
				IsValidateOverrideInPartition: true,
			},
=======
			Tags: unique.Make(types.ServicePackageResourceTags{
				IdentifierAttribute: names.AttrARN,
			}),
>>>>>>> 45438b17
		},
		{
			Factory:  resourceCustomActionType,
			TypeName: "aws_codepipeline_custom_action_type",
			Name:     "Custom Action Type",
<<<<<<< HEAD
			Tags: &inttypes.ServicePackageResourceTags{
				IdentifierAttribute: names.AttrARN,
			},
			Region: &inttypes.ServicePackageResourceRegion{
				IsGlobal:                      false,
				IsOverrideEnabled:             true,
				IsValidateOverrideInPartition: true,
			},
=======
			Tags: unique.Make(types.ServicePackageResourceTags{
				IdentifierAttribute: names.AttrARN,
			}),
>>>>>>> 45438b17
		},
		{
			Factory:  resourceWebhook,
			TypeName: "aws_codepipeline_webhook",
			Name:     "Webhook",
<<<<<<< HEAD
			Tags: &inttypes.ServicePackageResourceTags{
				IdentifierAttribute: names.AttrID,
			},
			Region: &inttypes.ServicePackageResourceRegion{
				IsGlobal:                      false,
				IsOverrideEnabled:             true,
				IsValidateOverrideInPartition: true,
			},
=======
			Tags: unique.Make(types.ServicePackageResourceTags{
				IdentifierAttribute: names.AttrID,
			}),
>>>>>>> 45438b17
		},
	}
}

func (p *servicePackage) ServicePackageName() string {
	return names.CodePipeline
}

// NewClient returns a new AWS SDK for Go v2 client for this service package's AWS API.
func (p *servicePackage) NewClient(ctx context.Context, config map[string]any) (*codepipeline.Client, error) {
	cfg := *(config["aws_sdkv2_config"].(*aws.Config))
	optFns := []func(*codepipeline.Options){
		codepipeline.WithEndpointResolverV2(newEndpointResolverV2()),
		withBaseEndpoint(config[names.AttrEndpoint].(string)),
		func(o *codepipeline.Options) {
			if region := config[names.AttrRegion].(string); o.Region != region {
				tflog.Info(ctx, "overriding provider-configured AWS API region", map[string]any{
					"service":         p.ServicePackageName(),
					"original_region": o.Region,
					"override_region": region,
				})
				o.Region = region
			}
		},
		withExtraOptions(ctx, p, config),
	}

	return codepipeline.NewFromConfig(cfg, optFns...), nil
}

// withExtraOptions returns a functional option that allows this service package to specify extra API client options.
// This option is always called after any generated options.
func withExtraOptions(ctx context.Context, sp conns.ServicePackage, config map[string]any) func(*codepipeline.Options) {
	if v, ok := sp.(interface {
		withExtraOptions(context.Context, map[string]any) []func(*codepipeline.Options)
	}); ok {
		optFns := v.withExtraOptions(ctx, config)

		return func(o *codepipeline.Options) {
			for _, optFn := range optFns {
				optFn(o)
			}
		}
	}

	return func(*codepipeline.Options) {}
}

func ServicePackage(ctx context.Context) conns.ServicePackage {
	return &servicePackage{}
}<|MERGE_RESOLUTION|>--- conflicted
+++ resolved
@@ -34,58 +34,40 @@
 			Factory:  resourcePipeline,
 			TypeName: "aws_codepipeline",
 			Name:     "Pipeline",
-<<<<<<< HEAD
-			Tags: &inttypes.ServicePackageResourceTags{
+			Tags: unique.Make(inttypes.ServicePackageResourceTags{
 				IdentifierAttribute: names.AttrARN,
-			},
+			}),
 			Region: &inttypes.ServicePackageResourceRegion{
 				IsGlobal:                      false,
 				IsOverrideEnabled:             true,
 				IsValidateOverrideInPartition: true,
 			},
-=======
-			Tags: unique.Make(types.ServicePackageResourceTags{
-				IdentifierAttribute: names.AttrARN,
-			}),
->>>>>>> 45438b17
 		},
 		{
 			Factory:  resourceCustomActionType,
 			TypeName: "aws_codepipeline_custom_action_type",
 			Name:     "Custom Action Type",
-<<<<<<< HEAD
-			Tags: &inttypes.ServicePackageResourceTags{
+			Tags: unique.Make(inttypes.ServicePackageResourceTags{
 				IdentifierAttribute: names.AttrARN,
-			},
+			}),
 			Region: &inttypes.ServicePackageResourceRegion{
 				IsGlobal:                      false,
 				IsOverrideEnabled:             true,
 				IsValidateOverrideInPartition: true,
 			},
-=======
-			Tags: unique.Make(types.ServicePackageResourceTags{
-				IdentifierAttribute: names.AttrARN,
-			}),
->>>>>>> 45438b17
 		},
 		{
 			Factory:  resourceWebhook,
 			TypeName: "aws_codepipeline_webhook",
 			Name:     "Webhook",
-<<<<<<< HEAD
-			Tags: &inttypes.ServicePackageResourceTags{
+			Tags: unique.Make(inttypes.ServicePackageResourceTags{
 				IdentifierAttribute: names.AttrID,
-			},
+			}),
 			Region: &inttypes.ServicePackageResourceRegion{
 				IsGlobal:                      false,
 				IsOverrideEnabled:             true,
 				IsValidateOverrideInPartition: true,
 			},
-=======
-			Tags: unique.Make(types.ServicePackageResourceTags{
-				IdentifierAttribute: names.AttrID,
-			}),
->>>>>>> 45438b17
 		},
 	}
 }
