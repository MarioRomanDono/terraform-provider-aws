package fsx_test

import (
	"context"
	"fmt"
	"regexp"
	"strings"
	"testing"

	"github.com/aws/aws-sdk-go/aws"
	"github.com/aws/aws-sdk-go/service/fsx"
	sdkacctest "github.com/hashicorp/terraform-plugin-sdk/v2/helper/acctest"
	"github.com/hashicorp/terraform-plugin-sdk/v2/helper/resource"
	"github.com/hashicorp/terraform-plugin-sdk/v2/terraform"
	"github.com/hashicorp/terraform-provider-aws/internal/acctest"
	"github.com/hashicorp/terraform-provider-aws/internal/conns"
	tffsx "github.com/hashicorp/terraform-provider-aws/internal/service/fsx"
	"github.com/hashicorp/terraform-provider-aws/internal/tfresource"
)

func TestAccFSxOntapStorageVirtualMachine_basic(t *testing.T) {
	ctx := acctest.Context(t)
	var storageVirtualMachine fsx.StorageVirtualMachine
	resourceName := "aws_fsx_ontap_storage_virtual_machine.test"
	rName := sdkacctest.RandomWithPrefix(acctest.ResourcePrefix)

	resource.ParallelTest(t, resource.TestCase{
<<<<<<< HEAD
		PreCheck:                 func() { acctest.PreCheck(ctx, t); acctest.PreCheckPartitionHasService(fsx.EndpointsID, t) },
=======
		PreCheck:                 func() { acctest.PreCheck(t); acctest.PreCheckPartitionHasService(t, fsx.EndpointsID) },
>>>>>>> 78d002fe
		ErrorCheck:               acctest.ErrorCheck(t, fsx.EndpointsID),
		ProtoV5ProviderFactories: acctest.ProtoV5ProviderFactories,
		CheckDestroy:             testAccCheckOntapStorageVirtualMachineDestroy(ctx),
		Steps: []resource.TestStep{
			{
				Config: testAccONTAPStorageVirtualMachineConfig_basic(rName),
				Check: resource.ComposeTestCheckFunc(
					testAccCheckOntapStorageVirtualMachineExists(ctx, resourceName, &storageVirtualMachine),
					acctest.MatchResourceAttrRegionalARN(resourceName, "arn", "fsx", regexp.MustCompile(`storage-virtual-machine/fs-.+`)),
					resource.TestCheckResourceAttr(resourceName, "endpoints.#", "1"),
					resource.TestCheckResourceAttr(resourceName, "endpoints.0.iscsi.#", "1"),
					resource.TestCheckResourceAttrSet(resourceName, "endpoints.0.iscsi.0.dns_name"),
					resource.TestCheckResourceAttr(resourceName, "endpoints.0.management.#", "1"),
					resource.TestCheckResourceAttrSet(resourceName, "endpoints.0.management.0.dns_name"),
					resource.TestCheckResourceAttr(resourceName, "endpoints.0.nfs.#", "1"),
					resource.TestCheckResourceAttrSet(resourceName, "endpoints.0.nfs.0.dns_name"),
					resource.TestCheckResourceAttrSet(resourceName, "file_system_id"),
					resource.TestCheckResourceAttr(resourceName, "name", rName),
					resource.TestCheckResourceAttr(resourceName, "subtype", fsx.StorageVirtualMachineSubtypeDefault),
					resource.TestCheckResourceAttr(resourceName, "tags.%", "0"),
					resource.TestCheckResourceAttrSet(resourceName, "uuid"),
				),
			},
			{
				ResourceName:      resourceName,
				ImportState:       true,
				ImportStateVerify: true,
			},
		},
	})
}

func TestAccFSxOntapStorageVirtualMachine_rootVolumeSecurityStyle(t *testing.T) {
	ctx := acctest.Context(t)
	var storageVirtualMachine fsx.StorageVirtualMachine
	resourceName := "aws_fsx_ontap_storage_virtual_machine.test"
	rName := sdkacctest.RandomWithPrefix(acctest.ResourcePrefix)

	resource.ParallelTest(t, resource.TestCase{
<<<<<<< HEAD
		PreCheck:                 func() { acctest.PreCheck(ctx, t); acctest.PreCheckPartitionHasService(fsx.EndpointsID, t) },
=======
		PreCheck:                 func() { acctest.PreCheck(t); acctest.PreCheckPartitionHasService(t, fsx.EndpointsID) },
>>>>>>> 78d002fe
		ErrorCheck:               acctest.ErrorCheck(t, fsx.EndpointsID),
		ProtoV5ProviderFactories: acctest.ProtoV5ProviderFactories,
		CheckDestroy:             testAccCheckOntapStorageVirtualMachineDestroy(ctx),
		Steps: []resource.TestStep{
			{
				Config: testAccONTAPStorageVirtualMachineConfig_rootVolumeSecurityStyle(rName),
				Check: resource.ComposeTestCheckFunc(
					testAccCheckOntapStorageVirtualMachineExists(ctx, resourceName, &storageVirtualMachine),
					acctest.MatchResourceAttrRegionalARN(resourceName, "arn", "fsx", regexp.MustCompile(`storage-virtual-machine/fs-.+`)),
					resource.TestCheckResourceAttr(resourceName, "tags.%", "0"),
					resource.TestCheckResourceAttr(resourceName, "endpoints.#", "1"),
					resource.TestCheckResourceAttr(resourceName, "endpoints.0.iscsi.#", "1"),
					resource.TestCheckResourceAttrSet(resourceName, "endpoints.0.iscsi.0.dns_name"),
					resource.TestCheckResourceAttr(resourceName, "endpoints.0.management.#", "1"),
					resource.TestCheckResourceAttrSet(resourceName, "endpoints.0.management.0.dns_name"),
					resource.TestCheckResourceAttr(resourceName, "endpoints.0.nfs.#", "1"),
					resource.TestCheckResourceAttrSet(resourceName, "endpoints.0.nfs.0.dns_name"),
					resource.TestCheckResourceAttrSet(resourceName, "root_volume_security_style"),
				),
			},
			{
				ResourceName:            resourceName,
				ImportState:             true,
				ImportStateVerify:       true,
				ImportStateVerifyIgnore: []string{"root_volume_security_style"},
			},
		},
	})
}

func TestAccFSxOntapStorageVirtualMachine_svmAdminPassword(t *testing.T) {
	ctx := acctest.Context(t)
	var storageVirtualMachine1, storageVirtualMachine2 fsx.StorageVirtualMachine
	resourceName := "aws_fsx_ontap_storage_virtual_machine.test"
	rName := sdkacctest.RandomWithPrefix(acctest.ResourcePrefix)
	pass1 := sdkacctest.RandomWithPrefix(acctest.ResourcePrefix)
	pass2 := sdkacctest.RandomWithPrefix(acctest.ResourcePrefix)

	resource.ParallelTest(t, resource.TestCase{
<<<<<<< HEAD
		PreCheck:                 func() { acctest.PreCheck(ctx, t); acctest.PreCheckPartitionHasService(fsx.EndpointsID, t) },
=======
		PreCheck:                 func() { acctest.PreCheck(t); acctest.PreCheckPartitionHasService(t, fsx.EndpointsID) },
>>>>>>> 78d002fe
		ErrorCheck:               acctest.ErrorCheck(t, fsx.EndpointsID),
		ProtoV5ProviderFactories: acctest.ProtoV5ProviderFactories,
		CheckDestroy:             testAccCheckOntapStorageVirtualMachineDestroy(ctx),
		Steps: []resource.TestStep{
			{
				Config: testAccONTAPStorageVirtualMachineConfig_svmAdminPassword(rName, pass1),
				Check: resource.ComposeTestCheckFunc(
					testAccCheckOntapStorageVirtualMachineExists(ctx, resourceName, &storageVirtualMachine1),
					resource.TestCheckResourceAttr(resourceName, "svm_admin_password", pass1),
				),
			},
			{
				ResourceName:            resourceName,
				ImportState:             true,
				ImportStateVerify:       true,
				ImportStateVerifyIgnore: []string{"svm_admin_password"},
			},
			{
				Config: testAccONTAPStorageVirtualMachineConfig_svmAdminPassword(rName, pass2),
				Check: resource.ComposeTestCheckFunc(
					testAccCheckOntapStorageVirtualMachineExists(ctx, resourceName, &storageVirtualMachine2),
					testAccCheckOntapStorageVirtualMachineNotRecreated(&storageVirtualMachine1, &storageVirtualMachine2),
					resource.TestCheckResourceAttr(resourceName, "svm_admin_password", pass2),
				),
			},
		},
	})
}

func TestAccFSxOntapStorageVirtualMachine_disappears(t *testing.T) {
	ctx := acctest.Context(t)
	var storageVirtualMachine fsx.StorageVirtualMachine
	resourceName := "aws_fsx_ontap_storage_virtual_machine.test"
	rName := sdkacctest.RandomWithPrefix(acctest.ResourcePrefix)

	resource.ParallelTest(t, resource.TestCase{
<<<<<<< HEAD
		PreCheck:                 func() { acctest.PreCheck(ctx, t); acctest.PreCheckPartitionHasService(fsx.EndpointsID, t) },
=======
		PreCheck:                 func() { acctest.PreCheck(t); acctest.PreCheckPartitionHasService(t, fsx.EndpointsID) },
>>>>>>> 78d002fe
		ErrorCheck:               acctest.ErrorCheck(t, fsx.EndpointsID),
		ProtoV5ProviderFactories: acctest.ProtoV5ProviderFactories,
		CheckDestroy:             testAccCheckOntapStorageVirtualMachineDestroy(ctx),
		Steps: []resource.TestStep{
			{
				Config: testAccONTAPStorageVirtualMachineConfig_basic(rName),
				Check: resource.ComposeTestCheckFunc(
					testAccCheckOntapStorageVirtualMachineExists(ctx, resourceName, &storageVirtualMachine),
					acctest.CheckResourceDisappears(ctx, acctest.Provider, tffsx.ResourceOntapStorageVirtualMachine(), resourceName),
				),
				ExpectNonEmptyPlan: true,
			},
		},
	})
}

func TestAccFSxOntapStorageVirtualMachine_name(t *testing.T) {
	ctx := acctest.Context(t)
	var storageVirtualMachine1, storageVirtualMachine2 fsx.StorageVirtualMachine
	resourceName := "aws_fsx_ontap_storage_virtual_machine.test"
	rName := sdkacctest.RandomWithPrefix(acctest.ResourcePrefix)
	rName2 := sdkacctest.RandomWithPrefix(acctest.ResourcePrefix)

	resource.ParallelTest(t, resource.TestCase{
<<<<<<< HEAD
		PreCheck:                 func() { acctest.PreCheck(ctx, t); acctest.PreCheckPartitionHasService(fsx.EndpointsID, t) },
=======
		PreCheck:                 func() { acctest.PreCheck(t); acctest.PreCheckPartitionHasService(t, fsx.EndpointsID) },
>>>>>>> 78d002fe
		ErrorCheck:               acctest.ErrorCheck(t, fsx.EndpointsID),
		ProtoV5ProviderFactories: acctest.ProtoV5ProviderFactories,
		CheckDestroy:             testAccCheckOntapStorageVirtualMachineDestroy(ctx),
		Steps: []resource.TestStep{
			{
				Config: testAccONTAPStorageVirtualMachineConfig_basic(rName),
				Check: resource.ComposeTestCheckFunc(
					testAccCheckOntapStorageVirtualMachineExists(ctx, resourceName, &storageVirtualMachine1),
					resource.TestCheckResourceAttr(resourceName, "name", rName),
				),
			},
			{
				ResourceName:      resourceName,
				ImportState:       true,
				ImportStateVerify: true,
			},
			{
				Config: testAccONTAPStorageVirtualMachineConfig_basic(rName2),
				Check: resource.ComposeTestCheckFunc(
					testAccCheckOntapStorageVirtualMachineExists(ctx, resourceName, &storageVirtualMachine2),
					testAccCheckOntapStorageVirtualMachineRecreated(&storageVirtualMachine1, &storageVirtualMachine2),
					resource.TestCheckResourceAttr(resourceName, "name", rName2),
				),
			},
		},
	})
}

func TestAccFSxOntapStorageVirtualMachine_tags(t *testing.T) {
	ctx := acctest.Context(t)
	var storageVirtualMachine1, storageVirtualMachine2, storageVirtualMachine3 fsx.StorageVirtualMachine
	resourceName := "aws_fsx_ontap_storage_virtual_machine.test"
	rName := sdkacctest.RandomWithPrefix(acctest.ResourcePrefix)

	resource.ParallelTest(t, resource.TestCase{
<<<<<<< HEAD
		PreCheck:                 func() { acctest.PreCheck(ctx, t); acctest.PreCheckPartitionHasService(fsx.EndpointsID, t) },
=======
		PreCheck:                 func() { acctest.PreCheck(t); acctest.PreCheckPartitionHasService(t, fsx.EndpointsID) },
>>>>>>> 78d002fe
		ErrorCheck:               acctest.ErrorCheck(t, fsx.EndpointsID),
		ProtoV5ProviderFactories: acctest.ProtoV5ProviderFactories,
		CheckDestroy:             testAccCheckOntapStorageVirtualMachineDestroy(ctx),
		Steps: []resource.TestStep{
			{
				Config: testAccONTAPStorageVirtualMachineConfig_tags1(rName, "key1", "value1"),
				Check: resource.ComposeTestCheckFunc(
					testAccCheckOntapStorageVirtualMachineExists(ctx, resourceName, &storageVirtualMachine1),
					resource.TestCheckResourceAttr(resourceName, "tags.%", "1"),
					resource.TestCheckResourceAttr(resourceName, "tags.key1", "value1"),
				),
			},
			{
				ResourceName:      resourceName,
				ImportState:       true,
				ImportStateVerify: true,
			},
			{
				Config: testAccONTAPStorageVirtualMachineConfig_tags2(rName, "key1", "value1updated", "key2", "value2"),
				Check: resource.ComposeTestCheckFunc(
					testAccCheckOntapStorageVirtualMachineExists(ctx, resourceName, &storageVirtualMachine2),
					testAccCheckOntapStorageVirtualMachineNotRecreated(&storageVirtualMachine1, &storageVirtualMachine2),
					resource.TestCheckResourceAttr(resourceName, "tags.%", "2"),
					resource.TestCheckResourceAttr(resourceName, "tags.key1", "value1updated"),
					resource.TestCheckResourceAttr(resourceName, "tags.key2", "value2"),
				),
			},
			{
				Config: testAccONTAPStorageVirtualMachineConfig_tags1(rName, "key2", "value2"),
				Check: resource.ComposeTestCheckFunc(
					testAccCheckOntapStorageVirtualMachineExists(ctx, resourceName, &storageVirtualMachine3),
					testAccCheckOntapStorageVirtualMachineNotRecreated(&storageVirtualMachine2, &storageVirtualMachine3),
					resource.TestCheckResourceAttr(resourceName, "tags.%", "1"),
					resource.TestCheckResourceAttr(resourceName, "tags.key2", "value2"),
				),
			},
		},
	})
}

func TestAccFSxOntapStorageVirtualMachine_activeDirectory(t *testing.T) {
	ctx := acctest.Context(t)
	var storageVirtualMachine1 fsx.StorageVirtualMachine
	resourceName := "aws_fsx_ontap_storage_virtual_machine.test"
	rName := sdkacctest.RandomWithPrefix(acctest.ResourcePrefix)
	netBiosName := "tftest-" + sdkacctest.RandString(7)
	domainNetbiosName := "tftestcorp"
	domainName := "tftestcorp.local"
	domainPassword1 := sdkacctest.RandomWithPrefix(acctest.ResourcePrefix)

	resource.ParallelTest(t, resource.TestCase{
<<<<<<< HEAD
		PreCheck:                 func() { acctest.PreCheck(ctx, t); acctest.PreCheckPartitionHasService(fsx.EndpointsID, t) },
=======
		PreCheck:                 func() { acctest.PreCheck(t); acctest.PreCheckPartitionHasService(t, fsx.EndpointsID) },
>>>>>>> 78d002fe
		ErrorCheck:               acctest.ErrorCheck(t, fsx.EndpointsID),
		ProtoV5ProviderFactories: acctest.ProtoV5ProviderFactories,
		CheckDestroy:             testAccCheckOntapStorageVirtualMachineDestroy(ctx),
		Steps: []resource.TestStep{
			{
				Config: testAccONTAPStorageVirtualMachineConfig_virutalSelfManagedActiveDirectory(rName, netBiosName, domainNetbiosName, domainName, domainPassword1),
				Check: resource.ComposeTestCheckFunc(
					testAccCheckOntapStorageVirtualMachineExists(ctx, resourceName, &storageVirtualMachine1),
					resource.TestCheckResourceAttr(resourceName, "active_directory_configuration.#", "1"),
					resource.TestCheckResourceAttr(resourceName, "active_directory_configuration.0.netbios_name", strings.ToUpper(netBiosName)),
					resource.TestCheckResourceAttr(resourceName, "active_directory_configuration.0.self_managed_active_directory_configuration.0.domain_name", domainName),
					resource.TestCheckResourceAttr(resourceName, "endpoints.0.smb.#", "1"),
					resource.TestCheckResourceAttrSet(resourceName, "endpoints.0.smb.0.dns_name"),
					resource.TestCheckResourceAttr(resourceName, "active_directory_configuration.0.self_managed_active_directory_configuration.0.organizational_unit_distinguished_name", fmt.Sprintf("OU=computers,OU=%s", domainNetbiosName)),
					resource.TestCheckResourceAttr(resourceName, "active_directory_configuration.0.self_managed_active_directory_configuration.0.password", domainPassword1),
				),
			},
			{
				ResourceName:      resourceName,
				ImportState:       true,
				ImportStateVerify: true,
				ImportStateVerifyIgnore: []string{
					"active_directory_configuration",
				},
			},
		},
	})
}

func testAccCheckOntapStorageVirtualMachineExists(ctx context.Context, resourceName string, svm *fsx.StorageVirtualMachine) resource.TestCheckFunc {
	return func(s *terraform.State) error {
		rs, ok := s.RootModule().Resources[resourceName]
		if !ok {
			return fmt.Errorf("Not found: %s", resourceName)
		}

		conn := acctest.Provider.Meta().(*conns.AWSClient).FSxConn()

		storageVirtualMachine, err := tffsx.FindStorageVirtualMachineByID(ctx, conn, rs.Primary.ID)
		if err != nil {
			return err
		}

		if storageVirtualMachine == nil {
			return fmt.Errorf("FSx ONTAP Storage Virtual Machine (%s) not found", rs.Primary.ID)
		}

		*svm = *storageVirtualMachine

		return nil
	}
}

func testAccCheckOntapStorageVirtualMachineDestroy(ctx context.Context) resource.TestCheckFunc {
	return func(s *terraform.State) error {
		conn := acctest.Provider.Meta().(*conns.AWSClient).FSxConn()

		for _, rs := range s.RootModule().Resources {
			if rs.Type != "aws_storage_virtual_machine" {
				continue
			}

			storageVirtualMachine, err := tffsx.FindStorageVirtualMachineByID(ctx, conn, rs.Primary.ID)
			if tfresource.NotFound(err) {
				continue
			}

			if storageVirtualMachine != nil {
				return fmt.Errorf("FSx ONTAP Storage Virtual Machine (%s) still exists", rs.Primary.ID)
			}
		}
		return nil
	}
}

func testAccCheckOntapStorageVirtualMachineNotRecreated(i, j *fsx.StorageVirtualMachine) resource.TestCheckFunc {
	return func(s *terraform.State) error {
		if aws.StringValue(i.StorageVirtualMachineId) != aws.StringValue(j.StorageVirtualMachineId) {
			return fmt.Errorf("FSx Storage Virtual Machine (%s) recreated", aws.StringValue(i.StorageVirtualMachineId))
		}

		return nil
	}
}

func testAccCheckOntapStorageVirtualMachineRecreated(i, j *fsx.StorageVirtualMachine) resource.TestCheckFunc {
	return func(s *terraform.State) error {
		if aws.StringValue(i.StorageVirtualMachineId) == aws.StringValue(j.StorageVirtualMachineId) {
			return fmt.Errorf("FSx Storage Virtual Machine (%s) not recreated", aws.StringValue(i.StorageVirtualMachineId))
		}

		return nil
	}
}

func testAccOntapStorageVirtualMachineBaseConfig(rName string) string {
	return acctest.ConfigCompose(acctest.ConfigAvailableAZsNoOptIn(), fmt.Sprintf(`
data "aws_partition" "current" {}

resource "aws_vpc" "test" {
  cidr_block = "10.0.0.0/16"

  tags = {
    Name = %[1]q
  }
}

resource "aws_subnet" "test1" {
  vpc_id            = aws_vpc.test.id
  cidr_block        = "10.0.1.0/24"
  availability_zone = data.aws_availability_zones.available.names[0]

  tags = {
    Name = %[1]q
  }
}

resource "aws_subnet" "test2" {
  vpc_id            = aws_vpc.test.id
  cidr_block        = "10.0.2.0/24"
  availability_zone = data.aws_availability_zones.available.names[1]

  tags = {
    Name = %[1]q
  }
}

resource "aws_fsx_ontap_file_system" "test" {
  storage_capacity    = 1024
  subnet_ids          = [aws_subnet.test1.id, aws_subnet.test2.id]
  deployment_type     = "MULTI_AZ_1"
  throughput_capacity = 512
  preferred_subnet_id = aws_subnet.test1.id

  tags = {
    Name = %[1]q
  }
}
`, rName))
}

func testAccOntapStorageVirtualMachineADConfig(rName string, domainName string, domainPassword string) string {
	return acctest.ConfigCompose(testAccOntapStorageVirtualMachineBaseConfig(rName), fmt.Sprintf(`

resource "aws_directory_service_directory" "test" {
  edition  = "Standard"
  name     = %[2]q
  password = %[3]q
  type     = "MicrosoftAD"

  vpc_settings {
    subnet_ids = [aws_subnet.test1.id, aws_subnet.test2.id]
    vpc_id     = aws_vpc.test.id
  }
}
`, rName, domainName, domainPassword))
}

func testAccONTAPStorageVirtualMachineConfig_basic(rName string) string {
	return acctest.ConfigCompose(testAccOntapStorageVirtualMachineBaseConfig(rName), fmt.Sprintf(`
resource "aws_fsx_ontap_storage_virtual_machine" "test" {
  file_system_id = aws_fsx_ontap_file_system.test.id
  name           = %[1]q
}
`, rName))
}

func testAccONTAPStorageVirtualMachineConfig_rootVolumeSecurityStyle(rName string) string {
	return acctest.ConfigCompose(testAccOntapStorageVirtualMachineBaseConfig(rName), fmt.Sprintf(`
resource "aws_fsx_ontap_storage_virtual_machine" "test" {
  file_system_id             = aws_fsx_ontap_file_system.test.id
  name                       = %[1]q
  root_volume_security_style = "NTFS"
}
`, rName))
}

func testAccONTAPStorageVirtualMachineConfig_svmAdminPassword(rName string, pass string) string {
	return acctest.ConfigCompose(testAccOntapStorageVirtualMachineBaseConfig(rName), fmt.Sprintf(`
resource "aws_fsx_ontap_storage_virtual_machine" "test" {
  file_system_id     = aws_fsx_ontap_file_system.test.id
  name               = %[1]q
  svm_admin_password = %[2]q
}
`, rName, pass))
}

func testAccONTAPStorageVirtualMachineConfig_tags1(rName, tagKey1, tagValue1 string) string {
	return acctest.ConfigCompose(testAccOntapStorageVirtualMachineBaseConfig(rName), fmt.Sprintf(`
resource "aws_fsx_ontap_storage_virtual_machine" "test" {
  file_system_id = aws_fsx_ontap_file_system.test.id
  name           = %[1]q

  tags = {
    %[2]q = %[3]q
  }
}
`, rName, tagKey1, tagValue1))
}

func testAccONTAPStorageVirtualMachineConfig_tags2(rName, tagKey1, tagValue1, tagKey2, tagValue2 string) string {
	return acctest.ConfigCompose(testAccOntapStorageVirtualMachineBaseConfig(rName), fmt.Sprintf(`
resource "aws_fsx_ontap_storage_virtual_machine" "test" {
  file_system_id = aws_fsx_ontap_file_system.test.id
  name           = %[1]q

  tags = {
    %[2]q = %[3]q
    %[4]q = %[5]q
  }
}
`, rName, tagKey1, tagValue1, tagKey2, tagValue2))
}

func testAccONTAPStorageVirtualMachineConfig_virutalSelfManagedActiveDirectory(rName string, netBiosName string, domainNetbiosName string, domainName string, domainPassword string) string {
	return acctest.ConfigCompose(testAccOntapStorageVirtualMachineADConfig(rName, domainName, domainPassword), fmt.Sprintf(`
resource "aws_fsx_ontap_storage_virtual_machine" "test" {
  file_system_id = aws_fsx_ontap_file_system.test.id
  name           = %[1]q
  depends_on     = [aws_directory_service_directory.test]

  active_directory_configuration {
    netbios_name = %[2]q
    self_managed_active_directory_configuration {
      dns_ips                                = aws_directory_service_directory.test.dns_ip_addresses
      domain_name                            = %[3]q
      password                               = %[4]q
      username                               = "Admin"
      organizational_unit_distinguished_name = "OU=computers,OU=%[5]s"
    }
  }
}
`, rName, netBiosName, domainName, domainPassword, domainNetbiosName))
}<|MERGE_RESOLUTION|>--- conflicted
+++ resolved
@@ -25,11 +25,7 @@
 	rName := sdkacctest.RandomWithPrefix(acctest.ResourcePrefix)
 
 	resource.ParallelTest(t, resource.TestCase{
-<<<<<<< HEAD
-		PreCheck:                 func() { acctest.PreCheck(ctx, t); acctest.PreCheckPartitionHasService(fsx.EndpointsID, t) },
-=======
-		PreCheck:                 func() { acctest.PreCheck(t); acctest.PreCheckPartitionHasService(t, fsx.EndpointsID) },
->>>>>>> 78d002fe
+		PreCheck:                 func() { acctest.PreCheck(ctx, t); acctest.PreCheckPartitionHasService(t, fsx.EndpointsID) },
 		ErrorCheck:               acctest.ErrorCheck(t, fsx.EndpointsID),
 		ProtoV5ProviderFactories: acctest.ProtoV5ProviderFactories,
 		CheckDestroy:             testAccCheckOntapStorageVirtualMachineDestroy(ctx),
@@ -69,11 +65,7 @@
 	rName := sdkacctest.RandomWithPrefix(acctest.ResourcePrefix)
 
 	resource.ParallelTest(t, resource.TestCase{
-<<<<<<< HEAD
-		PreCheck:                 func() { acctest.PreCheck(ctx, t); acctest.PreCheckPartitionHasService(fsx.EndpointsID, t) },
-=======
-		PreCheck:                 func() { acctest.PreCheck(t); acctest.PreCheckPartitionHasService(t, fsx.EndpointsID) },
->>>>>>> 78d002fe
+		PreCheck:                 func() { acctest.PreCheck(ctx, t); acctest.PreCheckPartitionHasService(t, fsx.EndpointsID) },
 		ErrorCheck:               acctest.ErrorCheck(t, fsx.EndpointsID),
 		ProtoV5ProviderFactories: acctest.ProtoV5ProviderFactories,
 		CheckDestroy:             testAccCheckOntapStorageVirtualMachineDestroy(ctx),
@@ -113,11 +105,7 @@
 	pass2 := sdkacctest.RandomWithPrefix(acctest.ResourcePrefix)
 
 	resource.ParallelTest(t, resource.TestCase{
-<<<<<<< HEAD
-		PreCheck:                 func() { acctest.PreCheck(ctx, t); acctest.PreCheckPartitionHasService(fsx.EndpointsID, t) },
-=======
-		PreCheck:                 func() { acctest.PreCheck(t); acctest.PreCheckPartitionHasService(t, fsx.EndpointsID) },
->>>>>>> 78d002fe
+		PreCheck:                 func() { acctest.PreCheck(ctx, t); acctest.PreCheckPartitionHasService(t, fsx.EndpointsID) },
 		ErrorCheck:               acctest.ErrorCheck(t, fsx.EndpointsID),
 		ProtoV5ProviderFactories: acctest.ProtoV5ProviderFactories,
 		CheckDestroy:             testAccCheckOntapStorageVirtualMachineDestroy(ctx),
@@ -154,11 +142,7 @@
 	rName := sdkacctest.RandomWithPrefix(acctest.ResourcePrefix)
 
 	resource.ParallelTest(t, resource.TestCase{
-<<<<<<< HEAD
-		PreCheck:                 func() { acctest.PreCheck(ctx, t); acctest.PreCheckPartitionHasService(fsx.EndpointsID, t) },
-=======
-		PreCheck:                 func() { acctest.PreCheck(t); acctest.PreCheckPartitionHasService(t, fsx.EndpointsID) },
->>>>>>> 78d002fe
+		PreCheck:                 func() { acctest.PreCheck(ctx, t); acctest.PreCheckPartitionHasService(t, fsx.EndpointsID) },
 		ErrorCheck:               acctest.ErrorCheck(t, fsx.EndpointsID),
 		ProtoV5ProviderFactories: acctest.ProtoV5ProviderFactories,
 		CheckDestroy:             testAccCheckOntapStorageVirtualMachineDestroy(ctx),
@@ -183,11 +167,7 @@
 	rName2 := sdkacctest.RandomWithPrefix(acctest.ResourcePrefix)
 
 	resource.ParallelTest(t, resource.TestCase{
-<<<<<<< HEAD
-		PreCheck:                 func() { acctest.PreCheck(ctx, t); acctest.PreCheckPartitionHasService(fsx.EndpointsID, t) },
-=======
-		PreCheck:                 func() { acctest.PreCheck(t); acctest.PreCheckPartitionHasService(t, fsx.EndpointsID) },
->>>>>>> 78d002fe
+		PreCheck:                 func() { acctest.PreCheck(ctx, t); acctest.PreCheckPartitionHasService(t, fsx.EndpointsID) },
 		ErrorCheck:               acctest.ErrorCheck(t, fsx.EndpointsID),
 		ProtoV5ProviderFactories: acctest.ProtoV5ProviderFactories,
 		CheckDestroy:             testAccCheckOntapStorageVirtualMachineDestroy(ctx),
@@ -223,11 +203,7 @@
 	rName := sdkacctest.RandomWithPrefix(acctest.ResourcePrefix)
 
 	resource.ParallelTest(t, resource.TestCase{
-<<<<<<< HEAD
-		PreCheck:                 func() { acctest.PreCheck(ctx, t); acctest.PreCheckPartitionHasService(fsx.EndpointsID, t) },
-=======
-		PreCheck:                 func() { acctest.PreCheck(t); acctest.PreCheckPartitionHasService(t, fsx.EndpointsID) },
->>>>>>> 78d002fe
+		PreCheck:                 func() { acctest.PreCheck(ctx, t); acctest.PreCheckPartitionHasService(t, fsx.EndpointsID) },
 		ErrorCheck:               acctest.ErrorCheck(t, fsx.EndpointsID),
 		ProtoV5ProviderFactories: acctest.ProtoV5ProviderFactories,
 		CheckDestroy:             testAccCheckOntapStorageVirtualMachineDestroy(ctx),
@@ -279,11 +255,7 @@
 	domainPassword1 := sdkacctest.RandomWithPrefix(acctest.ResourcePrefix)
 
 	resource.ParallelTest(t, resource.TestCase{
-<<<<<<< HEAD
-		PreCheck:                 func() { acctest.PreCheck(ctx, t); acctest.PreCheckPartitionHasService(fsx.EndpointsID, t) },
-=======
-		PreCheck:                 func() { acctest.PreCheck(t); acctest.PreCheckPartitionHasService(t, fsx.EndpointsID) },
->>>>>>> 78d002fe
+		PreCheck:                 func() { acctest.PreCheck(ctx, t); acctest.PreCheckPartitionHasService(t, fsx.EndpointsID) },
 		ErrorCheck:               acctest.ErrorCheck(t, fsx.EndpointsID),
 		ProtoV5ProviderFactories: acctest.ProtoV5ProviderFactories,
 		CheckDestroy:             testAccCheckOntapStorageVirtualMachineDestroy(ctx),
