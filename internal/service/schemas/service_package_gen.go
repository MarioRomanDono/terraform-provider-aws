--- conflicted
+++ resolved
@@ -34,39 +34,27 @@
 			Factory:  resourceDiscoverer,
 			TypeName: "aws_schemas_discoverer",
 			Name:     "Discoverer",
-<<<<<<< HEAD
-			Tags: &inttypes.ServicePackageResourceTags{
+			Tags: unique.Make(inttypes.ServicePackageResourceTags{
 				IdentifierAttribute: names.AttrARN,
-			},
+			}),
 			Region: &inttypes.ServicePackageResourceRegion{
 				IsGlobal:                      false,
 				IsOverrideEnabled:             true,
 				IsValidateOverrideInPartition: true,
 			},
-=======
-			Tags: unique.Make(types.ServicePackageResourceTags{
-				IdentifierAttribute: names.AttrARN,
-			}),
->>>>>>> 45438b17
 		},
 		{
 			Factory:  resourceRegistry,
 			TypeName: "aws_schemas_registry",
 			Name:     "Registry",
-<<<<<<< HEAD
-			Tags: &inttypes.ServicePackageResourceTags{
+			Tags: unique.Make(inttypes.ServicePackageResourceTags{
 				IdentifierAttribute: names.AttrARN,
-			},
+			}),
 			Region: &inttypes.ServicePackageResourceRegion{
 				IsGlobal:                      false,
 				IsOverrideEnabled:             true,
 				IsValidateOverrideInPartition: true,
 			},
-=======
-			Tags: unique.Make(types.ServicePackageResourceTags{
-				IdentifierAttribute: names.AttrARN,
-			}),
->>>>>>> 45438b17
 		},
 		{
 			Factory:  resourceRegistryPolicy,
@@ -82,20 +70,14 @@
 			Factory:  resourceSchema,
 			TypeName: "aws_schemas_schema",
 			Name:     "Schema",
-<<<<<<< HEAD
-			Tags: &inttypes.ServicePackageResourceTags{
+			Tags: unique.Make(inttypes.ServicePackageResourceTags{
 				IdentifierAttribute: names.AttrARN,
-			},
+			}),
 			Region: &inttypes.ServicePackageResourceRegion{
 				IsGlobal:                      false,
 				IsOverrideEnabled:             true,
 				IsValidateOverrideInPartition: true,
 			},
-=======
-			Tags: unique.Make(types.ServicePackageResourceTags{
-				IdentifierAttribute: names.AttrARN,
-			}),
->>>>>>> 45438b17
 		},
 	}
 }
