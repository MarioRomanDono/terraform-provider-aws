--- conflicted
+++ resolved
@@ -132,11 +132,7 @@
 		timeout = 30 * time.Minute // AWS SDK for Go v1 compatibility.
 	)
 	outputRaw, err := tfresource.RetryWhenIsA[*awstypes.ConflictException](ctx, timeout, func() (any, error) {
-<<<<<<< HEAD
-		return conn.StartDeployment(ctx, input)
-=======
 		return conn.StartDeployment(ctx, &input)
->>>>>>> 56faa543
 	})
 
 	if err != nil {
@@ -194,12 +190,6 @@
 	return append(diags, resourceDeploymentRead(ctx, d, meta)...)
 }
 
-<<<<<<< HEAD
-func resourceDeploymentDelete(ctx context.Context, _ *schema.ResourceData, _ any) diag.Diagnostics {
-	var diags diag.Diagnostics
-	log.Printf("[WARN] Cannot destroy AppConfig Deployment. Terraform will remove this resource from the state file, however this resource remains.")
-	return diags
-=======
 const deploymentResourceIDSeparator = "/"
 
 func deploymentCreateResourceID(applicationID, environmentID string, deploymentNumber int32) string {
@@ -207,7 +197,6 @@
 	id := strings.Join(parts, deploymentResourceIDSeparator)
 
 	return id
->>>>>>> 56faa543
 }
 
 func deploymentParseResourceID(id string) (string, string, int32, error) {
