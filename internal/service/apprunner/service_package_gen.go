--- conflicted
+++ resolved
@@ -63,11 +63,7 @@
 				IdentifierAttribute: names.AttrARN,
 			}),
 			Region:   unique.Make(inttypes.ResourceRegionDefault()),
-<<<<<<< HEAD
 			Identity: inttypes.RegionalARNIdentity(inttypes.WithIdentityDuplicateAttrs(names.AttrID)),
-=======
-			Identity: inttypes.RegionalARNIdentity(),
->>>>>>> 94d54c49
 			Import: inttypes.Import{
 				WrappedImport: true,
 			},
@@ -95,11 +91,7 @@
 				IdentifierAttribute: names.AttrARN,
 			}),
 			Region:   unique.Make(inttypes.ResourceRegionDefault()),
-<<<<<<< HEAD
 			Identity: inttypes.RegionalARNIdentity(inttypes.WithIdentityDuplicateAttrs(names.AttrID)),
-=======
-			Identity: inttypes.RegionalARNIdentity(),
->>>>>>> 94d54c49
 			Import: inttypes.Import{
 				WrappedImport: true,
 			},
@@ -112,11 +104,7 @@
 				IdentifierAttribute: names.AttrARN,
 			}),
 			Region:   unique.Make(inttypes.ResourceRegionDefault()),
-<<<<<<< HEAD
 			Identity: inttypes.RegionalARNIdentity(inttypes.WithIdentityDuplicateAttrs(names.AttrID)),
-=======
-			Identity: inttypes.RegionalARNIdentity(),
->>>>>>> 94d54c49
 			Import: inttypes.Import{
 				WrappedImport: true,
 			},
@@ -129,11 +117,7 @@
 				IdentifierAttribute: names.AttrARN,
 			}),
 			Region:   unique.Make(inttypes.ResourceRegionDefault()),
-<<<<<<< HEAD
 			Identity: inttypes.RegionalARNIdentity(inttypes.WithIdentityDuplicateAttrs(names.AttrID)),
-=======
-			Identity: inttypes.RegionalARNIdentity(),
->>>>>>> 94d54c49
 			Import: inttypes.Import{
 				WrappedImport: true,
 			},
@@ -146,11 +130,7 @@
 				IdentifierAttribute: names.AttrARN,
 			}),
 			Region:   unique.Make(inttypes.ResourceRegionDefault()),
-<<<<<<< HEAD
 			Identity: inttypes.RegionalARNIdentity(inttypes.WithIdentityDuplicateAttrs(names.AttrID)),
-=======
-			Identity: inttypes.RegionalARNIdentity(),
->>>>>>> 94d54c49
 			Import: inttypes.Import{
 				WrappedImport: true,
 			},
