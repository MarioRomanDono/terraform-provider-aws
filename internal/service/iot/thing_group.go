// Copyright (c) HashiCorp, Inc.
// SPDX-License-Identifier: MPL-2.0

package iot

import (
	"context"
	"log"
	"time"

	"github.com/aws/aws-sdk-go-v2/aws"
	"github.com/aws/aws-sdk-go-v2/service/iot"
	awstypes "github.com/aws/aws-sdk-go-v2/service/iot/types"
	"github.com/hashicorp/terraform-plugin-sdk/v2/diag"
	"github.com/hashicorp/terraform-plugin-sdk/v2/helper/retry"
	"github.com/hashicorp/terraform-plugin-sdk/v2/helper/schema"
	"github.com/hashicorp/terraform-plugin-sdk/v2/helper/validation"
	"github.com/hashicorp/terraform-provider-aws/internal/conns"
	"github.com/hashicorp/terraform-provider-aws/internal/errs"
	"github.com/hashicorp/terraform-provider-aws/internal/errs/sdkdiag"
	"github.com/hashicorp/terraform-provider-aws/internal/flex"
	tftags "github.com/hashicorp/terraform-provider-aws/internal/tags"
	"github.com/hashicorp/terraform-provider-aws/internal/tfresource"
	"github.com/hashicorp/terraform-provider-aws/internal/verify"
	"github.com/hashicorp/terraform-provider-aws/names"
)

// @SDKResource("aws_iot_thing_group", name="Thing Group")
// @Tags(identifierAttribute="arn")
func ResourceThingGroup() *schema.Resource {
	return &schema.Resource{
		CreateWithoutTimeout: resourceThingGroupCreate,
		ReadWithoutTimeout:   resourceThingGroupRead,
		UpdateWithoutTimeout: resourceThingGroupUpdate,
		DeleteWithoutTimeout: resourceThingGroupDelete,

		Importer: &schema.ResourceImporter{
			StateContext: schema.ImportStatePassthroughContext,
		},

		Schema: map[string]*schema.Schema{
			names.AttrARN: {
				Type:     schema.TypeString,
				Computed: true,
			},
			"metadata": {
				Type:     schema.TypeList,
				Computed: true,
				Elem: &schema.Resource{
					Schema: map[string]*schema.Schema{
						names.AttrCreationDate: {
							Type:     schema.TypeString,
							Computed: true,
						},
						"parent_group_name": {
							Type:     schema.TypeString,
							Computed: true,
						},
						"root_to_parent_groups": {
							Type:     schema.TypeList,
							Computed: true,
							Elem: &schema.Resource{
								Schema: map[string]*schema.Schema{
									"group_arn": {
										Type:     schema.TypeString,
										Computed: true,
									},
									names.AttrGroupName: {
										Type:     schema.TypeString,
										Computed: true,
									},
								},
							},
						},
					},
				},
			},
			names.AttrName: {
				Type:         schema.TypeString,
				Required:     true,
				ForceNew:     true,
				ValidateFunc: validation.StringLenBetween(1, 128),
			},
			"parent_group_name": {
				Type:         schema.TypeString,
				Optional:     true,
				ForceNew:     true,
				ValidateFunc: validation.StringLenBetween(1, 128),
			},
			names.AttrProperties: {
				Type:     schema.TypeList,
				Optional: true,
				MaxItems: 1,
				Elem: &schema.Resource{
					Schema: map[string]*schema.Schema{
						"attribute_payload": {
							Type:     schema.TypeList,
							Optional: true,
							MaxItems: 1,
							Elem: &schema.Resource{
								Schema: map[string]*schema.Schema{
									"attributes": {
										Type:     schema.TypeMap,
										Optional: true,
										Elem:     &schema.Schema{Type: schema.TypeString},
									},
								},
							},
						},
						names.AttrDescription: {
							Type:     schema.TypeString,
							Optional: true,
						},
					},
				},
			},
			names.AttrTags:    tftags.TagsSchema(),
			names.AttrTagsAll: tftags.TagsSchemaComputed(),
			names.AttrVersion: {
				Type:     schema.TypeInt,
				Computed: true,
			},
		},

		CustomizeDiff: verify.SetTagsDiff,
	}
}

const (
	thingGroupDeleteTimeout = 1 * time.Minute
)

func resourceThingGroupCreate(ctx context.Context, d *schema.ResourceData, meta interface{}) diag.Diagnostics {
	var diags diag.Diagnostics
	conn := meta.(*conns.AWSClient).IoTClient(ctx)

	name := d.Get(names.AttrName).(string)
	input := &iot.CreateThingGroupInput{
		Tags:           getTagsIn(ctx),
		ThingGroupName: aws.String(name),
	}

	if v, ok := d.GetOk("parent_group_name"); ok {
		input.ParentGroupName = aws.String(v.(string))
	}

	if v, ok := d.GetOk(names.AttrProperties); ok && len(v.([]interface{})) > 0 && v.([]interface{})[0] != nil {
		input.ThingGroupProperties = expandThingGroupProperties(v.([]interface{})[0].(map[string]interface{}))
	}

	output, err := conn.CreateThingGroup(ctx, input)

	if err != nil {
		return sdkdiag.AppendErrorf(diags, "creating IoT Thing Group (%s): %s", name, err)
	}

	d.SetId(aws.ToString(output.ThingGroupName))

	return append(diags, resourceThingGroupRead(ctx, d, meta)...)
}

func resourceThingGroupRead(ctx context.Context, d *schema.ResourceData, meta interface{}) diag.Diagnostics {
	var diags diag.Diagnostics
	conn := meta.(*conns.AWSClient).IoTClient(ctx)

	output, err := findThingGroupByName(ctx, conn, d.Id())

	if !d.IsNewResource() && tfresource.NotFound(err) {
		log.Printf("[WARN] IoT Thing Group (%s) not found, removing from state", d.Id())
		d.SetId("")
		return diags
	}

	if err != nil {
		return sdkdiag.AppendErrorf(diags, "reading IoT Thing Group (%s): %s", d.Id(), err)
	}

	d.Set(names.AttrARN, output.ThingGroupArn)
	d.Set(names.AttrName, output.ThingGroupName)

	if output.ThingGroupMetadata != nil {
		if err := d.Set("metadata", []interface{}{flattenThingGroupMetadata(output.ThingGroupMetadata)}); err != nil {
			return sdkdiag.AppendErrorf(diags, "setting metadata: %s", err)
		}
	} else {
		d.Set("metadata", nil)
	}
	if v := flattenThingGroupProperties(output.ThingGroupProperties); len(v) > 0 {
		if err := d.Set(names.AttrProperties, []interface{}{v}); err != nil {
			return sdkdiag.AppendErrorf(diags, "setting properties: %s", err)
		}
	} else {
		d.Set(names.AttrProperties, nil)
	}

	if output.ThingGroupMetadata != nil {
		d.Set("parent_group_name", output.ThingGroupMetadata.ParentGroupName)
	} else {
		d.Set("parent_group_name", nil)
	}
	d.Set(names.AttrVersion, output.Version)

	return diags
}

func resourceThingGroupUpdate(ctx context.Context, d *schema.ResourceData, meta interface{}) diag.Diagnostics {
	var diags diag.Diagnostics
	conn := meta.(*conns.AWSClient).IoTClient(ctx)

	if d.HasChangesExcept(names.AttrTags, names.AttrTagsAll) {
		input := &iot.UpdateThingGroupInput{
			ExpectedVersion: aws.Int64(int64(d.Get(names.AttrVersion).(int))),
			ThingGroupName:  aws.String(d.Get(names.AttrName).(string)),
		}

		if v, ok := d.GetOk(names.AttrProperties); ok && len(v.([]interface{})) > 0 && v.([]interface{})[0] != nil {
			input.ThingGroupProperties = expandThingGroupProperties(v.([]interface{})[0].(map[string]interface{}))
		} else {
			input.ThingGroupProperties = &awstypes.ThingGroupProperties{}
		}

		// https://docs.aws.amazon.com/iot/latest/apireference/API_AttributePayload.html#API_AttributePayload_Contents:
		// "To remove an attribute, call UpdateThing with an empty attribute value."
		if input.ThingGroupProperties.AttributePayload == nil {
			input.ThingGroupProperties.AttributePayload = &awstypes.AttributePayload{
				Attributes: map[string]string{},
			}
		}

		log.Printf("[DEBUG] Updating IoT Thing Group: %s", d.Id())
		_, err := conn.UpdateThingGroup(ctx, input)

		if err != nil {
			return sdkdiag.AppendErrorf(diags, "updating IoT Thing Group (%s): %s", d.Id(), err)
		}
	}

	return append(diags, resourceThingGroupRead(ctx, d, meta)...)
}

func resourceThingGroupDelete(ctx context.Context, d *schema.ResourceData, meta interface{}) diag.Diagnostics {
	var diags diag.Diagnostics
	conn := meta.(*conns.AWSClient).IoTClient(ctx)

	log.Printf("[DEBUG] Deleting IoT Thing Group: %s", d.Id())
	_, err := tfresource.RetryWhen(ctx, thingGroupDeleteTimeout,
		func() (interface{}, error) {
			return conn.DeleteThingGroup(ctx, &iot.DeleteThingGroupInput{
				ThingGroupName: aws.String(d.Id()),
			})
		},
		func(err error) (bool, error) {
			if errs.IsA[*awstypes.InvalidRequestException](err) {
				return true, err
			}

			return false, err
		})

	if errs.IsA[*awstypes.ResourceNotFoundException](err) {
		return diags
	}

	if err != nil {
		return sdkdiag.AppendErrorf(diags, "deleting IoT Thing Group (%s): %s", d.Id(), err)
	}

	return diags
}

func findThingGroupByName(ctx context.Context, conn *iot.Client, name string) (*iot.DescribeThingGroupOutput, error) {
	input := &iot.DescribeThingGroupInput{
		ThingGroupName: aws.String(name),
	}

	output, err := conn.DescribeThingGroup(ctx, input)

	if errs.IsA[*awstypes.ResourceNotFoundException](err) {
		return nil, &retry.NotFoundError{
			LastError:   err,
			LastRequest: input,
		}
	}

	if err != nil {
		return nil, err
	}

	if output == nil {
		return nil, tfresource.NewEmptyResultError(input)
	}

	return output, nil
}

func expandThingGroupProperties(tfMap map[string]interface{}) *awstypes.ThingGroupProperties {
	if tfMap == nil {
		return nil
	}

	apiObject := &awstypes.ThingGroupProperties{}

	if v, ok := tfMap["attribute_payload"].([]interface{}); ok && len(v) > 0 {
		apiObject.AttributePayload = expandAttributePayload(v[0].(map[string]interface{}))
	}

	if v, ok := tfMap[names.AttrDescription].(string); ok && v != "" {
		apiObject.ThingGroupDescription = aws.String(v)
	}

	return apiObject
}

func expandAttributePayload(tfMap map[string]interface{}) *awstypes.AttributePayload {
	if tfMap == nil {
		return nil
	}

	apiObject := &awstypes.AttributePayload{}

	if v, ok := tfMap["attributes"].(map[string]interface{}); ok && len(v) > 0 {
		apiObject.Attributes = flex.ExpandStringValueMap(v)
	}

	return apiObject
}

func flattenThingGroupMetadata(apiObject *awstypes.ThingGroupMetadata) map[string]interface{} {
	if apiObject == nil {
		return nil
	}

	tfMap := map[string]interface{}{}

	if v := apiObject.CreationDate; v != nil {
		tfMap[names.AttrCreationDate] = aws.ToTime(v).Format(time.RFC3339)
	}

	if v := apiObject.ParentGroupName; v != nil {
		tfMap["parent_group_name"] = aws.ToString(v)
	}

	if v := apiObject.RootToParentThingGroups; v != nil {
		tfMap["root_to_parent_groups"] = flattenGroupNameAndARNs(v)
	}

	return tfMap
}

func flattenGroupNameAndARN(apiObject awstypes.GroupNameAndArn) map[string]interface{} {
	tfMap := map[string]interface{}{}

	if v := apiObject.GroupArn; v != nil {
		tfMap["group_arn"] = aws.ToString(v)
	}

	if v := apiObject.GroupName; v != nil {
<<<<<<< HEAD
		tfMap["group_name"] = aws.ToString(v)
=======
		tfMap[names.AttrGroupName] = aws.StringValue(v)
>>>>>>> 42ad9820
	}

	return tfMap
}

func flattenGroupNameAndARNs(apiObjects []awstypes.GroupNameAndArn) []interface{} {
	if len(apiObjects) == 0 {
		return nil
	}

	var tfList []interface{}

	for _, apiObject := range apiObjects {
		tfList = append(tfList, flattenGroupNameAndARN(apiObject))
	}

	return tfList
}

func flattenThingGroupProperties(apiObject *awstypes.ThingGroupProperties) map[string]interface{} {
	if apiObject == nil {
		return nil
	}

	tfMap := map[string]interface{}{}

	if v := flattenAttributePayload(apiObject.AttributePayload); len(v) > 0 {
		tfMap["attribute_payload"] = []interface{}{v}
	}

	if v := apiObject.ThingGroupDescription; v != nil {
		tfMap[names.AttrDescription] = aws.ToString(v)
	}

	return tfMap
}

func flattenAttributePayload(apiObject *awstypes.AttributePayload) map[string]interface{} {
	if apiObject == nil {
		return nil
	}

	tfMap := map[string]interface{}{}

	if v := apiObject.Attributes; v != nil {
		tfMap["attributes"] = aws.StringMap(v)
	}

	return tfMap
}<|MERGE_RESOLUTION|>--- conflicted
+++ resolved
@@ -355,11 +355,7 @@
 	}
 
 	if v := apiObject.GroupName; v != nil {
-<<<<<<< HEAD
-		tfMap["group_name"] = aws.ToString(v)
-=======
-		tfMap[names.AttrGroupName] = aws.StringValue(v)
->>>>>>> 42ad9820
+		tfMap[names.AttrGroupName] = aws.ToString(v)
 	}
 
 	return tfMap
