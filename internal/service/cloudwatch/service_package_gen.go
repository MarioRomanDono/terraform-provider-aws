--- conflicted
+++ resolved
@@ -22,17 +22,10 @@
 			Factory:  newDataSourceContributorManagedInsightRules,
 			TypeName: "aws_cloudwatch_contributor_managed_insight_rules",
 			Name:     "Contributor Managed Insight Rules",
-<<<<<<< HEAD
-			Region: &itypes.ServicePackageResourceRegion{
-				IsGlobal:                      false,
+			Region: unique.Make(inttypes.ServicePackageResourceRegion{
 				IsOverrideEnabled:             true,
 				IsValidateOverrideInPartition: true,
-			},
-=======
-			Region: unique.Make(inttypes.ServicePackageResourceRegion{
-				IsOverrideEnabled: false,
 			}),
->>>>>>> f69f8d8f
 		},
 	}
 }
@@ -45,19 +38,11 @@
 			Name:     "Contributor Insight Rule",
 			Tags: unique.Make(inttypes.ServicePackageResourceTags{
 				IdentifierAttribute: names.AttrResourceARN,
-<<<<<<< HEAD
-			},
-			Region: &itypes.ServicePackageResourceRegion{
-				IsGlobal:                      false,
+			}),
+			Region: unique.Make(inttypes.ServicePackageResourceRegion{
 				IsOverrideEnabled:             true,
 				IsValidateOverrideInPartition: true,
-			},
-=======
 			}),
-			Region: unique.Make(inttypes.ServicePackageResourceRegion{
-				IsOverrideEnabled: false,
-			}),
->>>>>>> f69f8d8f
 		},
 		{
 			Factory:  newResourceContributorManagedInsightRule,
@@ -65,19 +50,11 @@
 			Name:     "Contributor Managed Insight Rule",
 			Tags: unique.Make(inttypes.ServicePackageResourceTags{
 				IdentifierAttribute: names.AttrARN,
-<<<<<<< HEAD
-			},
-			Region: &itypes.ServicePackageResourceRegion{
-				IsGlobal:                      false,
+			}),
+			Region: unique.Make(inttypes.ServicePackageResourceRegion{
 				IsOverrideEnabled:             true,
 				IsValidateOverrideInPartition: true,
-			},
-=======
 			}),
-			Region: unique.Make(inttypes.ServicePackageResourceRegion{
-				IsOverrideEnabled: false,
-			}),
->>>>>>> f69f8d8f
 		},
 	}
 }
