// Copyright (c) HashiCorp, Inc.
// SPDX-License-Identifier: MPL-2.0

package docdbelastic

import (
	"context"
	"time"

	"github.com/aws/aws-sdk-go-v2/aws"
	"github.com/aws/aws-sdk-go-v2/service/docdbelastic"
	awstypes "github.com/aws/aws-sdk-go-v2/service/docdbelastic/types"
	"github.com/hashicorp/terraform-plugin-framework-timeouts/resource/timeouts"
	"github.com/hashicorp/terraform-plugin-framework-validators/int64validator"
	"github.com/hashicorp/terraform-plugin-framework/path"
	"github.com/hashicorp/terraform-plugin-framework/resource"
	"github.com/hashicorp/terraform-plugin-framework/resource/schema"
	"github.com/hashicorp/terraform-plugin-framework/resource/schema/planmodifier"
	"github.com/hashicorp/terraform-plugin-framework/resource/schema/setplanmodifier"
	"github.com/hashicorp/terraform-plugin-framework/resource/schema/stringplanmodifier"
	"github.com/hashicorp/terraform-plugin-framework/schema/validator"
	"github.com/hashicorp/terraform-plugin-framework/types"
	"github.com/hashicorp/terraform-plugin-log/tflog"
	"github.com/hashicorp/terraform-plugin-sdk/v2/helper/id"
	"github.com/hashicorp/terraform-plugin-sdk/v2/helper/retry"
	"github.com/hashicorp/terraform-provider-aws/internal/create"
	"github.com/hashicorp/terraform-provider-aws/internal/enum"
	"github.com/hashicorp/terraform-provider-aws/internal/errs"
	"github.com/hashicorp/terraform-provider-aws/internal/errs/fwdiag"
	"github.com/hashicorp/terraform-provider-aws/internal/framework"
	fwflex "github.com/hashicorp/terraform-provider-aws/internal/framework/flex"
	fwtypes "github.com/hashicorp/terraform-provider-aws/internal/framework/types"
	tftags "github.com/hashicorp/terraform-provider-aws/internal/tags"
	"github.com/hashicorp/terraform-provider-aws/internal/tfresource"
	"github.com/hashicorp/terraform-provider-aws/names"
)

// @FrameworkResource(name="Cluster")
// @Tags(identifierAttribute="arn")
func newResourceCluster(context.Context) (resource.ResourceWithConfigure, error) {
	r := &resourceCluster{}
	r.SetDefaultCreateTimeout(45 * time.Minute)
	r.SetDefaultUpdateTimeout(45 * time.Minute)
	r.SetDefaultDeleteTimeout(45 * time.Minute)

	return r, nil
}

type resourceCluster struct {
	framework.ResourceWithConfigure
	framework.WithTimeouts
	framework.WithImportByID
}

const (
	ResNameCluster = "Cluster"
)

func (r *resourceCluster) Metadata(_ context.Context, _ resource.MetadataRequest, response *resource.MetadataResponse) {
	response.TypeName = "aws_docdbelastic_cluster"
}

func (r *resourceCluster) Schema(ctx context.Context, _ resource.SchemaRequest, response *resource.SchemaResponse) {
	s := schema.Schema{
		Attributes: map[string]schema.Attribute{
			"admin_user_name": schema.StringAttribute{
				Required: true,
				PlanModifiers: []planmodifier.String{
					stringplanmodifier.RequiresReplace(),
				},
			},
			"admin_user_password": schema.StringAttribute{
				Required:  true,
				Sensitive: true,
			},
			names.AttrARN: framework.ARNAttributeComputedOnly(),
			"auth_type": schema.StringAttribute{
				CustomType: fwtypes.StringEnumType[awstypes.Auth](),
				Required:   true,
				PlanModifiers: []planmodifier.String{
					stringplanmodifier.RequiresReplace(),
				},
			},
			names.AttrEndpoint: schema.StringAttribute{
				Computed: true,
				PlanModifiers: []planmodifier.String{
					stringplanmodifier.UseStateForUnknown(),
				},
			},
			names.AttrID: framework.IDAttribute(),
			names.AttrKMSKeyID: schema.StringAttribute{
				Optional: true,
				Computed: true,
				PlanModifiers: []planmodifier.String{
					stringplanmodifier.RequiresReplace(),
					stringplanmodifier.UseStateForUnknown(),
				},
			},
			names.AttrName: schema.StringAttribute{
				Required: true,
				PlanModifiers: []planmodifier.String{
					stringplanmodifier.RequiresReplace(),
				},
			},
			names.AttrPreferredMaintenanceWindow: schema.StringAttribute{
				CustomType: fwtypes.OnceAWeekWindowType,
				Optional:   true,
				Computed:   true,
				PlanModifiers: []planmodifier.String{
					stringplanmodifier.UseStateForUnknown(),
				},
			},
			"shard_capacity": schema.Int64Attribute{
				Required: true,
			},
			"shard_count": schema.Int64Attribute{
				Required: true,
				Validators: []validator.Int64{
					int64validator.Between(1, 32),
				},
			},
			names.AttrSubnetIDs: schema.SetAttribute{
				CustomType: fwtypes.SetOfStringType,
				Optional:   true,
				Computed:   true,
				PlanModifiers: []planmodifier.Set{
					setplanmodifier.UseStateForUnknown(),
				},
			},
			names.AttrTags:    tftags.TagsAttribute(),
			names.AttrTagsAll: tftags.TagsAttributeComputedOnly(),
			names.AttrVPCSecurityGroupIDs: schema.SetAttribute{
				CustomType: fwtypes.SetOfStringType,
				Optional:   true,
				Computed:   true,
				PlanModifiers: []planmodifier.Set{
					setplanmodifier.UseStateForUnknown(),
				},
			},
		},
	}

	if s.Blocks == nil {
		s.Blocks = make(map[string]schema.Block)
	}
	s.Blocks[names.AttrTimeouts] = timeouts.Block(ctx, timeouts.Opts{
		Create: true,
		Update: true,
		Delete: true,
	})

	response.Schema = s
}

func (r *resourceCluster) Create(ctx context.Context, request resource.CreateRequest, response *resource.CreateResponse) {
	conn := r.Meta().DocDBElasticClient(ctx)
	var plan resourceClusterData

	response.Diagnostics.Append(request.Plan.Get(ctx, &plan)...)

	if response.Diagnostics.HasError() {
		return
	}

	optionPrefix := fwflex.WithFieldNamePrefix("Cluster")
	input := docdbelastic.CreateClusterInput{}
	response.Diagnostics.Append(fwflex.Expand(ctx, plan, &input, optionPrefix)...)

	if response.Diagnostics.HasError() {
		return
	}
	input.ClientToken = aws.String(id.UniqueId())
	input.Tags = getTagsIn(ctx)

	createOut, err := conn.CreateCluster(ctx, &input)

	if err != nil {
		response.Diagnostics.AddError(
			create.ProblemStandardMessage(names.DocDBElastic, create.ErrActionCreating, ResNameCluster, plan.Name.ValueString(), err),
			err.Error(),
		)
		return
	}

	state := plan
	state.ID = fwflex.StringToFramework(ctx, createOut.Cluster.ClusterArn)

	// set partial state
	response.Diagnostics.Append(response.State.SetAttribute(ctx, path.Root(names.AttrID), createOut.Cluster.ClusterArn)...)

	if response.Diagnostics.HasError() {
		return
	}

	createTimeout := r.CreateTimeout(ctx, plan.Timeouts)
	out, err := waitClusterCreated(ctx, conn, state.ID.ValueString(), createTimeout)

	if err != nil {
		response.Diagnostics.AddError(
			create.ProblemStandardMessage(names.DocDBElastic, create.ErrActionCreating, ResNameCluster, plan.Name.ValueString(), err),
			err.Error(),
		)
		return
	}

	response.Diagnostics.Append(fwflex.Flatten(ctx, out, &state, optionPrefix)...)

	if response.Diagnostics.HasError() {
		return
	}

	response.Diagnostics.Append(response.State.Set(ctx, &state)...)
}

func (r *resourceCluster) Read(ctx context.Context, request resource.ReadRequest, response *resource.ReadResponse) {
	conn := r.Meta().DocDBElasticClient(ctx)
	var state resourceClusterData

	response.Diagnostics.Append(request.State.Get(ctx, &state)...)

	if response.Diagnostics.HasError() {
		return
	}

	out, err := findClusterByID(ctx, conn, state.ID.ValueString())

	if tfresource.NotFound(err) {
		response.Diagnostics.Append(fwdiag.NewResourceNotFoundWarningDiagnostic(err))
		response.State.RemoveResource(ctx)
		return
	}

	if err != nil {
		response.Diagnostics.AddError(
			create.ProblemStandardMessage(names.DocDBElastic, create.ErrActionReading, ResNameCluster, state.ID.ValueString(), err),
			err.Error(),
		)
		return
	}

	response.Diagnostics.Append(fwflex.Flatten(ctx, out, &state, fwflex.WithFieldNamePrefix("Cluster"))...)

	if response.Diagnostics.HasError() {
		return
	}

	response.Diagnostics.Append(response.State.Set(ctx, &state)...)
}

func (r *resourceCluster) Update(ctx context.Context, request resource.UpdateRequest, response *resource.UpdateResponse) {
	conn := r.Meta().DocDBElasticClient(ctx)
	var state, plan resourceClusterData

	response.Diagnostics.Append(request.State.Get(ctx, &state)...)

	if response.Diagnostics.HasError() {
		return
	}

	response.Diagnostics.Append(request.Plan.Get(ctx, &plan)...)

	if response.Diagnostics.HasError() {
		return
	}

	if clusterHasChanges(ctx, plan, state) {
		input := &docdbelastic.UpdateClusterInput{
			ClientToken: aws.String(id.UniqueId()),
			ClusterArn:  state.ID.ValueStringPointer(),
		}

		// expanding manually because AWS validation throws an error when more than one
		// updatable field is included in the request
		if !plan.AdminUserPassword.Equal(state.AdminUserPassword) {
			input.AdminUserPassword = plan.AdminUserPassword.ValueStringPointer()
		}

		if !plan.AuthType.Equal(state.AuthType) {
			input.AuthType = plan.AuthType.ValueEnum()
		}

		if !plan.PreferredMaintenanceWindow.Equal(state.PreferredMaintenanceWindow) {
			input.PreferredMaintenanceWindow = plan.PreferredMaintenanceWindow.ValueStringPointer()
		}

		if !plan.ShardCapacity.Equal(state.ShardCapacity) {
			input.ShardCapacity = fwflex.Int32FromFramework(ctx, plan.ShardCapacity)
		}

		if !plan.ShardCount.Equal(state.ShardCount) {
			input.ShardCount = fwflex.Int32FromFramework(ctx, plan.ShardCount)
		}

		if !plan.SubnetIds.Equal(state.SubnetIds) {
			input.SubnetIds = fwflex.ExpandFrameworkStringValueSet(ctx, plan.SubnetIds)
		}

		if !plan.VpcSecurityGroupIds.Equal(state.VpcSecurityGroupIds) {
			input.VpcSecurityGroupIds = fwflex.ExpandFrameworkStringValueSet(ctx, plan.VpcSecurityGroupIds)
		}

		_, err := conn.UpdateCluster(ctx, input)

		if err != nil {
			response.Diagnostics.AddError(
				create.ProblemStandardMessage(names.DocDBElastic, create.ErrActionUpdating, ResNameCluster, state.ID.ValueString(), err),
				err.Error(),
			)
			return
		}

		updateTimeout := r.UpdateTimeout(ctx, plan.Timeouts)
		out, err := waitClusterUpdated(ctx, conn, state.ID.ValueString(), updateTimeout)

		if err != nil {
			response.Diagnostics.AddError(
				create.ProblemStandardMessage(names.DocDBElastic, create.ErrActionWaitingForUpdate, ResNameCluster, state.ID.ValueString(), err),
				err.Error(),
			)
			return
		}

		response.Diagnostics.Append(fwflex.Flatten(ctx, out, &plan, fwflex.WithFieldNamePrefix("Cluster"))...)

		if response.Diagnostics.HasError() {
			return
		}

		response.Diagnostics.Append(response.State.Set(ctx, &plan)...)
	}

	response.Diagnostics.Append(response.State.Set(ctx, &plan)...)
}

func (r *resourceCluster) Delete(ctx context.Context, request resource.DeleteRequest, response *resource.DeleteResponse) {
	conn := r.Meta().DocDBElasticClient(ctx)
	var state resourceClusterData

	response.Diagnostics.Append(request.State.Get(ctx, &state)...)

	if response.Diagnostics.HasError() {
		return
	}

	tflog.Debug(ctx, "deleting DocDB Elastic Cluster", map[string]interface{}{
		names.AttrID: state.ID.ValueString(),
	})

	input := &docdbelastic.DeleteClusterInput{
		ClusterArn: fwflex.StringFromFramework(ctx, state.ID),
	}

	_, err := conn.DeleteCluster(ctx, input)

	if errs.IsA[*awstypes.ResourceNotFoundException](err) {
		return
	}

	if err != nil {
		response.Diagnostics.AddError(
			create.ProblemStandardMessage(names.DocDBElastic, create.ErrActionDeleting, ResNameCluster, state.ID.ValueString(), err),
			err.Error(),
		)
		return
	}

	deleteTimeout := r.DeleteTimeout(ctx, state.Timeouts)
	_, err = waitClusterDeleted(ctx, conn, state.ID.ValueString(), deleteTimeout)

	if err != nil {
		response.Diagnostics.AddError(
			create.ProblemStandardMessage(names.DocDBElastic, create.ErrActionWaitingForDeletion, ResNameCluster, state.ID.ValueString(), err),
			err.Error(),
		)
		return
	}
}

func (r *resourceCluster) ModifyPlan(ctx context.Context, request resource.ModifyPlanRequest, response *resource.ModifyPlanResponse) {
	r.SetTagsAll(ctx, request, response)
}

type resourceClusterData struct {
<<<<<<< HEAD
	AdminUserName              types.String                      `tfsdk:"admin_user_name"`
	AdminUserPassword          types.String                      `tfsdk:"admin_user_password"`
	ARN                        types.String                      `tfsdk:"arn"`
	AuthType                   fwtypes.StringEnum[awstypes.Auth] `tfsdk:"auth_type"`
	Endpoint                   types.String                      `tfsdk:"endpoint"`
	ID                         types.String                      `tfsdk:"id"`
	KmsKeyID                   types.String                      `tfsdk:"kms_key_id"`
	Name                       types.String                      `tfsdk:"name"`
	PreferredMaintenanceWindow fwtypes.OnceAWeekWindow           `tfsdk:"preferred_maintenance_window"`
	ShardCapacity              types.Int64                       `tfsdk:"shard_capacity"`
	ShardCount                 types.Int64                       `tfsdk:"shard_count"`
	SubnetIds                  fwtypes.SetValueOf[types.String]  `tfsdk:"subnet_ids"`
	Tags                       types.Map                         `tfsdk:"tags"`
	TagsAll                    types.Map                         `tfsdk:"tags_all"`
	Timeouts                   timeouts.Value                    `tfsdk:"timeouts"`
	VpcSecurityGroupIds        fwtypes.SetValueOf[types.String]  `tfsdk:"vpc_security_group_ids"`
=======
	AdminUserName              types.String   `tfsdk:"admin_user_name"`
	AdminUserPassword          types.String   `tfsdk:"admin_user_password"`
	ARN                        types.String   `tfsdk:"arn"`
	AuthType                   types.String   `tfsdk:"auth_type"`
	Endpoint                   types.String   `tfsdk:"endpoint"`
	ID                         types.String   `tfsdk:"id"`
	KmsKeyID                   types.String   `tfsdk:"kms_key_id"`
	Name                       types.String   `tfsdk:"name"`
	PreferredMaintenanceWindow types.String   `tfsdk:"preferred_maintenance_window"`
	ShardCapacity              types.Int64    `tfsdk:"shard_capacity"`
	ShardCount                 types.Int64    `tfsdk:"shard_count"`
	SubnetIds                  types.Set      `tfsdk:"subnet_ids"`
	Tags                       tftags.Map     `tfsdk:"tags"`
	TagsAll                    tftags.Map     `tfsdk:"tags_all"`
	Timeouts                   timeouts.Value `tfsdk:"timeouts"`
	VpcSecurityGroupIds        types.Set      `tfsdk:"vpc_security_group_ids"`
>>>>>>> 0e7f8a7b
}

func waitClusterCreated(ctx context.Context, conn *docdbelastic.Client, id string, timeout time.Duration) (*awstypes.Cluster, error) {
	stateConf := &retry.StateChangeConf{
		Pending:                   enum.Slice(awstypes.StatusCreating),
		Target:                    enum.Slice(awstypes.StatusActive),
		Refresh:                   statusCluster(ctx, conn, id),
		Timeout:                   timeout,
		NotFoundChecks:            20,
		ContinuousTargetOccurence: 2,
	}

	outputRaw, err := stateConf.WaitForStateContext(ctx)
	if out, ok := outputRaw.(*awstypes.Cluster); ok {
		return out, err
	}

	return nil, err
}

func waitClusterUpdated(ctx context.Context, conn *docdbelastic.Client, id string, timeout time.Duration) (*awstypes.Cluster, error) {
	stateConf := &retry.StateChangeConf{
		Pending:                   enum.Slice(awstypes.StatusUpdating),
		Target:                    enum.Slice(awstypes.StatusActive),
		Refresh:                   statusCluster(ctx, conn, id),
		Timeout:                   timeout,
		NotFoundChecks:            20,
		ContinuousTargetOccurence: 2,
	}

	outputRaw, err := stateConf.WaitForStateContext(ctx)
	if out, ok := outputRaw.(*awstypes.Cluster); ok {
		return out, err
	}

	return nil, err
}

func waitClusterDeleted(ctx context.Context, conn *docdbelastic.Client, id string, timeout time.Duration) (*awstypes.Cluster, error) {
	stateConf := &retry.StateChangeConf{
		Pending: enum.Slice(awstypes.StatusActive, awstypes.StatusDeleting),
		Target:  []string{},
		Refresh: statusCluster(ctx, conn, id),
		Timeout: timeout,
	}

	outputRaw, err := stateConf.WaitForStateContext(ctx)
	if out, ok := outputRaw.(*awstypes.Cluster); ok {
		return out, err
	}

	return nil, err
}

func statusCluster(ctx context.Context, conn *docdbelastic.Client, id string) retry.StateRefreshFunc {
	return func() (interface{}, string, error) {
		out, err := findClusterByID(ctx, conn, id)
		if tfresource.NotFound(err) {
			return nil, "", nil
		}

		if err != nil {
			return nil, "", err
		}

		return out, string(out.Status), nil
	}
}

func findClusterByID(ctx context.Context, conn *docdbelastic.Client, id string) (*awstypes.Cluster, error) {
	in := &docdbelastic.GetClusterInput{
		ClusterArn: aws.String(id),
	}
	out, err := conn.GetCluster(ctx, in)

	if errs.IsA[*awstypes.ResourceNotFoundException](err) {
		return nil, &retry.NotFoundError{
			LastError:   err,
			LastRequest: in,
		}
	}

	if err != nil {
		return nil, err
	}

	if out == nil || out.Cluster == nil {
		return nil, tfresource.NewEmptyResultError(in)
	}

	return out.Cluster, nil
}

func clusterHasChanges(_ context.Context, plan, state resourceClusterData) bool {
	return !plan.Name.Equal(state.Name) ||
		!plan.AdminUserPassword.Equal(state.AdminUserPassword) ||
		!plan.AuthType.Equal(state.AuthType) ||
		!plan.PreferredMaintenanceWindow.Equal(state.PreferredMaintenanceWindow) ||
		!plan.ShardCapacity.Equal(state.ShardCapacity) ||
		!plan.ShardCount.Equal(state.ShardCount) ||
		!plan.SubnetIds.Equal(state.SubnetIds) ||
		!plan.VpcSecurityGroupIds.Equal(state.VpcSecurityGroupIds)
}<|MERGE_RESOLUTION|>--- conflicted
+++ resolved
@@ -381,7 +381,6 @@
 }
 
 type resourceClusterData struct {
-<<<<<<< HEAD
 	AdminUserName              types.String                      `tfsdk:"admin_user_name"`
 	AdminUserPassword          types.String                      `tfsdk:"admin_user_password"`
 	ARN                        types.String                      `tfsdk:"arn"`
@@ -394,28 +393,10 @@
 	ShardCapacity              types.Int64                       `tfsdk:"shard_capacity"`
 	ShardCount                 types.Int64                       `tfsdk:"shard_count"`
 	SubnetIds                  fwtypes.SetValueOf[types.String]  `tfsdk:"subnet_ids"`
-	Tags                       types.Map                         `tfsdk:"tags"`
-	TagsAll                    types.Map                         `tfsdk:"tags_all"`
+	Tags                       tftags.Map                         `tfsdk:"tags"`
+	TagsAll                    tftags.Map                         `tfsdk:"tags_all"`
 	Timeouts                   timeouts.Value                    `tfsdk:"timeouts"`
 	VpcSecurityGroupIds        fwtypes.SetValueOf[types.String]  `tfsdk:"vpc_security_group_ids"`
-=======
-	AdminUserName              types.String   `tfsdk:"admin_user_name"`
-	AdminUserPassword          types.String   `tfsdk:"admin_user_password"`
-	ARN                        types.String   `tfsdk:"arn"`
-	AuthType                   types.String   `tfsdk:"auth_type"`
-	Endpoint                   types.String   `tfsdk:"endpoint"`
-	ID                         types.String   `tfsdk:"id"`
-	KmsKeyID                   types.String   `tfsdk:"kms_key_id"`
-	Name                       types.String   `tfsdk:"name"`
-	PreferredMaintenanceWindow types.String   `tfsdk:"preferred_maintenance_window"`
-	ShardCapacity              types.Int64    `tfsdk:"shard_capacity"`
-	ShardCount                 types.Int64    `tfsdk:"shard_count"`
-	SubnetIds                  types.Set      `tfsdk:"subnet_ids"`
-	Tags                       tftags.Map     `tfsdk:"tags"`
-	TagsAll                    tftags.Map     `tfsdk:"tags_all"`
-	Timeouts                   timeouts.Value `tfsdk:"timeouts"`
-	VpcSecurityGroupIds        types.Set      `tfsdk:"vpc_security_group_ids"`
->>>>>>> 0e7f8a7b
 }
 
 func waitClusterCreated(ctx context.Context, conn *docdbelastic.Client, id string, timeout time.Duration) (*awstypes.Cluster, error) {
