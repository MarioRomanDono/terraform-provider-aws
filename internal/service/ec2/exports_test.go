// Copyright (c) HashiCorp, Inc.
// SPDX-License-Identifier: MPL-2.0

package ec2

// Exports for use in tests only.
var (
	ResourceAMICopy                                       = resourceAMICopy
	ResourceAMIFromInstance                               = resourceAMIFromInstance
	ResourceAMILaunchPermission                           = resourceAMILaunchPermission
	ResourceAvailabilityZoneGroup                         = resourceAvailabilityZoneGroup
	ResourceCapacityReservation                           = resourceCapacityReservation
	ResourceCarrierGateway                                = resourceCarrierGateway
	ResourceClientVPNAuthorizationRule                    = resourceClientVPNAuthorizationRule
	ResourceClientVPNEndpoint                             = resourceClientVPNEndpoint
	ResourceClientVPNNetworkAssociation                   = resourceClientVPNNetworkAssociation
	ResourceClientVPNRoute                                = resourceClientVPNRoute
	ResourceCustomerGateway                               = resourceCustomerGateway
	ResourceDefaultNetworkACL                             = resourceDefaultNetworkACL
	ResourceDefaultRouteTable                             = resourceDefaultRouteTable
	ResourceEBSDefaultKMSKey                              = resourceEBSDefaultKMSKey
	ResourceEBSEncryptionByDefault                        = resourceEBSEncryptionByDefault
	ResourceEBSFastSnapshotRestore                        = newEBSFastSnapshotRestoreResource
	ResourceEBSSnapshot                                   = resourceEBSSnapshot
	ResourceEBSSnapshotCopy                               = resourceEBSSnapshotCopy
	ResourceEBSSnapshotImport                             = resourceEBSSnapshotImport
	ResourceEBSVolume                                     = resourceEBSVolume
	ResourceEIP                                           = resourceEIP
	ResourceEIPAssociation                                = resourceEIPAssociation
	ResourceEIPDomainName                                 = newEIPDomainNameResource
	ResourceFleet                                         = resourceFleet
	ResourceFlowLog                                       = resourceFlowLog
	ResourceHost                                          = resourceHost
	ResourceIPAM                                          = resourceIPAM
	ResourceIPAMOrganizationAdminAccount                  = resourceIPAMOrganizationAdminAccount
	ResourceIPAMPool                                      = resourceIPAMPool
	ResourceIPAMPoolCIDR                                  = resourceIPAMPoolCIDR
	ResourceIPAMPoolCIDRAllocation                        = resourceIPAMPoolCIDRAllocation
	ResourceIPAMPreviewNextCIDR                           = resourceIPAMPreviewNextCIDR
	ResourceIPAMResourceDiscovery                         = resourceIPAMResourceDiscovery
	ResourceIPAMResourceDiscoveryAssociation              = resourceIPAMResourceDiscoveryAssociation
	ResourceIPAMScope                                     = resourceIPAMScope
	ResourceImageBlockPublicAccess                        = resourceImageBlockPublicAccess
	ResourceInstance                                      = resourceInstance
	ResourceInstanceConnectEndpoint                       = newInstanceConnectEndpointResource
	ResourceInstanceMetadataDefaults                      = newInstanceMetadataDefaultsResource
	ResourceInstanceState                                 = resourceInstanceState
	ResourceInternetGateway                               = resourceInternetGateway
	ResourceInternetGatewayAttachment                     = resourceInternetGatewayAttachment
	ResourceKeyPair                                       = resourceKeyPair
	ResourceLaunchTemplate                                = resourceLaunchTemplate
	ResourceLocalGatewayRoute                             = resourceLocalGatewayRoute
	ResourceLocalGatewayRouteTableVPCAssociation          = resourceLocalGatewayRouteTableVPCAssociation
	ResourceMainRouteTableAssociation                     = resourceMainRouteTableAssociation
	ResourceManagedPrefixList                             = resourceManagedPrefixList
	ResourceManagedPrefixListEntry                        = resourceManagedPrefixListEntry
	ResourceNATGateway                                    = resourceNATGateway
	ResourceNATGatewayEIPAssociation                      = newResourceNATGatewayEIPAssociation
	ResourceNetworkACL                                    = resourceNetworkACL
	ResourceNetworkACLAssociation                         = resourceNetworkACLAssociation
	ResourceNetworkACLRule                                = resourceNetworkACLRule
	ResourceNetworkInsightsAnalysis                       = resourceNetworkInsightsAnalysis
	ResourceNetworkInsightsPath                           = resourceNetworkInsightsPath
	ResourceNetworkInterface                              = resourceNetworkInterface
	ResourceNetworkInterfacePermission                    = newNetworkInterfacePermissionResource
	ResourceNetworkInterfaceSGAttachment                  = resourceNetworkInterfaceSGAttachment
	ResourceNetworkPerformanceMetricSubscription          = resourceNetworkPerformanceMetricSubscription
	ResourcePlacementGroup                                = resourcePlacementGroup
	ResourceRoute                                         = resourceRoute
	ResourceRouteTable                                    = resourceRouteTable
	ResourceRouteTableAssociation                         = resourceRouteTableAssociation
	ResourceSecurityGroupEgressRule                       = newSecurityGroupEgressRuleResource
	ResourceSecurityGroupIngressRule                      = newSecurityGroupIngressRuleResource
	ResourceSecurityGroupRule                             = resourceSecurityGroupRule
	ResourceSecurityGroupVPCAssociation                   = newSecurityGroupVPCAssociationResource
	ResourceSnapshotCreateVolumePermission                = resourceSnapshotCreateVolumePermission
	ResourceSpotDataFeedSubscription                      = resourceSpotDataFeedSubscription
	ResourceSpotFleetRequest                              = resourceSpotFleetRequest
	ResourceSpotInstanceRequest                           = resourceSpotInstanceRequest
	ResourceSubnet                                        = resourceSubnet
	ResourceSubnetCIDRReservation                         = resourceSubnetCIDRReservation
	ResourceTag                                           = resourceTag
	ResourceTrafficMirrorFilter                           = resourceTrafficMirrorFilter
	ResourceTrafficMirrorFilterRule                       = resourceTrafficMirrorFilterRule
	ResourceTrafficMirrorSession                          = resourceTrafficMirrorSession
	ResourceTrafficMirrorTarget                           = resourceTrafficMirrorTarget
	ResourceTransitGatewayConnect                         = resourceTransitGatewayConnect
	ResourceTransitGatewayDefaultRouteTableAssociation    = newTransitGatewayDefaultRouteTableAssociationResource
	ResourceTransitGatewayDefaultRouteTablePropagation    = newTransitGatewayDefaultRouteTablePropagationResource
	ResourceTransitGatewayMulticastDomain                 = resourceTransitGatewayMulticastDomain
	ResourceTransitGatewayMulticastDomainAssociation      = resourceTransitGatewayMulticastDomainAssociation
	ResourceTransitGatewayMulticastGroupMember            = resourceTransitGatewayMulticastGroupMember
	ResourceTransitGatewayMulticastGroupSource            = resourceTransitGatewayMulticastGroupSource
	ResourceTransitGatewayPeeringAttachment               = resourceTransitGatewayPeeringAttachment
	ResourceTransitGatewayPeeringAttachmentAccepter       = resourceTransitGatewayPeeringAttachmentAccepter
	ResourceTransitGatewayPolicyTable                     = resourceTransitGatewayPolicyTable
	ResourceTransitGatewayPolicyTableAssociation          = resourceTransitGatewayPolicyTableAssociation
	ResourceTransitGatewayPrefixListReference             = resourceTransitGatewayPrefixListReference
	ResourceTransitGatewayRoute                           = resourceTransitGatewayRoute
	ResourceTransitGatewayRouteTable                      = resourceTransitGatewayRouteTable
	ResourceTransitGatewayRouteTableAssociation           = resourceTransitGatewayRouteTableAssociation
	ResourceTransitGatewayRouteTablePropagation           = resourceTransitGatewayRouteTablePropagation
	ResourceTransitGatewayVPCAttachment                   = resourceTransitGatewayVPCAttachment
	ResourceTransitGatewayVPCAttachmentAccepter           = resourceTransitGatewayVPCAttachmentAccepter
	ResourceVPCBlockPublicAccessExclusion                 = newVPCBlockPublicAccessExclusionResource
	ResourceVPCBlockPublicAccessOptions                   = newVPCBlockPublicAccessOptionsResource
	ResourceVPCDHCPOptions                                = resourceVPCDHCPOptions
	ResourceVPCDHCPOptionsAssociation                     = resourceVPCDHCPOptionsAssociation
	ResourceVPCEndpoint                                   = resourceVPCEndpoint
	ResourceVPCEndpointPolicy                             = resourceVPCEndpointPolicy
	ResourceVPCEndpointRouteTableAssociation              = resourceVPCEndpointRouteTableAssociation
	ResourceVPCEndpointSecurityGroupAssociation           = resourceVPCEndpointSecurityGroupAssociation
	ResourceVPCEndpointService                            = resourceVPCEndpointService
	ResourceVPCEndpointSubnetAssociation                  = resourceVPCEndpointSubnetAssociation
	ResourceVPCIPv4CIDRBlockAssociation                   = resourceVPCIPv4CIDRBlockAssociation
	ResourceVPCIPv6CIDRBlockAssociation                   = resourceVPCIPv6CIDRBlockAssociation
	ResourceVPCPeeringConnection                          = resourceVPCPeeringConnection
	ResourceVPCRouteServer                                = newVPCRouteServerResource
	ResourceVPCRouteServerEndpoint                        = newVPCRouteServerEndpointResource
	ResourceVPCRouteServerPeer                            = newVPCRouteServerPeerResource
	ResourceVPCRouteServerPropagation                     = newVPCRouteServerPropagationResource
	ResourceVPCRouteServerVPCAssociation                  = newVPCRouteServerVPCAssociationResource
	ResourceVPNConnection                                 = resourceVPNConnection
	ResourceVPNConnectionRoute                            = resourceVPNConnectionRoute
	ResourceVPNGateway                                    = resourceVPNGateway
	ResourceVPNGatewayAttachment                          = resourceVPNGatewayAttachment
	ResourceVPNGatewayRoutePropagation                    = resourceVPNGatewayRoutePropagation
	ResourceVerifiedAccessEndpoint                        = resourceVerifiedAccessEndpoint
	ResourceVerifiedAccessGroup                           = resourceVerifiedAccessGroup
	ResourceVerifiedAccessInstance                        = resourceVerifiedAccessInstance
	ResourceVerifiedAccessInstanceLoggingConfiguration    = resourceVerifiedAccessInstanceLoggingConfiguration
	ResourceVerifiedAccessInstanceTrustProviderAttachment = resourceVerifiedAccessInstanceTrustProviderAttachment
	ResourceVerifiedAccessTrustProvider                   = resourceVerifiedAccessTrustProvider
	ResourceVolumeAttachment                              = resourceVolumeAttachment

<<<<<<< HEAD
	CheckMostRecentAndMissingFilters                            = checkMostRecentAndMissingFilters
	CustomFiltersSchema                                         = customFiltersSchema
	CustomerGatewayConfigurationToTunnelInfo                    = customerGatewayConfigurationToTunnelInfo
	ErrCodeDefaultSubnetAlreadyExistsInAvailabilityZone         = errCodeDefaultSubnetAlreadyExistsInAvailabilityZone
	ErrCodeInvalidSpotDatafeedNotFound                          = errCodeInvalidSpotDatafeedNotFound
	ExpandIPPerms                                               = expandIPPerms
	FindAvailabilityZones                                       = findAvailabilityZones
	FindCapacityReservationByID                                 = findCapacityReservationByID
	FindCarrierGatewayByID                                      = findCarrierGatewayByID
	FindClientVPNAuthorizationRuleByThreePartKey                = findClientVPNAuthorizationRuleByThreePartKey
	FindClientVPNEndpointByID                                   = findClientVPNEndpointByID
	FindClientVPNNetworkAssociationByTwoPartKey                 = findClientVPNNetworkAssociationByTwoPartKey
	FindClientVPNRouteByThreePartKey                            = findClientVPNRouteByThreePartKey
	FindCreateSnapshotCreateVolumePermissionByTwoPartKey        = findCreateSnapshotCreateVolumePermissionByTwoPartKey
	FindCustomerGatewayByID                                     = findCustomerGatewayByID
	FindDefaultCreditSpecificationByInstanceFamily              = findDefaultCreditSpecificationByInstanceFamily
	FindDHCPOptionsByID                                         = findDHCPOptionsByID
	FindEBSVolumeAttachment                                     = findVolumeAttachment
	FindEBSVolumeByID                                           = findEBSVolumeByID
	FindEIPByAllocationID                                       = findEIPByAllocationID
	FindEIPByAssociationID                                      = findEIPByAssociationID
	FindEIPDomainNameAttributeByAllocationID                    = findEIPDomainNameAttributeByAllocationID
	FindEgressOnlyInternetGatewayByID                           = findEgressOnlyInternetGatewayByID
	FindFastSnapshotRestoreByTwoPartKey                         = findFastSnapshotRestoreByTwoPartKey
	FindFleetByID                                               = findFleetByID
	FindFlowLogByID                                             = findFlowLogByID
	FindHostByID                                                = findHostByID
	FindIPAMByID                                                = findIPAMByID
	FindIPAMPoolAllocationByTwoPartKey                          = findIPAMPoolAllocationByTwoPartKey
	FindIPAMPoolAllocationsForVPC                               = findIPAMPoolAllocationsForVPC
	FindIPAMPoolByID                                            = findIPAMPoolByID
	FindIPAMPoolCIDRByTwoPartKey                                = findIPAMPoolCIDRByTwoPartKey
	FindIPAMResourceDiscoveryAssociationByID                    = findIPAMResourceDiscoveryAssociationByID
	FindIPAMResourceDiscoveryByID                               = findIPAMResourceDiscoveryByID
	FindIPAMScopeByID                                           = findIPAMScopeByID
	FindImageLaunchPermission                                   = findImageLaunchPermission
	FindInstanceConnectEndpointByID                             = findInstanceConnectEndpointByID
	FindInstanceMetadataDefaults                                = findInstanceMetadataDefaults
	FindInstanceStateByID                                       = findInstanceStateByID
	FindInternetGateway                                         = findInternetGateway
	FindInternetGatewayAttachment                               = findInternetGatewayAttachment
	FindInternetGatewayByID                                     = findInternetGatewayByID
	FindKeyPairByName                                           = findKeyPairByName
	FindLaunchTemplateByID                                      = findLaunchTemplateByID
	FindLocalGatewayRouteByTwoPartKey                           = findLocalGatewayRouteByTwoPartKey
	FindLocalGatewayRouteTableVPCAssociationByID                = findLocalGatewayRouteTableVPCAssociationByID
	FindMainRouteTableAssociationByID                           = findMainRouteTableAssociationByID
	FindManagedPrefixListByID                                   = findManagedPrefixListByID
	FindManagedPrefixListEntryByIDAndCIDR                       = findManagedPrefixListEntryByIDAndCIDR
	FindNATGatewayByID                                          = findNATGatewayByID
	FindNATGatewayAddressByNATGatewayIDAndAllocationIDSucceeded = findNATGatewayAddressByNATGatewayIDAndAllocationIDSucceeded
	FindNetworkACLAssociationByID                               = findNetworkACLAssociationByID
	FindNetworkACLByID                                          = findNetworkACLByID
	FindNetworkACLEntryByThreePartKey                           = findNetworkACLEntryByThreePartKey
	FindNetworkInsightsAnalysisByID                             = findNetworkInsightsAnalysisByID
	FindNetworkInsightsPathByID                                 = findNetworkInsightsPathByID
	FindNetworkInterfaceByID                                    = findNetworkInterfaceByID
	FindNetworkInterfacePermissionByID                          = findNetworkInterfacePermissionByID
	FindNetworkInterfaceSecurityGroup                           = findNetworkInterfaceSecurityGroup
	FindNetworkPerformanceMetricSubscriptionByFourPartKey       = findNetworkPerformanceMetricSubscriptionByFourPartKey
	FindPlacementGroupByName                                    = findPlacementGroupByName
	FindPublicIPv4Pools                                         = findPublicIPv4Pools
	FindRouteByIPv4Destination                                  = findRouteByIPv4Destination
	FindRouteByIPv6Destination                                  = findRouteByIPv6Destination
	FindRouteByPrefixListIDDestination                          = findRouteByPrefixListIDDestination
	FindRouteTableAssociationByID                               = findRouteTableAssociationByID
	FindRouteTableByID                                          = findRouteTableByID
	FindSecurityGroupByID                                       = findSecurityGroupByID
	FindSecurityGroupEgressRuleByID                             = findSecurityGroupEgressRuleByID
	FindSecurityGroupIngressRuleByID                            = findSecurityGroupIngressRuleByID
	FindSnapshot                                                = findSnapshot
	FindSnapshotByID                                            = findSnapshotByID
	FindSpotDatafeedSubscription                                = findSpotDatafeedSubscription
	FindSpotFleetRequestByID                                    = findSpotFleetRequestByID
	FindSpotFleetRequests                                       = findSpotFleetRequests
	FindSpotInstanceRequestByID                                 = findSpotInstanceRequestByID
	FindSubnetCIDRReservationBySubnetIDAndReservationID         = findSubnetCIDRReservationBySubnetIDAndReservationID
	FindSubnets                                                 = findSubnets
	FindTag                                                     = findTag
	FindTrafficMirrorFilterByID                                 = findTrafficMirrorFilterByID
	FindTrafficMirrorFilterRuleByTwoPartKey                     = findTrafficMirrorFilterRuleByTwoPartKey
	FindTrafficMirrorSessionByID                                = findTrafficMirrorSessionByID
	FindTrafficMirrorTargetByID                                 = findTrafficMirrorTargetByID
	FindTransitGatewayByID                                      = findTransitGatewayByID
	FindTransitGatewayConnectByID                               = findTransitGatewayConnectByID
	FindTransitGatewayConnectPeerByID                           = findTransitGatewayConnectPeerByID
	FindTransitGatewayMulticastDomainAssociationByThreePartKey  = findTransitGatewayMulticastDomainAssociationByThreePartKey
	FindTransitGatewayMulticastDomainByID                       = findTransitGatewayMulticastDomainByID
	FindTransitGatewayMulticastGroupMemberByThreePartKey        = findTransitGatewayMulticastGroupMemberByThreePartKey
	FindTransitGatewayMulticastGroupSourceByThreePartKey        = findTransitGatewayMulticastGroupSourceByThreePartKey
	FindTransitGatewayPeeringAttachmentByID                     = findTransitGatewayPeeringAttachmentByID
	FindTransitGatewayPolicyTableAssociationByTwoPartKey        = findTransitGatewayPolicyTableAssociationByTwoPartKey
	FindTransitGatewayPolicyTableByID                           = findTransitGatewayPolicyTableByID
	FindTransitGatewayPrefixListReferenceByTwoPartKey           = findTransitGatewayPrefixListReferenceByTwoPartKey
	FindTransitGatewayRouteTableAssociationByTwoPartKey         = findTransitGatewayRouteTableAssociationByTwoPartKey
	FindTransitGatewayRouteTableByID                            = findTransitGatewayRouteTableByID
	FindTransitGatewayRouteTablePropagationByTwoPartKey         = findTransitGatewayRouteTablePropagationByTwoPartKey
	FindTransitGatewayStaticRoute                               = findTransitGatewayStaticRoute
	FindTransitGatewayVPCAttachmentByID                         = findTransitGatewayVPCAttachmentByID
	FindVPCBlockPublicAccessExclusionByID                       = findVPCBlockPublicAccessExclusionByID
	FindVPCCIDRBlockAssociationByID                             = findVPCCIDRBlockAssociationByID
	FindVPCDHCPOptionsAssociation                               = findVPCDHCPOptionsAssociation
	FindVPCEndpointConnectionByServiceIDAndVPCEndpointID        = findVPCEndpointConnectionByServiceIDAndVPCEndpointID
	FindVPCEndpointConnectionNotificationByID                   = findVPCEndpointConnectionNotificationByID
	FindVPCEndpointRouteTableAssociationExists                  = findVPCEndpointRouteTableAssociationExists
	FindVPCEndpointSecurityGroupAssociationExists               = findVPCEndpointSecurityGroupAssociationExists
	FindVPCEndpointServiceConfigurationByID                     = findVPCEndpointServiceConfigurationByID
	FindVPCEndpointServicePermission                            = findVPCEndpointServicePermission
	FindVPCEndpointSubnetAssociationExists                      = findVPCEndpointSubnetAssociationExists
	FindVPCIPv6CIDRBlockAssociationByID                         = findVPCIPv6CIDRBlockAssociationByID
	FindVPCPeeringConnectionByID                                = findVPCPeeringConnectionByID
	FindVPNConnectionByID                                       = findVPNConnectionByID
	FindVPNConnectionRouteByTwoPartKey                          = findVPNConnectionRouteByTwoPartKey
	FindVPNGatewayByID                                          = findVPNGatewayByID
	FindVPNGatewayRoutePropagationExists                        = findVPNGatewayRoutePropagationExists
	FindVPNGatewayVPCAttachmentByTwoPartKey                     = findVPNGatewayVPCAttachmentByTwoPartKey
	FindVerifiedAccessEndpointByID                              = findVerifiedAccessEndpointByID
	FindVerifiedAccessGroupByID                                 = findVerifiedAccessGroupByID
	FindVerifiedAccessInstanceByID                              = findVerifiedAccessInstanceByID
	FindVerifiedAccessInstanceLoggingConfigurationByInstanceID  = findVerifiedAccessInstanceLoggingConfigurationByInstanceID
	FindVerifiedAccessInstanceTrustProviderAttachmentExists     = findVerifiedAccessInstanceTrustProviderAttachmentExists
	FindVerifiedAccessTrustProviderByID                         = findVerifiedAccessTrustProviderByID
	FindVolumeAttachmentInstanceByID                            = findVolumeAttachmentInstanceByID
	FlattenNetworkInterfacePrivateIPAddresses                   = flattenNetworkInterfacePrivateIPAddresses
	FlattenSecurityGroups                                       = flattenSecurityGroups
	IPAMServicePrincipal                                        = ipamServicePrincipal
	InstanceMigrateState                                        = instanceMigrateState
	InternetGatewayAttachmentParseResourceID                    = internetGatewayAttachmentParseResourceID
	KeyPairMigrateState                                         = keyPairMigrateState
	ManagedPrefixListEntryCreateResourceID                      = managedPrefixListEntryCreateResourceID
	ManagedPrefixListEntryParseResourceID                       = managedPrefixListEntryParseResourceID
	MatchRules                                                  = matchRules
	NetworkACLRuleImportIDSeparator                             = networkACLRuleImportIDSeparator
	NewAttributeFilterList                                      = newAttributeFilterList
	NewCustomFilterList                                         = newCustomFilterList
	NewTagFilterList                                            = newTagFilterList
	OpenSSHPublicKeysEqual                                      = openSSHPublicKeysEqual
	ParseInstanceType                                           = parseInstanceType
	ProtocolForValue                                            = protocolForValue
	ProtocolStateFunc                                           = protocolStateFunc
	SecurityGroupCollapseRules                                  = securityGroupCollapseRules
	SecurityGroupExpandRules                                    = securityGroupExpandRules
	SecurityGroupIPPermGather                                   = securityGroupIPPermGather
	SecurityGroupMigrateState                                   = securityGroupMigrateState
	SecurityGroupRuleCreateID                                   = securityGroupRuleCreateID
	SecurityGroupRuleHash                                       = securityGroupRuleHash
	SecurityGroupRuleMigrateState                               = securityGroupRuleMigrateState
	SpotFleetRequestMigrateState                                = spotFleetRequestMigrateState
	StopEBSVolumeAttachmentInstance                             = stopVolumeAttachmentInstance
	StopInstance                                                = stopInstance
	SubnetMigrateState                                          = subnetMigrateState
	UnsuccessfulItemError                                       = unsuccessfulItemError
	UnsuccessfulItemsError                                      = unsuccessfulItemsError
	UpdateTags                                                  = updateTags
	VPCDHCPOptionsAssociationParseResourceID                    = vpcDHCPOptionsAssociationParseResourceID
	VPCMigrateState                                             = vpcMigrateState
	VPNGatewayRoutePropagationParseID                           = vpnGatewayRoutePropagationParseID
	WaitVolumeAttachmentCreated                                 = waitVolumeAttachmentCreated
=======
	CheckMostRecentAndMissingFilters                           = checkMostRecentAndMissingFilters
	CustomFiltersSchema                                        = customFiltersSchema
	CustomerGatewayConfigurationToTunnelInfo                   = customerGatewayConfigurationToTunnelInfo
	ErrCodeDefaultSubnetAlreadyExistsInAvailabilityZone        = errCodeDefaultSubnetAlreadyExistsInAvailabilityZone
	ErrCodeInvalidSpotDatafeedNotFound                         = errCodeInvalidSpotDatafeedNotFound
	ExpandIPPerms                                              = expandIPPerms
	FindAvailabilityZones                                      = findAvailabilityZones
	FindCapacityReservationByID                                = findCapacityReservationByID
	FindCarrierGatewayByID                                     = findCarrierGatewayByID
	FindClientVPNAuthorizationRuleByThreePartKey               = findClientVPNAuthorizationRuleByThreePartKey
	FindClientVPNEndpointByID                                  = findClientVPNEndpointByID
	FindClientVPNNetworkAssociationByTwoPartKey                = findClientVPNNetworkAssociationByTwoPartKey
	FindClientVPNRouteByThreePartKey                           = findClientVPNRouteByThreePartKey
	FindCreateSnapshotCreateVolumePermissionByTwoPartKey       = findCreateSnapshotCreateVolumePermissionByTwoPartKey
	FindCustomerGatewayByID                                    = findCustomerGatewayByID
	FindDefaultCreditSpecificationByInstanceFamily             = findDefaultCreditSpecificationByInstanceFamily
	FindDHCPOptionsByID                                        = findDHCPOptionsByID
	FindEBSVolumeAttachment                                    = findVolumeAttachment
	FindEBSVolumeByID                                          = findEBSVolumeByID
	FindEIPByAllocationID                                      = findEIPByAllocationID
	FindEIPByAssociationID                                     = findEIPByAssociationID
	FindEIPDomainNameAttributeByAllocationID                   = findEIPDomainNameAttributeByAllocationID
	FindEgressOnlyInternetGatewayByID                          = findEgressOnlyInternetGatewayByID
	FindFastSnapshotRestoreByTwoPartKey                        = findFastSnapshotRestoreByTwoPartKey
	FindFleetByID                                              = findFleetByID
	FindFlowLogByID                                            = findFlowLogByID
	FindHostByID                                               = findHostByID
	FindIPAMByID                                               = findIPAMByID
	FindIPAMPoolAllocationByTwoPartKey                         = findIPAMPoolAllocationByTwoPartKey
	FindIPAMPoolAllocationsForVPC                              = findIPAMPoolAllocationsForVPC
	FindIPAMPoolByID                                           = findIPAMPoolByID
	FindIPAMPoolCIDRByTwoPartKey                               = findIPAMPoolCIDRByTwoPartKey
	FindIPAMResourceDiscoveryAssociationByID                   = findIPAMResourceDiscoveryAssociationByID
	FindIPAMResourceDiscoveryByID                              = findIPAMResourceDiscoveryByID
	FindIPAMScopeByID                                          = findIPAMScopeByID
	FindImageLaunchPermission                                  = findImageLaunchPermission
	FindInstanceConnectEndpointByID                            = findInstanceConnectEndpointByID
	FindInstanceMetadataDefaults                               = findInstanceMetadataDefaults
	FindInstanceStateByID                                      = findInstanceStateByID
	FindInternetGateway                                        = findInternetGateway
	FindInternetGatewayAttachment                              = findInternetGatewayAttachment
	FindInternetGatewayByID                                    = findInternetGatewayByID
	FindKeyPairByName                                          = findKeyPairByName
	FindLaunchTemplateByID                                     = findLaunchTemplateByID
	FindLocalGatewayRouteByTwoPartKey                          = findLocalGatewayRouteByTwoPartKey
	FindLocalGatewayRouteTableVPCAssociationByID               = findLocalGatewayRouteTableVPCAssociationByID
	FindMainRouteTableAssociationByID                          = findMainRouteTableAssociationByID
	FindManagedPrefixListByID                                  = findManagedPrefixListByID
	FindManagedPrefixListEntryByIDAndCIDR                      = findManagedPrefixListEntryByIDAndCIDR
	FindNATGatewayByID                                         = findNATGatewayByID
	FindNetworkACLAssociationByID                              = findNetworkACLAssociationByID
	FindNetworkACLByID                                         = findNetworkACLByID
	FindNetworkACLEntryByThreePartKey                          = findNetworkACLEntryByThreePartKey
	FindNetworkInsightsAnalysisByID                            = findNetworkInsightsAnalysisByID
	FindNetworkInsightsPathByID                                = findNetworkInsightsPathByID
	FindNetworkInterfaceByID                                   = findNetworkInterfaceByID
	FindNetworkInterfacePermissionByID                         = findNetworkInterfacePermissionByID
	FindNetworkInterfaceSecurityGroup                          = findNetworkInterfaceSecurityGroup
	FindNetworkPerformanceMetricSubscriptionByFourPartKey      = findNetworkPerformanceMetricSubscriptionByFourPartKey
	FindPlacementGroupByName                                   = findPlacementGroupByName
	FindPublicIPv4Pools                                        = findPublicIPv4Pools
	FindRouteByIPv4Destination                                 = findRouteByIPv4Destination
	FindRouteByIPv6Destination                                 = findRouteByIPv6Destination
	FindRouteByPrefixListIDDestination                         = findRouteByPrefixListIDDestination
	FindRouteServerByID                                        = findRouteServerByID
	FindRouteServerAssociationByTwoPartKey                     = findRouteServerAssociationByTwoPartKey
	FindRouteServerEndpointByID                                = findRouteServerEndpointByID
	FindRouteServerPeerByID                                    = findRouteServerPeerByID
	FindRouteServerPropagationByTwoPartKey                     = findRouteServerPropagationByTwoPartKey
	FindRouteTableAssociationByID                              = findRouteTableAssociationByID
	FindRouteTableByID                                         = findRouteTableByID
	FindSecurityGroupByID                                      = findSecurityGroupByID
	FindSecurityGroupEgressRuleByID                            = findSecurityGroupEgressRuleByID
	FindSecurityGroupIngressRuleByID                           = findSecurityGroupIngressRuleByID
	FindSecurityGroupVPCAssociationByTwoPartKey                = findSecurityGroupVPCAssociationByTwoPartKey
	FindSnapshot                                               = findSnapshot
	FindSnapshotByID                                           = findSnapshotByID
	FindSpotDatafeedSubscription                               = findSpotDatafeedSubscription
	FindSpotFleetRequestByID                                   = findSpotFleetRequestByID
	FindSpotFleetRequests                                      = findSpotFleetRequests
	FindSpotInstanceRequestByID                                = findSpotInstanceRequestByID
	FindSubnetCIDRReservationBySubnetIDAndReservationID        = findSubnetCIDRReservationBySubnetIDAndReservationID
	FindSubnets                                                = findSubnets
	FindTag                                                    = findTag
	FindTrafficMirrorFilterByID                                = findTrafficMirrorFilterByID
	FindTrafficMirrorFilterRuleByTwoPartKey                    = findTrafficMirrorFilterRuleByTwoPartKey
	FindTrafficMirrorSessionByID                               = findTrafficMirrorSessionByID
	FindTrafficMirrorTargetByID                                = findTrafficMirrorTargetByID
	FindTransitGatewayByID                                     = findTransitGatewayByID
	FindTransitGatewayConnectByID                              = findTransitGatewayConnectByID
	FindTransitGatewayConnectPeerByID                          = findTransitGatewayConnectPeerByID
	FindTransitGatewayMulticastDomainAssociationByThreePartKey = findTransitGatewayMulticastDomainAssociationByThreePartKey
	FindTransitGatewayMulticastDomainByID                      = findTransitGatewayMulticastDomainByID
	FindTransitGatewayMulticastGroupMemberByThreePartKey       = findTransitGatewayMulticastGroupMemberByThreePartKey
	FindTransitGatewayMulticastGroupSourceByThreePartKey       = findTransitGatewayMulticastGroupSourceByThreePartKey
	FindTransitGatewayPeeringAttachmentByID                    = findTransitGatewayPeeringAttachmentByID
	FindTransitGatewayPolicyTableAssociationByTwoPartKey       = findTransitGatewayPolicyTableAssociationByTwoPartKey
	FindTransitGatewayPolicyTableByID                          = findTransitGatewayPolicyTableByID
	FindTransitGatewayPrefixListReferenceByTwoPartKey          = findTransitGatewayPrefixListReferenceByTwoPartKey
	FindTransitGatewayRouteTableAssociationByTwoPartKey        = findTransitGatewayRouteTableAssociationByTwoPartKey
	FindTransitGatewayRouteTableByID                           = findTransitGatewayRouteTableByID
	FindTransitGatewayRouteTablePropagationByTwoPartKey        = findTransitGatewayRouteTablePropagationByTwoPartKey
	FindTransitGatewayStaticRoute                              = findTransitGatewayStaticRoute
	FindTransitGatewayVPCAttachmentByID                        = findTransitGatewayVPCAttachmentByID
	FindVPCBlockPublicAccessExclusionByID                      = findVPCBlockPublicAccessExclusionByID
	FindVPCCIDRBlockAssociationByID                            = findVPCCIDRBlockAssociationByID
	FindVPCDHCPOptionsAssociation                              = findVPCDHCPOptionsAssociation
	FindVPCEndpointConnectionByServiceIDAndVPCEndpointID       = findVPCEndpointConnectionByServiceIDAndVPCEndpointID
	FindVPCEndpointConnectionNotificationByID                  = findVPCEndpointConnectionNotificationByID
	FindVPCEndpointRouteTableAssociationExists                 = findVPCEndpointRouteTableAssociationExists
	FindVPCEndpointSecurityGroupAssociationExists              = findVPCEndpointSecurityGroupAssociationExists
	FindVPCEndpointServiceConfigurationByID                    = findVPCEndpointServiceConfigurationByID
	FindVPCEndpointServicePermission                           = findVPCEndpointServicePermission
	FindVPCEndpointSubnetAssociationExists                     = findVPCEndpointSubnetAssociationExists
	FindVPCIPv6CIDRBlockAssociationByID                        = findVPCIPv6CIDRBlockAssociationByID
	FindVPCPeeringConnectionByID                               = findVPCPeeringConnectionByID
	FindVPNConnectionByID                                      = findVPNConnectionByID
	FindVPNConnectionRouteByTwoPartKey                         = findVPNConnectionRouteByTwoPartKey
	FindVPNGatewayByID                                         = findVPNGatewayByID
	FindVPNGatewayRoutePropagationExists                       = findVPNGatewayRoutePropagationExists
	FindVPNGatewayVPCAttachmentByTwoPartKey                    = findVPNGatewayVPCAttachmentByTwoPartKey
	FindVerifiedAccessEndpointByID                             = findVerifiedAccessEndpointByID
	FindVerifiedAccessGroupByID                                = findVerifiedAccessGroupByID
	FindVerifiedAccessInstanceByID                             = findVerifiedAccessInstanceByID
	FindVerifiedAccessInstanceLoggingConfigurationByInstanceID = findVerifiedAccessInstanceLoggingConfigurationByInstanceID
	FindVerifiedAccessInstanceTrustProviderAttachmentExists    = findVerifiedAccessInstanceTrustProviderAttachmentExists
	FindVerifiedAccessTrustProviderByID                        = findVerifiedAccessTrustProviderByID
	FindVolumeAttachmentInstanceByID                           = findVolumeAttachmentInstanceByID
	FlattenNetworkInterfacePrivateIPAddresses                  = flattenNetworkInterfacePrivateIPAddresses
	FlattenSecurityGroups                                      = flattenSecurityGroups
	IPAMServicePrincipal                                       = ipamServicePrincipal
	InstanceMigrateState                                       = instanceMigrateState
	InstanceStateUpgradeV1                                     = instanceStateUpgradeV1
	InternetGatewayAttachmentParseResourceID                   = internetGatewayAttachmentParseResourceID
	KeyPairMigrateState                                        = keyPairMigrateState
	ManagedPrefixListEntryCreateResourceID                     = managedPrefixListEntryCreateResourceID
	ManagedPrefixListEntryParseResourceID                      = managedPrefixListEntryParseResourceID
	MatchRules                                                 = matchRules
	NetworkACLRuleImportIDSeparator                            = networkACLRuleImportIDSeparator
	NewAttributeFilterList                                     = newAttributeFilterList
	NewCustomFilterList                                        = newCustomFilterList
	NewTagFilterList                                           = newTagFilterList
	OpenSSHPublicKeysEqual                                     = openSSHPublicKeysEqual
	ParseInstanceType                                          = parseInstanceType
	ProtocolForValue                                           = protocolForValue
	ProtocolStateFunc                                          = protocolStateFunc
	SecurityGroupCollapseRules                                 = securityGroupCollapseRules
	SecurityGroupExpandRules                                   = securityGroupExpandRules
	SecurityGroupIPPermGather                                  = securityGroupIPPermGather
	SecurityGroupMigrateState                                  = securityGroupMigrateState
	SecurityGroupRuleCreateID                                  = securityGroupRuleCreateID
	SecurityGroupRuleHash                                      = securityGroupRuleHash
	SecurityGroupRuleMigrateState                              = securityGroupRuleMigrateState
	SpotFleetRequestMigrateState                               = spotFleetRequestMigrateState
	StopEBSVolumeAttachmentInstance                            = stopVolumeAttachmentInstance
	StopInstance                                               = stopInstance
	SubnetMigrateState                                         = subnetMigrateState
	UnsuccessfulItemError                                      = unsuccessfulItemError
	UnsuccessfulItemsError                                     = unsuccessfulItemsError
	UpdateTags                                                 = updateTags
	VPCDHCPOptionsAssociationParseResourceID                   = vpcDHCPOptionsAssociationParseResourceID
	VPCMigrateState                                            = vpcMigrateState
	VPNGatewayRoutePropagationParseID                          = vpnGatewayRoutePropagationParseID
	WaitVolumeAttachmentCreated                                = waitVolumeAttachmentCreated
>>>>>>> cac246c3
)

type (
	GroupIdentifier = groupIdentifier
	IPProtocol      = ipProtocol
	TunnelInfo      = tunnelInfo
)<|MERGE_RESOLUTION|>--- conflicted
+++ resolved
@@ -133,7 +133,6 @@
 	ResourceVerifiedAccessTrustProvider                   = resourceVerifiedAccessTrustProvider
 	ResourceVolumeAttachment                              = resourceVolumeAttachment
 
-<<<<<<< HEAD
 	CheckMostRecentAndMissingFilters                            = checkMostRecentAndMissingFilters
 	CustomFiltersSchema                                         = customFiltersSchema
 	CustomerGatewayConfigurationToTunnelInfo                    = customerGatewayConfigurationToTunnelInfo
@@ -199,11 +198,17 @@
 	FindRouteByIPv4Destination                                  = findRouteByIPv4Destination
 	FindRouteByIPv6Destination                                  = findRouteByIPv6Destination
 	FindRouteByPrefixListIDDestination                          = findRouteByPrefixListIDDestination
+	FindRouteServerByID                                         = findRouteServerByID
+	FindRouteServerAssociationByTwoPartKey                      = findRouteServerAssociationByTwoPartKey
+	FindRouteServerEndpointByID                                 = findRouteServerEndpointByID
+	FindRouteServerPeerByID                                     = findRouteServerPeerByID
+	FindRouteServerPropagationByTwoPartKey                      = findRouteServerPropagationByTwoPartKey
 	FindRouteTableAssociationByID                               = findRouteTableAssociationByID
 	FindRouteTableByID                                          = findRouteTableByID
 	FindSecurityGroupByID                                       = findSecurityGroupByID
 	FindSecurityGroupEgressRuleByID                             = findSecurityGroupEgressRuleByID
 	FindSecurityGroupIngressRuleByID                            = findSecurityGroupIngressRuleByID
+	FindSecurityGroupVPCAssociationByTwoPartKey                 = findSecurityGroupVPCAssociationByTwoPartKey
 	FindSnapshot                                                = findSnapshot
 	FindSnapshotByID                                            = findSnapshotByID
 	FindSpotDatafeedSubscription                                = findSpotDatafeedSubscription
@@ -261,6 +266,7 @@
 	FlattenSecurityGroups                                       = flattenSecurityGroups
 	IPAMServicePrincipal                                        = ipamServicePrincipal
 	InstanceMigrateState                                        = instanceMigrateState
+	InstanceStateUpgradeV1                                      = instanceStateUpgradeV1
 	InternetGatewayAttachmentParseResourceID                    = internetGatewayAttachmentParseResourceID
 	KeyPairMigrateState                                         = keyPairMigrateState
 	ManagedPrefixListEntryCreateResourceID                      = managedPrefixListEntryCreateResourceID
@@ -292,172 +298,6 @@
 	VPCMigrateState                                             = vpcMigrateState
 	VPNGatewayRoutePropagationParseID                           = vpnGatewayRoutePropagationParseID
 	WaitVolumeAttachmentCreated                                 = waitVolumeAttachmentCreated
-=======
-	CheckMostRecentAndMissingFilters                           = checkMostRecentAndMissingFilters
-	CustomFiltersSchema                                        = customFiltersSchema
-	CustomerGatewayConfigurationToTunnelInfo                   = customerGatewayConfigurationToTunnelInfo
-	ErrCodeDefaultSubnetAlreadyExistsInAvailabilityZone        = errCodeDefaultSubnetAlreadyExistsInAvailabilityZone
-	ErrCodeInvalidSpotDatafeedNotFound                         = errCodeInvalidSpotDatafeedNotFound
-	ExpandIPPerms                                              = expandIPPerms
-	FindAvailabilityZones                                      = findAvailabilityZones
-	FindCapacityReservationByID                                = findCapacityReservationByID
-	FindCarrierGatewayByID                                     = findCarrierGatewayByID
-	FindClientVPNAuthorizationRuleByThreePartKey               = findClientVPNAuthorizationRuleByThreePartKey
-	FindClientVPNEndpointByID                                  = findClientVPNEndpointByID
-	FindClientVPNNetworkAssociationByTwoPartKey                = findClientVPNNetworkAssociationByTwoPartKey
-	FindClientVPNRouteByThreePartKey                           = findClientVPNRouteByThreePartKey
-	FindCreateSnapshotCreateVolumePermissionByTwoPartKey       = findCreateSnapshotCreateVolumePermissionByTwoPartKey
-	FindCustomerGatewayByID                                    = findCustomerGatewayByID
-	FindDefaultCreditSpecificationByInstanceFamily             = findDefaultCreditSpecificationByInstanceFamily
-	FindDHCPOptionsByID                                        = findDHCPOptionsByID
-	FindEBSVolumeAttachment                                    = findVolumeAttachment
-	FindEBSVolumeByID                                          = findEBSVolumeByID
-	FindEIPByAllocationID                                      = findEIPByAllocationID
-	FindEIPByAssociationID                                     = findEIPByAssociationID
-	FindEIPDomainNameAttributeByAllocationID                   = findEIPDomainNameAttributeByAllocationID
-	FindEgressOnlyInternetGatewayByID                          = findEgressOnlyInternetGatewayByID
-	FindFastSnapshotRestoreByTwoPartKey                        = findFastSnapshotRestoreByTwoPartKey
-	FindFleetByID                                              = findFleetByID
-	FindFlowLogByID                                            = findFlowLogByID
-	FindHostByID                                               = findHostByID
-	FindIPAMByID                                               = findIPAMByID
-	FindIPAMPoolAllocationByTwoPartKey                         = findIPAMPoolAllocationByTwoPartKey
-	FindIPAMPoolAllocationsForVPC                              = findIPAMPoolAllocationsForVPC
-	FindIPAMPoolByID                                           = findIPAMPoolByID
-	FindIPAMPoolCIDRByTwoPartKey                               = findIPAMPoolCIDRByTwoPartKey
-	FindIPAMResourceDiscoveryAssociationByID                   = findIPAMResourceDiscoveryAssociationByID
-	FindIPAMResourceDiscoveryByID                              = findIPAMResourceDiscoveryByID
-	FindIPAMScopeByID                                          = findIPAMScopeByID
-	FindImageLaunchPermission                                  = findImageLaunchPermission
-	FindInstanceConnectEndpointByID                            = findInstanceConnectEndpointByID
-	FindInstanceMetadataDefaults                               = findInstanceMetadataDefaults
-	FindInstanceStateByID                                      = findInstanceStateByID
-	FindInternetGateway                                        = findInternetGateway
-	FindInternetGatewayAttachment                              = findInternetGatewayAttachment
-	FindInternetGatewayByID                                    = findInternetGatewayByID
-	FindKeyPairByName                                          = findKeyPairByName
-	FindLaunchTemplateByID                                     = findLaunchTemplateByID
-	FindLocalGatewayRouteByTwoPartKey                          = findLocalGatewayRouteByTwoPartKey
-	FindLocalGatewayRouteTableVPCAssociationByID               = findLocalGatewayRouteTableVPCAssociationByID
-	FindMainRouteTableAssociationByID                          = findMainRouteTableAssociationByID
-	FindManagedPrefixListByID                                  = findManagedPrefixListByID
-	FindManagedPrefixListEntryByIDAndCIDR                      = findManagedPrefixListEntryByIDAndCIDR
-	FindNATGatewayByID                                         = findNATGatewayByID
-	FindNetworkACLAssociationByID                              = findNetworkACLAssociationByID
-	FindNetworkACLByID                                         = findNetworkACLByID
-	FindNetworkACLEntryByThreePartKey                          = findNetworkACLEntryByThreePartKey
-	FindNetworkInsightsAnalysisByID                            = findNetworkInsightsAnalysisByID
-	FindNetworkInsightsPathByID                                = findNetworkInsightsPathByID
-	FindNetworkInterfaceByID                                   = findNetworkInterfaceByID
-	FindNetworkInterfacePermissionByID                         = findNetworkInterfacePermissionByID
-	FindNetworkInterfaceSecurityGroup                          = findNetworkInterfaceSecurityGroup
-	FindNetworkPerformanceMetricSubscriptionByFourPartKey      = findNetworkPerformanceMetricSubscriptionByFourPartKey
-	FindPlacementGroupByName                                   = findPlacementGroupByName
-	FindPublicIPv4Pools                                        = findPublicIPv4Pools
-	FindRouteByIPv4Destination                                 = findRouteByIPv4Destination
-	FindRouteByIPv6Destination                                 = findRouteByIPv6Destination
-	FindRouteByPrefixListIDDestination                         = findRouteByPrefixListIDDestination
-	FindRouteServerByID                                        = findRouteServerByID
-	FindRouteServerAssociationByTwoPartKey                     = findRouteServerAssociationByTwoPartKey
-	FindRouteServerEndpointByID                                = findRouteServerEndpointByID
-	FindRouteServerPeerByID                                    = findRouteServerPeerByID
-	FindRouteServerPropagationByTwoPartKey                     = findRouteServerPropagationByTwoPartKey
-	FindRouteTableAssociationByID                              = findRouteTableAssociationByID
-	FindRouteTableByID                                         = findRouteTableByID
-	FindSecurityGroupByID                                      = findSecurityGroupByID
-	FindSecurityGroupEgressRuleByID                            = findSecurityGroupEgressRuleByID
-	FindSecurityGroupIngressRuleByID                           = findSecurityGroupIngressRuleByID
-	FindSecurityGroupVPCAssociationByTwoPartKey                = findSecurityGroupVPCAssociationByTwoPartKey
-	FindSnapshot                                               = findSnapshot
-	FindSnapshotByID                                           = findSnapshotByID
-	FindSpotDatafeedSubscription                               = findSpotDatafeedSubscription
-	FindSpotFleetRequestByID                                   = findSpotFleetRequestByID
-	FindSpotFleetRequests                                      = findSpotFleetRequests
-	FindSpotInstanceRequestByID                                = findSpotInstanceRequestByID
-	FindSubnetCIDRReservationBySubnetIDAndReservationID        = findSubnetCIDRReservationBySubnetIDAndReservationID
-	FindSubnets                                                = findSubnets
-	FindTag                                                    = findTag
-	FindTrafficMirrorFilterByID                                = findTrafficMirrorFilterByID
-	FindTrafficMirrorFilterRuleByTwoPartKey                    = findTrafficMirrorFilterRuleByTwoPartKey
-	FindTrafficMirrorSessionByID                               = findTrafficMirrorSessionByID
-	FindTrafficMirrorTargetByID                                = findTrafficMirrorTargetByID
-	FindTransitGatewayByID                                     = findTransitGatewayByID
-	FindTransitGatewayConnectByID                              = findTransitGatewayConnectByID
-	FindTransitGatewayConnectPeerByID                          = findTransitGatewayConnectPeerByID
-	FindTransitGatewayMulticastDomainAssociationByThreePartKey = findTransitGatewayMulticastDomainAssociationByThreePartKey
-	FindTransitGatewayMulticastDomainByID                      = findTransitGatewayMulticastDomainByID
-	FindTransitGatewayMulticastGroupMemberByThreePartKey       = findTransitGatewayMulticastGroupMemberByThreePartKey
-	FindTransitGatewayMulticastGroupSourceByThreePartKey       = findTransitGatewayMulticastGroupSourceByThreePartKey
-	FindTransitGatewayPeeringAttachmentByID                    = findTransitGatewayPeeringAttachmentByID
-	FindTransitGatewayPolicyTableAssociationByTwoPartKey       = findTransitGatewayPolicyTableAssociationByTwoPartKey
-	FindTransitGatewayPolicyTableByID                          = findTransitGatewayPolicyTableByID
-	FindTransitGatewayPrefixListReferenceByTwoPartKey          = findTransitGatewayPrefixListReferenceByTwoPartKey
-	FindTransitGatewayRouteTableAssociationByTwoPartKey        = findTransitGatewayRouteTableAssociationByTwoPartKey
-	FindTransitGatewayRouteTableByID                           = findTransitGatewayRouteTableByID
-	FindTransitGatewayRouteTablePropagationByTwoPartKey        = findTransitGatewayRouteTablePropagationByTwoPartKey
-	FindTransitGatewayStaticRoute                              = findTransitGatewayStaticRoute
-	FindTransitGatewayVPCAttachmentByID                        = findTransitGatewayVPCAttachmentByID
-	FindVPCBlockPublicAccessExclusionByID                      = findVPCBlockPublicAccessExclusionByID
-	FindVPCCIDRBlockAssociationByID                            = findVPCCIDRBlockAssociationByID
-	FindVPCDHCPOptionsAssociation                              = findVPCDHCPOptionsAssociation
-	FindVPCEndpointConnectionByServiceIDAndVPCEndpointID       = findVPCEndpointConnectionByServiceIDAndVPCEndpointID
-	FindVPCEndpointConnectionNotificationByID                  = findVPCEndpointConnectionNotificationByID
-	FindVPCEndpointRouteTableAssociationExists                 = findVPCEndpointRouteTableAssociationExists
-	FindVPCEndpointSecurityGroupAssociationExists              = findVPCEndpointSecurityGroupAssociationExists
-	FindVPCEndpointServiceConfigurationByID                    = findVPCEndpointServiceConfigurationByID
-	FindVPCEndpointServicePermission                           = findVPCEndpointServicePermission
-	FindVPCEndpointSubnetAssociationExists                     = findVPCEndpointSubnetAssociationExists
-	FindVPCIPv6CIDRBlockAssociationByID                        = findVPCIPv6CIDRBlockAssociationByID
-	FindVPCPeeringConnectionByID                               = findVPCPeeringConnectionByID
-	FindVPNConnectionByID                                      = findVPNConnectionByID
-	FindVPNConnectionRouteByTwoPartKey                         = findVPNConnectionRouteByTwoPartKey
-	FindVPNGatewayByID                                         = findVPNGatewayByID
-	FindVPNGatewayRoutePropagationExists                       = findVPNGatewayRoutePropagationExists
-	FindVPNGatewayVPCAttachmentByTwoPartKey                    = findVPNGatewayVPCAttachmentByTwoPartKey
-	FindVerifiedAccessEndpointByID                             = findVerifiedAccessEndpointByID
-	FindVerifiedAccessGroupByID                                = findVerifiedAccessGroupByID
-	FindVerifiedAccessInstanceByID                             = findVerifiedAccessInstanceByID
-	FindVerifiedAccessInstanceLoggingConfigurationByInstanceID = findVerifiedAccessInstanceLoggingConfigurationByInstanceID
-	FindVerifiedAccessInstanceTrustProviderAttachmentExists    = findVerifiedAccessInstanceTrustProviderAttachmentExists
-	FindVerifiedAccessTrustProviderByID                        = findVerifiedAccessTrustProviderByID
-	FindVolumeAttachmentInstanceByID                           = findVolumeAttachmentInstanceByID
-	FlattenNetworkInterfacePrivateIPAddresses                  = flattenNetworkInterfacePrivateIPAddresses
-	FlattenSecurityGroups                                      = flattenSecurityGroups
-	IPAMServicePrincipal                                       = ipamServicePrincipal
-	InstanceMigrateState                                       = instanceMigrateState
-	InstanceStateUpgradeV1                                     = instanceStateUpgradeV1
-	InternetGatewayAttachmentParseResourceID                   = internetGatewayAttachmentParseResourceID
-	KeyPairMigrateState                                        = keyPairMigrateState
-	ManagedPrefixListEntryCreateResourceID                     = managedPrefixListEntryCreateResourceID
-	ManagedPrefixListEntryParseResourceID                      = managedPrefixListEntryParseResourceID
-	MatchRules                                                 = matchRules
-	NetworkACLRuleImportIDSeparator                            = networkACLRuleImportIDSeparator
-	NewAttributeFilterList                                     = newAttributeFilterList
-	NewCustomFilterList                                        = newCustomFilterList
-	NewTagFilterList                                           = newTagFilterList
-	OpenSSHPublicKeysEqual                                     = openSSHPublicKeysEqual
-	ParseInstanceType                                          = parseInstanceType
-	ProtocolForValue                                           = protocolForValue
-	ProtocolStateFunc                                          = protocolStateFunc
-	SecurityGroupCollapseRules                                 = securityGroupCollapseRules
-	SecurityGroupExpandRules                                   = securityGroupExpandRules
-	SecurityGroupIPPermGather                                  = securityGroupIPPermGather
-	SecurityGroupMigrateState                                  = securityGroupMigrateState
-	SecurityGroupRuleCreateID                                  = securityGroupRuleCreateID
-	SecurityGroupRuleHash                                      = securityGroupRuleHash
-	SecurityGroupRuleMigrateState                              = securityGroupRuleMigrateState
-	SpotFleetRequestMigrateState                               = spotFleetRequestMigrateState
-	StopEBSVolumeAttachmentInstance                            = stopVolumeAttachmentInstance
-	StopInstance                                               = stopInstance
-	SubnetMigrateState                                         = subnetMigrateState
-	UnsuccessfulItemError                                      = unsuccessfulItemError
-	UnsuccessfulItemsError                                     = unsuccessfulItemsError
-	UpdateTags                                                 = updateTags
-	VPCDHCPOptionsAssociationParseResourceID                   = vpcDHCPOptionsAssociationParseResourceID
-	VPCMigrateState                                            = vpcMigrateState
-	VPNGatewayRoutePropagationParseID                          = vpnGatewayRoutePropagationParseID
-	WaitVolumeAttachmentCreated                                = waitVolumeAttachmentCreated
->>>>>>> cac246c3
 )
 
 type (
