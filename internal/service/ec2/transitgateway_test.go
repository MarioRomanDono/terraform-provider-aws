--- conflicted
+++ resolved
@@ -135,26 +135,15 @@
 			acctest.CtDisappears: testAccTransitGatewayRouteTablePropagation_disappears,
 		},
 		"VpcAttachment": {
-<<<<<<< HEAD
-			"basic":                            testAccTransitGatewayVPCAttachment_basic,
-			"disappears":                       testAccTransitGatewayVPCAttachment_disappears,
-			"tags":                             testAccTransitGatewayVPCAttachment_tags,
-			"ApplianceModeSupport":             testAccTransitGatewayVPCAttachment_ApplianceModeSupport,
-			"DnsSupport":                       testAccTransitGatewayVPCAttachment_DNSSupport,
+			acctest.CtBasic:                   testAccTransitGatewayVPCAttachment_basic,
+			acctest.CtDisappears:              testAccTransitGatewayVPCAttachment_disappears,
+			"tags":                            testAccTransitGatewayVPCAttachment_tags,
+			"ApplianceModeSupport":            testAccTransitGatewayVPCAttachment_ApplianceModeSupport,
+			"DnsSupport":                      testAccTransitGatewayVPCAttachment_DNSSupport,
+			"Ipv6Support":                     testAccTransitGatewayVPCAttachment_IPv6Support,
 			"SecurityGroupReferencingSupport": testAccTransitGatewayVPCAttachment_SecurityGroupReferencingSupport,
-			"Ipv6Support":                      testAccTransitGatewayVPCAttachment_IPv6Support,
-			"SharedTransitGateway":             testAccTransitGatewayVPCAttachment_SharedTransitGateway,
-			"SubnetIds":                        testAccTransitGatewayVPCAttachment_SubnetIDs,
-=======
-			acctest.CtBasic:        testAccTransitGatewayVPCAttachment_basic,
-			acctest.CtDisappears:   testAccTransitGatewayVPCAttachment_disappears,
-			"tags":                 testAccTransitGatewayVPCAttachment_tags,
-			"ApplianceModeSupport": testAccTransitGatewayVPCAttachment_ApplianceModeSupport,
-			"DnsSupport":           testAccTransitGatewayVPCAttachment_DNSSupport,
-			"Ipv6Support":          testAccTransitGatewayVPCAttachment_IPv6Support,
-			"SharedTransitGateway": testAccTransitGatewayVPCAttachment_SharedTransitGateway,
-			"SubnetIds":            testAccTransitGatewayVPCAttachment_SubnetIDs,
->>>>>>> 92ffb48f
+			"SharedTransitGateway":            testAccTransitGatewayVPCAttachment_SharedTransitGateway,
+			"SubnetIds":                       testAccTransitGatewayVPCAttachment_SubnetIDs,
 			"TransitGatewayDefaultRouteTableAssociation":                       testAccTransitGatewayVPCAttachment_TransitGatewayDefaultRouteTableAssociation,
 			"TransitGatewayDefaultRouteTableAssociationAndPropagationDisabled": testAccTransitGatewayVPCAttachment_TransitGatewayDefaultRouteTableAssociationAndPropagationDisabled,
 			"TransitGatewayDefaultRouteTablePropagation":                       testAccTransitGatewayVPCAttachment_TransitGatewayDefaultRouteTablePropagation,
@@ -195,16 +184,6 @@
 					resource.TestCheckResourceAttr(resourceName, "amazon_side_asn", "64512"),
 					acctest.MatchResourceAttrRegionalARN(resourceName, names.AttrARN, "ec2", regexache.MustCompile(`transit-gateway/tgw-.+`)),
 					resource.TestCheckResourceAttrSet(resourceName, "association_default_route_table_id"),
-<<<<<<< HEAD
-					resource.TestCheckResourceAttr(resourceName, "auto_accept_shared_attachments", ec2.AutoAcceptSharedAttachmentsValueDisable),
-					resource.TestCheckResourceAttr(resourceName, "default_route_table_association", ec2.DefaultRouteTableAssociationValueEnable),
-					resource.TestCheckResourceAttr(resourceName, "default_route_table_propagation", ec2.DefaultRouteTablePropagationValueEnable),
-					resource.TestCheckResourceAttr(resourceName, "description", ""),
-					resource.TestCheckResourceAttr(resourceName, "dns_support", ec2.DnsSupportValueEnable),
-					resource.TestCheckResourceAttr(resourceName, "security_group_referencing_support", ec2.SecurityGroupReferencingSupportValueDisable),
-					resource.TestCheckResourceAttr(resourceName, "multicast_support", ec2.MulticastSupportValueDisable),
-					acctest.CheckResourceAttrAccountID(resourceName, "owner_id"),
-=======
 					resource.TestCheckResourceAttr(resourceName, "auto_accept_shared_attachments", string(awstypes.AutoAcceptSharedAttachmentsValueDisable)),
 					resource.TestCheckResourceAttr(resourceName, "default_route_table_association", string(awstypes.DefaultRouteTableAssociationValueEnable)),
 					resource.TestCheckResourceAttr(resourceName, "default_route_table_propagation", string(awstypes.DefaultRouteTablePropagationValueEnable)),
@@ -212,8 +191,8 @@
 					resource.TestCheckResourceAttr(resourceName, "dns_support", string(awstypes.DnsSupportValueEnable)),
 					resource.TestCheckResourceAttr(resourceName, "multicast_support", string(awstypes.MulticastSupportValueDisable)),
 					acctest.CheckResourceAttrAccountID(resourceName, names.AttrOwnerID),
->>>>>>> 92ffb48f
 					resource.TestCheckResourceAttrSet(resourceName, "propagation_default_route_table_id"),
+					resource.TestCheckResourceAttr(resourceName, "security_group_referencing_support", string(awstypes.SecurityGroupReferencingSupportValueDisable)),
 					resource.TestCheckResourceAttr(resourceName, acctest.CtTagsPercent, acctest.Ct0),
 					resource.TestCheckResourceAttr(resourceName, "vpn_ecmp_support", string(awstypes.VpnEcmpSupportValueEnable)),
 				),
@@ -556,24 +535,27 @@
 	})
 }
 
-<<<<<<< HEAD
-func testAccTransitGateway_SecurityGroupReferencingSupport(t *testing.T) {
-	ctx := acctest.Context(t)
-	var transitGateway1, transitGateway2 ec2.TransitGateway
+func testAccTransitGateway_SecurityGroupReferencingSupport(t *testing.T, semaphore tfsync.Semaphore) {
+	ctx := acctest.Context(t)
+	var transitGateway1, transitGateway2 awstypes.TransitGateway
 	resourceName := "aws_ec2_transit_gateway.test"
 	rName := sdkacctest.RandomWithPrefix(acctest.ResourcePrefix)
 
 	resource.Test(t, resource.TestCase{
-		PreCheck:                 func() { acctest.PreCheck(ctx, t); testAccPreCheckTransitGateway(ctx, t) },
-		ErrorCheck:               acctest.ErrorCheck(t, ec2.EndpointsID),
-		ProtoV5ProviderFactories: acctest.ProtoV5ProviderFactories,
-		CheckDestroy:             testAccCheckTransitGatewayDestroy(ctx),
-		Steps: []resource.TestStep{
-			{
-				Config: testAccTransitGatewayConfig_securityGroupReferencingSupport(rName, ec2.SecurityGroupReferencingSupportValueDisable),
+		PreCheck: func() {
+			testAccPreCheckTransitGatewaySynchronize(t, semaphore)
+			acctest.PreCheck(ctx, t)
+			testAccPreCheckTransitGateway(ctx, t)
+		},
+		ErrorCheck:               acctest.ErrorCheck(t, names.EC2ServiceID),
+		ProtoV5ProviderFactories: acctest.ProtoV5ProviderFactories,
+		CheckDestroy:             testAccCheckTransitGatewayDestroy(ctx),
+		Steps: []resource.TestStep{
+			{
+				Config: testAccTransitGatewayConfig_securityGroupReferencingSupport(rName, string(awstypes.SecurityGroupReferencingSupportValueDisable)),
 				Check: resource.ComposeTestCheckFunc(
 					testAccCheckTransitGatewayExists(ctx, resourceName, &transitGateway1),
-					resource.TestCheckResourceAttr(resourceName, "security_group_referencing_support", ec2.SecurityGroupReferencingSupportValueDisable),
+					resource.TestCheckResourceAttr(resourceName, "security_group_referencing_support", string(awstypes.SecurityGroupReferencingSupportValueDisable)),
 				),
 			},
 			{
@@ -582,21 +564,18 @@
 				ImportStateVerify: true,
 			},
 			{
-				Config: testAccTransitGatewayConfig_securityGroupReferencingSupport(rName, ec2.SecurityGroupReferencingSupportValueEnable),
+				Config: testAccTransitGatewayConfig_securityGroupReferencingSupport(rName, string(awstypes.SecurityGroupReferencingSupportValueEnable)),
 				Check: resource.ComposeTestCheckFunc(
 					testAccCheckTransitGatewayExists(ctx, resourceName, &transitGateway2),
 					testAccCheckTransitGatewayNotRecreated(&transitGateway1, &transitGateway2),
-					resource.TestCheckResourceAttr(resourceName, "security_group_referencing_support", ec2.SecurityGroupReferencingSupportValueEnable),
-				),
-			},
-		},
-	})
-}
-
-func testAccTransitGateway_VPNECMPSupport(t *testing.T) {
-=======
+					resource.TestCheckResourceAttr(resourceName, "security_group_referencing_support", string(awstypes.SecurityGroupReferencingSupportValueEnable)),
+				),
+			},
+		},
+	})
+}
+
 func testAccTransitGateway_VPNECMPSupport(t *testing.T, semaphore tfsync.Semaphore) {
->>>>>>> 92ffb48f
 	ctx := acctest.Context(t)
 	var transitGateway1, transitGateway2 awstypes.TransitGateway
 	resourceName := "aws_ec2_transit_gateway.test"
