// Copyright (c) HashiCorp, Inc.
// SPDX-License-Identifier: MPL-2.0

package ec2

import (
	"context"
	"strconv"

	"github.com/aws/aws-sdk-go-v2/service/ec2"
	awstypes "github.com/aws/aws-sdk-go-v2/service/ec2/types"
	"github.com/hashicorp/terraform-plugin-sdk/v2/helper/retry"
	"github.com/hashicorp/terraform-provider-aws/internal/tfresource"
)

func statusVPCStateV2(ctx context.Context, conn *ec2.Client, id string) retry.StateRefreshFunc {
	return func() (interface{}, string, error) {
		output, err := findVPCByIDV2(ctx, conn, id)

		if tfresource.NotFound(err) {
			return nil, "", nil
		}

		if err != nil {
			return nil, "", err
		}

		return output, string(output.State), nil
	}
}

func statusVPCIPv6CIDRBlockAssociationStateV2(ctx context.Context, conn *ec2.Client, id string) retry.StateRefreshFunc {
	return func() (interface{}, string, error) {
		output, _, err := findVPCIPv6CIDRBlockAssociationByIDV2(ctx, conn, id)

		if tfresource.NotFound(err) {
			return nil, "", nil
		}

		if err != nil {
			return nil, "", err
		}

		return output.Ipv6CidrBlockState, string(output.Ipv6CidrBlockState.State), nil
	}
}

func statusVPCAttributeValueV2(ctx context.Context, conn *ec2.Client, id string, attribute awstypes.VpcAttributeName) retry.StateRefreshFunc {
	return func() (interface{}, string, error) {
		attributeValue, err := findVPCAttributeV2(ctx, conn, id, attribute)

		if tfresource.NotFound(err) {
			return nil, "", nil
		}

		if err != nil {
			return nil, "", err
		}

		return attributeValue, strconv.FormatBool(attributeValue), nil
	}
}

func statusNetworkInterfaceV2(ctx context.Context, conn *ec2.Client, id string) retry.StateRefreshFunc {
	return func() (interface{}, string, error) {
		output, err := findNetworkInterfaceByIDV2(ctx, conn, id)

		if tfresource.NotFound(err) {
			return nil, "", nil
		}

		if err != nil {
			return nil, "", err
		}

		return output, string(output.Status), nil
	}
}

func statusNetworkInterfaceAttachmentV2(ctx context.Context, conn *ec2.Client, id string) retry.StateRefreshFunc {
	return func() (interface{}, string, error) {
		output, err := findNetworkInterfaceAttachmentByIDV2(ctx, conn, id)

		if tfresource.NotFound(err) {
			return nil, "", nil
		}

		if err != nil {
			return nil, "", err
		}

		return output, string(output.Status), nil
	}
}

func statusVPCEndpointStateV2(ctx context.Context, conn *ec2.Client, id string) retry.StateRefreshFunc {
	return func() (interface{}, string, error) {
		output, err := findVPCEndpointByIDV2(ctx, conn, id)

		if tfresource.NotFound(err) {
			return nil, "", nil
		}

		if err != nil {
			return nil, "", err
		}

		return output, string(output.State), nil
	}
}

func statusRouteV2(ctx context.Context, conn *ec2.Client, routeFinder routeFinderV2, routeTableID, destination string) retry.StateRefreshFunc {
	return func() (interface{}, string, error) {
		output, err := routeFinder(ctx, conn, routeTableID, destination)

		if tfresource.NotFound(err) {
			return nil, "", nil
		}

		if err != nil {
			return nil, "", err
		}

		return output, RouteStatusReady, nil
	}
}

func statusRouteTableV2(ctx context.Context, conn *ec2.Client, id string) retry.StateRefreshFunc {
	return func() (interface{}, string, error) {
		output, err := findRouteTableByIDV2(ctx, conn, id)

		if tfresource.NotFound(err) {
			return nil, "", nil
		}

		if err != nil {
			return nil, "", err
		}

		return output, RouteTableStatusReady, nil
	}
}

func statusRouteTableAssociationStateV2(ctx context.Context, conn *ec2.Client, id string) retry.StateRefreshFunc {
	return func() (interface{}, string, error) {
		output, err := findRouteTableAssociationByIDV2(ctx, conn, id)

		if tfresource.NotFound(err) {
			return nil, "", nil
		}

		if err != nil {
			return nil, "", err
		}

		if output.AssociationState == nil {
			// In ISO partitions AssociationState can be nil.
			// If the association has been found then we assume it's associated.
			state := awstypes.RouteTableAssociationStateCodeAssociated

			return &awstypes.RouteTableAssociationState{State: state}, string(state), nil
		}

		return output.AssociationState, string(output.AssociationState.State), nil
	}
}

func statusVPCEndpointServiceStateAvailableV2(ctx context.Context, conn *ec2.Client, id string) retry.StateRefreshFunc {
	return func() (interface{}, string, error) {
		// Don't call FindVPCEndpointServiceConfigurationByID as it maps useful status codes to NotFoundError.
		output, err := findVPCEndpointServiceConfigurationV2(ctx, conn, &ec2.DescribeVpcEndpointServiceConfigurationsInput{
			ServiceIds: []string{id},
		})

		if tfresource.NotFound(err) {
			return nil, "", nil
		}

		if err != nil {
			return nil, "", err
		}

		return output, string(output.ServiceState), nil
	}
}

func statusVPCEndpointServiceStateDeletedV2(ctx context.Context, conn *ec2.Client, id string) retry.StateRefreshFunc {
	return func() (interface{}, string, error) {
		output, err := findVPCEndpointServiceConfigurationByIDV2(ctx, conn, id)

		if tfresource.NotFound(err) {
			return nil, "", nil
		}

		if err != nil {
			return nil, "", err
		}

		return output, string(output.ServiceState), nil
	}
}

func statusVPCEndpointRouteTableAssociationV2(ctx context.Context, conn *ec2.Client, vpcEndpointID, routeTableID string) retry.StateRefreshFunc {
	return func() (interface{}, string, error) {
		err := findVPCEndpointRouteTableAssociationExistsV2(ctx, conn, vpcEndpointID, routeTableID)

		if tfresource.NotFound(err) {
			return nil, "", nil
		}

		if err != nil {
			return nil, "", err
		}

		return "", VPCEndpointRouteTableAssociationStatusReady, nil
	}
}

func statusVPCEndpointConnectionVPCEndpointStateV2(ctx context.Context, conn *ec2.Client, serviceID, vpcEndpointID string) retry.StateRefreshFunc {
	return func() (interface{}, string, error) {
		output, err := findVPCEndpointConnectionByServiceIDAndVPCEndpointIDV2(ctx, conn, serviceID, vpcEndpointID)

		if tfresource.NotFound(err) {
			return nil, "", nil
		}

		if err != nil {
			return nil, "", err
		}

		return output, string(output.VpcEndpointState), nil
	}
}

<<<<<<< HEAD
func StatusCarrierGatewayState(ctx context.Context, conn *ec2.Client, id string) retry.StateRefreshFunc {
	return func() (interface{}, string, error) {
		output, err := FindCarrierGatewayByID(ctx, conn, id)
=======
func statusVPCEndpointServicePrivateDNSNameConfigurationV2(ctx context.Context, conn *ec2.Client, id string) retry.StateRefreshFunc {
	return func() (interface{}, string, error) {
		output, err := findVPCEndpointServicePrivateDNSNameConfigurationByIDV2(ctx, conn, id)
>>>>>>> cfd77cd5

		if tfresource.NotFound(err) {
			return nil, "", nil
		}

		if err != nil {
			return nil, "", err
		}

		return output, string(output.State), nil
	}
<<<<<<< HEAD
=======
}

func statusClientVPNEndpointState(ctx context.Context, conn *ec2.Client, id string) retry.StateRefreshFunc {
	return func() (interface{}, string, error) {
		output, err := findClientVPNEndpointByID(ctx, conn, id)

		if tfresource.NotFound(err) {
			return nil, "", nil
		}

		if err != nil {
			return nil, "", err
		}

		return output, string(output.Status.Code), nil
	}
}

func statusClientVPNEndpointClientConnectResponseOptionsState(ctx context.Context, conn *ec2.Client, id string) retry.StateRefreshFunc {
	return func() (interface{}, string, error) {
		output, err := findClientVPNEndpointClientConnectResponseOptionsByID(ctx, conn, id)

		if tfresource.NotFound(err) {
			return nil, "", nil
		}

		if err != nil {
			return nil, "", err
		}

		return output, string(output.Status.Code), nil
	}
}

func statusClientVPNAuthorizationRule(ctx context.Context, conn *ec2.Client, endpointID, targetNetworkCIDR, accessGroupID string) retry.StateRefreshFunc {
	return func() (interface{}, string, error) {
		output, err := findClientVPNAuthorizationRuleByThreePartKey(ctx, conn, endpointID, targetNetworkCIDR, accessGroupID)

		if tfresource.NotFound(err) {
			return nil, "", nil
		}

		if err != nil {
			return nil, "", err
		}

		return output, string(output.Status.Code), nil
	}
}

func statusClientVPNNetworkAssociation(ctx context.Context, conn *ec2.Client, associationID, endpointID string) retry.StateRefreshFunc {
	return func() (interface{}, string, error) {
		output, err := findClientVPNNetworkAssociationByTwoPartKey(ctx, conn, associationID, endpointID)

		if tfresource.NotFound(err) {
			return nil, "", nil
		}

		if err != nil {
			return nil, "", err
		}

		return output, string(output.Status.Code), nil
	}
}

func statusClientVPNRoute(ctx context.Context, conn *ec2.Client, endpointID, targetSubnetID, destinationCIDR string) retry.StateRefreshFunc {
	return func() (interface{}, string, error) {
		output, err := findClientVPNRouteByThreePartKey(ctx, conn, endpointID, targetSubnetID, destinationCIDR)

		if tfresource.NotFound(err) {
			return nil, "", nil
		}

		if err != nil {
			return nil, "", err
		}

		return output, string(output.Status.Code), nil
	}
>>>>>>> cfd77cd5
}<|MERGE_RESOLUTION|>--- conflicted
+++ resolved
@@ -232,15 +232,105 @@
 	}
 }
 
-<<<<<<< HEAD
+func statusVPCEndpointServicePrivateDNSNameConfigurationV2(ctx context.Context, conn *ec2.Client, id string) retry.StateRefreshFunc {
+	return func() (interface{}, string, error) {
+		output, err := findVPCEndpointServicePrivateDNSNameConfigurationByIDV2(ctx, conn, id)
+
+		if tfresource.NotFound(err) {
+			return nil, "", nil
+		}
+
+		if err != nil {
+			return nil, "", err
+		}
+
+		return output, string(output.State), nil
+	}
+}
+
+func statusClientVPNEndpointState(ctx context.Context, conn *ec2.Client, id string) retry.StateRefreshFunc {
+	return func() (interface{}, string, error) {
+		output, err := findClientVPNEndpointByID(ctx, conn, id)
+
+		if tfresource.NotFound(err) {
+			return nil, "", nil
+		}
+
+		if err != nil {
+			return nil, "", err
+		}
+
+		return output, string(output.Status.Code), nil
+	}
+}
+
+func statusClientVPNEndpointClientConnectResponseOptionsState(ctx context.Context, conn *ec2.Client, id string) retry.StateRefreshFunc {
+	return func() (interface{}, string, error) {
+		output, err := findClientVPNEndpointClientConnectResponseOptionsByID(ctx, conn, id)
+
+		if tfresource.NotFound(err) {
+			return nil, "", nil
+		}
+
+		if err != nil {
+			return nil, "", err
+		}
+
+		return output, string(output.Status.Code), nil
+	}
+}
+
+func statusClientVPNAuthorizationRule(ctx context.Context, conn *ec2.Client, endpointID, targetNetworkCIDR, accessGroupID string) retry.StateRefreshFunc {
+	return func() (interface{}, string, error) {
+		output, err := findClientVPNAuthorizationRuleByThreePartKey(ctx, conn, endpointID, targetNetworkCIDR, accessGroupID)
+
+		if tfresource.NotFound(err) {
+			return nil, "", nil
+		}
+
+		if err != nil {
+			return nil, "", err
+		}
+
+		return output, string(output.Status.Code), nil
+	}
+}
+
+func statusClientVPNNetworkAssociation(ctx context.Context, conn *ec2.Client, associationID, endpointID string) retry.StateRefreshFunc {
+	return func() (interface{}, string, error) {
+		output, err := findClientVPNNetworkAssociationByTwoPartKey(ctx, conn, associationID, endpointID)
+
+		if tfresource.NotFound(err) {
+			return nil, "", nil
+		}
+
+		if err != nil {
+			return nil, "", err
+		}
+
+		return output, string(output.Status.Code), nil
+	}
+}
+
+func statusClientVPNRoute(ctx context.Context, conn *ec2.Client, endpointID, targetSubnetID, destinationCIDR string) retry.StateRefreshFunc {
+	return func() (interface{}, string, error) {
+		output, err := findClientVPNRouteByThreePartKey(ctx, conn, endpointID, targetSubnetID, destinationCIDR)
+
+		if tfresource.NotFound(err) {
+			return nil, "", nil
+		}
+
+		if err != nil {
+			return nil, "", err
+		}
+
+		return output, string(output.Status.Code), nil
+	}
+}
+
 func StatusCarrierGatewayState(ctx context.Context, conn *ec2.Client, id string) retry.StateRefreshFunc {
 	return func() (interface{}, string, error) {
 		output, err := FindCarrierGatewayByID(ctx, conn, id)
-=======
-func statusVPCEndpointServicePrivateDNSNameConfigurationV2(ctx context.Context, conn *ec2.Client, id string) retry.StateRefreshFunc {
-	return func() (interface{}, string, error) {
-		output, err := findVPCEndpointServicePrivateDNSNameConfigurationByIDV2(ctx, conn, id)
->>>>>>> cfd77cd5
 
 		if tfresource.NotFound(err) {
 			return nil, "", nil
@@ -252,87 +342,4 @@
 
 		return output, string(output.State), nil
 	}
-<<<<<<< HEAD
-=======
-}
-
-func statusClientVPNEndpointState(ctx context.Context, conn *ec2.Client, id string) retry.StateRefreshFunc {
-	return func() (interface{}, string, error) {
-		output, err := findClientVPNEndpointByID(ctx, conn, id)
-
-		if tfresource.NotFound(err) {
-			return nil, "", nil
-		}
-
-		if err != nil {
-			return nil, "", err
-		}
-
-		return output, string(output.Status.Code), nil
-	}
-}
-
-func statusClientVPNEndpointClientConnectResponseOptionsState(ctx context.Context, conn *ec2.Client, id string) retry.StateRefreshFunc {
-	return func() (interface{}, string, error) {
-		output, err := findClientVPNEndpointClientConnectResponseOptionsByID(ctx, conn, id)
-
-		if tfresource.NotFound(err) {
-			return nil, "", nil
-		}
-
-		if err != nil {
-			return nil, "", err
-		}
-
-		return output, string(output.Status.Code), nil
-	}
-}
-
-func statusClientVPNAuthorizationRule(ctx context.Context, conn *ec2.Client, endpointID, targetNetworkCIDR, accessGroupID string) retry.StateRefreshFunc {
-	return func() (interface{}, string, error) {
-		output, err := findClientVPNAuthorizationRuleByThreePartKey(ctx, conn, endpointID, targetNetworkCIDR, accessGroupID)
-
-		if tfresource.NotFound(err) {
-			return nil, "", nil
-		}
-
-		if err != nil {
-			return nil, "", err
-		}
-
-		return output, string(output.Status.Code), nil
-	}
-}
-
-func statusClientVPNNetworkAssociation(ctx context.Context, conn *ec2.Client, associationID, endpointID string) retry.StateRefreshFunc {
-	return func() (interface{}, string, error) {
-		output, err := findClientVPNNetworkAssociationByTwoPartKey(ctx, conn, associationID, endpointID)
-
-		if tfresource.NotFound(err) {
-			return nil, "", nil
-		}
-
-		if err != nil {
-			return nil, "", err
-		}
-
-		return output, string(output.Status.Code), nil
-	}
-}
-
-func statusClientVPNRoute(ctx context.Context, conn *ec2.Client, endpointID, targetSubnetID, destinationCIDR string) retry.StateRefreshFunc {
-	return func() (interface{}, string, error) {
-		output, err := findClientVPNRouteByThreePartKey(ctx, conn, endpointID, targetSubnetID, destinationCIDR)
-
-		if tfresource.NotFound(err) {
-			return nil, "", nil
-		}
-
-		if err != nil {
-			return nil, "", err
-		}
-
-		return output, string(output.Status.Code), nil
-	}
->>>>>>> cfd77cd5
 }