--- conflicted
+++ resolved
@@ -26,17 +26,10 @@
 			Factory:  newCustomDomainAssociationResource,
 			TypeName: "aws_redshiftserverless_custom_domain_association",
 			Name:     "Custom Domain Association",
-<<<<<<< HEAD
-			Region: &itypes.ServicePackageResourceRegion{
-				IsGlobal:                      false,
+			Region: unique.Make(inttypes.ServicePackageResourceRegion{
 				IsOverrideEnabled:             true,
 				IsValidateOverrideInPartition: true,
-			},
-=======
-			Region: unique.Make(inttypes.ServicePackageResourceRegion{
-				IsOverrideEnabled: false,
 			}),
->>>>>>> f69f8d8f
 		},
 	}
 }
