--- conflicted
+++ resolved
@@ -1734,7 +1734,85 @@
 	})
 }
 
-<<<<<<< HEAD
+func TestAccACMCertificate_Identity_ExistingResource(t *testing.T) {
+	ctx := acctest.Context(t)
+	resourceName := "aws_acm_certificate.test"
+	rootDomain := acctest.ACMCertificateDomainFromEnv(t)
+	domain := acctest.ACMCertificateRandomSubDomain(rootDomain)
+	var v types.CertificateDetail
+
+	resource.ParallelTest(t, resource.TestCase{
+		TerraformVersionChecks: []tfversion.TerraformVersionCheck{
+			tfversion.SkipBelow(tfversion.Version1_12_0),
+		},
+		PreCheck:     func() { acctest.PreCheck(ctx, t) },
+		ErrorCheck:   acctest.ErrorCheck(t, names.ACMServiceID),
+		CheckDestroy: testAccCheckCertificateDestroy(ctx),
+		Steps: []resource.TestStep{
+			{
+				ExternalProviders: map[string]resource.ExternalProvider{
+					"aws": {
+						Source:            "hashicorp/aws",
+						VersionConstraint: "5.100.0",
+					},
+				},
+				Config: testAccCertificateConfig_basic(domain, types.ValidationMethodDns),
+				Check: resource.ComposeTestCheckFunc(
+					testAccCheckCertificateExists(ctx, resourceName, &v),
+				),
+				ConfigStateChecks: []statecheck.StateCheck{
+					tfstatecheck.ExpectNoIdentity(resourceName),
+				},
+			},
+			{
+				ExternalProviders: map[string]resource.ExternalProvider{
+					"aws": {
+						Source:            "hashicorp/aws",
+						VersionConstraint: "6.0.0",
+					},
+				},
+				Config: testAccCertificateConfig_basic(domain, types.ValidationMethodDns),
+				Check: resource.ComposeTestCheckFunc(
+					testAccCheckCertificateExists(ctx, resourceName, &v),
+				),
+				ConfigPlanChecks: resource.ConfigPlanChecks{
+					PreApply: []plancheck.PlanCheck{
+						plancheck.ExpectResourceAction(resourceName, plancheck.ResourceActionNoop),
+					},
+					PostApplyPostRefresh: []plancheck.PlanCheck{
+						plancheck.ExpectResourceAction(resourceName, plancheck.ResourceActionNoop),
+					},
+				},
+				ConfigStateChecks: []statecheck.StateCheck{
+					statecheck.ExpectIdentity(resourceName, map[string]knownvalue.Check{
+						names.AttrARN: knownvalue.Null(),
+					}),
+				},
+			},
+			{
+				ProtoV5ProviderFactories: acctest.ProtoV5ProviderFactories,
+				Config:                   testAccCertificateConfig_basic(domain, types.ValidationMethodDns),
+				Check: resource.ComposeTestCheckFunc(
+					testAccCheckCertificateExists(ctx, resourceName, &v),
+				),
+				ConfigPlanChecks: resource.ConfigPlanChecks{
+					PreApply: []plancheck.PlanCheck{
+						plancheck.ExpectResourceAction(resourceName, plancheck.ResourceActionNoop),
+					},
+					PostApplyPostRefresh: []plancheck.PlanCheck{
+						plancheck.ExpectResourceAction(resourceName, plancheck.ResourceActionNoop),
+					},
+				},
+				ConfigStateChecks: []statecheck.StateCheck{
+					statecheck.ExpectIdentity(resourceName, map[string]knownvalue.Check{
+						names.AttrARN: tfknownvalue.RegionalARNRegexp("acm", regexache.MustCompile("certificate/.+$")),
+					}),
+				},
+			},
+		},
+	})
+}
+
 func TestAccACMCertificate_optionExport(t *testing.T) {
 	// Issuing an exportable ACM Certificate is expensive.
 	// Skip the test by default and only run if the environment variable is set.
@@ -1774,82 +1852,6 @@
 				ResourceName:      resourceName,
 				ImportState:       true,
 				ImportStateVerify: true,
-=======
-func TestAccACMCertificate_Identity_ExistingResource(t *testing.T) {
-	ctx := acctest.Context(t)
-	resourceName := "aws_acm_certificate.test"
-	rootDomain := acctest.ACMCertificateDomainFromEnv(t)
-	domain := acctest.ACMCertificateRandomSubDomain(rootDomain)
-	var v types.CertificateDetail
-
-	resource.ParallelTest(t, resource.TestCase{
-		TerraformVersionChecks: []tfversion.TerraformVersionCheck{
-			tfversion.SkipBelow(tfversion.Version1_12_0),
-		},
-		PreCheck:     func() { acctest.PreCheck(ctx, t) },
-		ErrorCheck:   acctest.ErrorCheck(t, names.ACMServiceID),
-		CheckDestroy: testAccCheckCertificateDestroy(ctx),
-		Steps: []resource.TestStep{
-			{
-				ExternalProviders: map[string]resource.ExternalProvider{
-					"aws": {
-						Source:            "hashicorp/aws",
-						VersionConstraint: "5.100.0",
-					},
-				},
-				Config: testAccCertificateConfig_basic(domain, types.ValidationMethodDns),
-				Check: resource.ComposeTestCheckFunc(
-					testAccCheckCertificateExists(ctx, resourceName, &v),
-				),
-				ConfigStateChecks: []statecheck.StateCheck{
-					tfstatecheck.ExpectNoIdentity(resourceName),
-				},
-			},
-			{
-				ExternalProviders: map[string]resource.ExternalProvider{
-					"aws": {
-						Source:            "hashicorp/aws",
-						VersionConstraint: "6.0.0",
-					},
-				},
-				Config: testAccCertificateConfig_basic(domain, types.ValidationMethodDns),
-				Check: resource.ComposeTestCheckFunc(
-					testAccCheckCertificateExists(ctx, resourceName, &v),
-				),
-				ConfigPlanChecks: resource.ConfigPlanChecks{
-					PreApply: []plancheck.PlanCheck{
-						plancheck.ExpectResourceAction(resourceName, plancheck.ResourceActionNoop),
-					},
-					PostApplyPostRefresh: []plancheck.PlanCheck{
-						plancheck.ExpectResourceAction(resourceName, plancheck.ResourceActionNoop),
-					},
-				},
-				ConfigStateChecks: []statecheck.StateCheck{
-					statecheck.ExpectIdentity(resourceName, map[string]knownvalue.Check{
-						names.AttrARN: knownvalue.Null(),
-					}),
-				},
-			},
-			{
-				ProtoV5ProviderFactories: acctest.ProtoV5ProviderFactories,
-				Config:                   testAccCertificateConfig_basic(domain, types.ValidationMethodDns),
-				Check: resource.ComposeTestCheckFunc(
-					testAccCheckCertificateExists(ctx, resourceName, &v),
-				),
-				ConfigPlanChecks: resource.ConfigPlanChecks{
-					PreApply: []plancheck.PlanCheck{
-						plancheck.ExpectResourceAction(resourceName, plancheck.ResourceActionNoop),
-					},
-					PostApplyPostRefresh: []plancheck.PlanCheck{
-						plancheck.ExpectResourceAction(resourceName, plancheck.ResourceActionNoop),
-					},
-				},
-				ConfigStateChecks: []statecheck.StateCheck{
-					statecheck.ExpectIdentity(resourceName, map[string]knownvalue.Check{
-						names.AttrARN: tfknownvalue.RegionalARNRegexp("acm", regexache.MustCompile("certificate/.+$")),
-					}),
-				},
->>>>>>> 229b588b
 			},
 		},
 	})
