// Copyright (c) HashiCorp, Inc.
// SPDX-License-Identifier: MPL-2.0

package dynamodb

import (
	"context"
	"errors"
	"fmt"
	"log"
	"reflect"
	"slices"
	"time"

	"github.com/aws/aws-sdk-go-v2/aws"
	"github.com/aws/aws-sdk-go-v2/service/dynamodb"
	awstypes "github.com/aws/aws-sdk-go-v2/service/dynamodb/types"
	"github.com/hashicorp/aws-sdk-go-base/v2/tfawserr"
	"github.com/hashicorp/go-cty/cty"
	"github.com/hashicorp/go-multierror"
	"github.com/hashicorp/terraform-plugin-sdk/v2/diag"
	"github.com/hashicorp/terraform-plugin-sdk/v2/helper/customdiff"
	"github.com/hashicorp/terraform-plugin-sdk/v2/helper/id"
	"github.com/hashicorp/terraform-plugin-sdk/v2/helper/schema"
	"github.com/hashicorp/terraform-plugin-sdk/v2/helper/validation"
	"github.com/hashicorp/terraform-provider-aws/internal/conns"
	"github.com/hashicorp/terraform-provider-aws/internal/create"
	"github.com/hashicorp/terraform-provider-aws/internal/enum"
	"github.com/hashicorp/terraform-provider-aws/internal/errs"
	"github.com/hashicorp/terraform-provider-aws/internal/errs/sdkdiag"
	"github.com/hashicorp/terraform-provider-aws/internal/flex"
	tfmaps "github.com/hashicorp/terraform-provider-aws/internal/maps"
	"github.com/hashicorp/terraform-provider-aws/internal/sdkv2"
	"github.com/hashicorp/terraform-provider-aws/internal/service/kms"
	tftags "github.com/hashicorp/terraform-provider-aws/internal/tags"
	"github.com/hashicorp/terraform-provider-aws/internal/tfresource"
	"github.com/hashicorp/terraform-provider-aws/internal/verify"
	"github.com/hashicorp/terraform-provider-aws/names"
)

const (
	provisionedThroughputMinValue = 1
	resNameTable                  = "Table"
)

// @SDKResource("aws_dynamodb_table", name="Table")
// @Tags(identifierAttribute="arn")
// @Testing(existsType="github.com/aws/aws-sdk-go-v2/service/dynamodb/types;types.TableDescription")
func resourceTable() *schema.Resource {
	//lintignore:R011
	return &schema.Resource{
		CreateWithoutTimeout: resourceTableCreate,
		ReadWithoutTimeout:   resourceTableRead,
		UpdateWithoutTimeout: resourceTableUpdate,
		DeleteWithoutTimeout: resourceTableDelete,

		Importer: &schema.ResourceImporter{
			StateContext: schema.ImportStatePassthroughContext,
		},

		Timeouts: &schema.ResourceTimeout{
			Create: schema.DefaultTimeout(createTableTimeout),
			Delete: schema.DefaultTimeout(deleteTableTimeout),
			Update: schema.DefaultTimeout(updateTableTimeoutTotal),
		},

		CustomizeDiff: customdiff.All(
			func(_ context.Context, diff *schema.ResourceDiff, meta any) error {
				return validStreamSpec(diff)
			},
			func(_ context.Context, diff *schema.ResourceDiff, meta any) error {
				return validateTableAttributes(diff)
			},
			func(_ context.Context, diff *schema.ResourceDiff, meta any) error {
				if diff.Id() != "" && diff.HasChange("server_side_encryption") {
					o, n := diff.GetChange("server_side_encryption")
					if isTableOptionDisabled(o) && isTableOptionDisabled(n) {
						return diff.Clear("server_side_encryption")
					}
				}
				return nil
			},
			func(_ context.Context, diff *schema.ResourceDiff, meta any) error {
				if diff.Id() != "" && diff.HasChange("point_in_time_recovery") {
					o, n := diff.GetChange("point_in_time_recovery")
					if isTableOptionDisabled(o) && isTableOptionDisabled(n) {
						return diff.Clear("point_in_time_recovery")
					}
				}
				return nil
			},
			func(_ context.Context, diff *schema.ResourceDiff, meta any) error {
				if diff.Id() != "" && (diff.HasChange("stream_enabled") || (diff.Get("stream_view_type") != "" && diff.HasChange("stream_view_type"))) {
					if err := diff.SetNewComputed(names.AttrStreamARN); err != nil {
						return fmt.Errorf("setting stream_arn to computed: %w", err)
					}
				}
				return nil
			},
			func(_ context.Context, diff *schema.ResourceDiff, meta any) error {
				if v := diff.Get("restore_source_name"); v != "" {
					return nil
				}

				if !diff.GetRawPlan().GetAttr("restore_source_table_arn").IsWhollyKnown() ||
					diff.Get("restore_source_table_arn") != "" {
					return nil
				}

				var errs []error
				if err := validateProvisionedThroughputField(diff, "read_capacity"); err != nil {
					errs = append(errs, err)
				}
				if err := validateProvisionedThroughputField(diff, "write_capacity"); err != nil {
					errs = append(errs, err)
				}
				return errors.Join(errs...)
			},
			customdiff.ForceNewIfChange("restore_source_name", func(_ context.Context, old, new, meta any) bool {
				// If they differ force new unless new is cleared
				// https://github.com/hashicorp/terraform-provider-aws/issues/25214
				return old.(string) != new.(string) && new.(string) != ""
			}),
			customdiff.ForceNewIfChange("restore_source_table_arn", func(_ context.Context, old, new, meta any) bool {
				return old.(string) != new.(string) && new.(string) != ""
			}),
			customdiff.ForceNewIfChange("warm_throughput.0.read_units_per_second", func(_ context.Context, old, new, meta any) bool {
				// warm_throughput can only be increased, not decreased
				// i.e., "api error ValidationException: One or more parameter values were invalid: Requested ReadUnitsPerSecond for WarmThroughput for table is lower than current WarmThroughput, decreasing WarmThroughput is not supported"
				if old, new := old.(int), new.(int); new != 0 && new < old {
					return true
				}

				return false
			}),
			customdiff.ForceNewIfChange("warm_throughput.0.write_units_per_second", func(_ context.Context, old, new, meta any) bool {
				// warm_throughput can only be increased, not decreased
				// i.e., "api error ValidationException: One or more parameter values were invalid: Requested ReadUnitsPerSecond for WarmThroughput for table is lower than current WarmThroughput, decreasing WarmThroughput is not supported"
				if old, new := old.(int), new.(int); new != 0 && new < old {
					return true
				}

				return false
			}),
			validateWarmThroughputCustomDiff,
			validateTTLCustomDiff,
		),

		SchemaVersion: 1,
		MigrateState:  resourceTableMigrateState,

		SchemaFunc: func() map[string]*schema.Schema {
			return map[string]*schema.Schema{
				names.AttrARN: {
					Type:     schema.TypeString,
					Computed: true,
				},
				"attribute": {
					Type:     schema.TypeSet,
					Optional: true,
					Computed: true,
					Elem: &schema.Resource{
						Schema: map[string]*schema.Schema{
							names.AttrName: {
								Type:     schema.TypeString,
								Required: true,
							},
							names.AttrType: {
								Type:             schema.TypeString,
								Required:         true,
								ValidateDiagFunc: enum.Validate[awstypes.ScalarAttributeType](),
							},
						},
					},
					Set: sdkv2.SimpleSchemaSetFunc(names.AttrName),
				},
				"billing_mode": {
					Type:             schema.TypeString,
					Optional:         true,
					Default:          awstypes.BillingModeProvisioned,
					ValidateDiagFunc: enum.Validate[awstypes.BillingMode](),
				},
				"deletion_protection_enabled": {
					Type:     schema.TypeBool,
					Optional: true,
				},
				"global_secondary_index": {
					Type:     schema.TypeSet,
					Optional: true,
					Elem: &schema.Resource{
						Schema: map[string]*schema.Schema{
							"hash_key": {
								Type:     schema.TypeString,
								Required: true,
							},
							names.AttrName: {
								Type:     schema.TypeString,
								Required: true,
							},
							"non_key_attributes": {
								Type:     schema.TypeSet,
								Optional: true,
								Elem:     &schema.Schema{Type: schema.TypeString},
							},
							"on_demand_throughput": onDemandThroughputSchema(),
							"projection_type": {
								Type:             schema.TypeString,
								Required:         true,
								ValidateDiagFunc: enum.Validate[awstypes.ProjectionType](),
							},
							"range_key": {
								Type:     schema.TypeString,
								Optional: true,
							},
							"read_capacity": {
								Type:     schema.TypeInt,
								Optional: true,
								Computed: true,
							},
							"warm_throughput": warmThroughputSchema(),
							"write_capacity": {
								Type:     schema.TypeInt,
								Optional: true,
								Computed: true,
							},
						},
					},
				},
<<<<<<< HEAD
			},
			"range_key": {
				Type:     schema.TypeString,
				Optional: true,
				ForceNew: true,
			},
			"read_capacity": {
				Type:          schema.TypeInt,
				Optional:      true,
				Computed:      true,
				ConflictsWith: []string{"on_demand_throughput"},
			},
			"global_table_witness_region_name": {
				Type:     schema.TypeString,
				Optional: true,
				Computed: true,
			},
			"replica": {
				Type:     schema.TypeSet,
				Optional: true,
				Elem: &schema.Resource{
					Schema: map[string]*schema.Schema{
						names.AttrARN: {
							Type:     schema.TypeString,
							Computed: true,
						},
						"consistency_mode": {
							Type:             schema.TypeString,
							Optional:         true,
							Default:          awstypes.MultiRegionConsistencyEventual,
							ValidateDiagFunc: enum.Validate[awstypes.MultiRegionConsistency](),
						},
						"deletion_protection_enabled": {
							Type:     schema.TypeBool,
							Optional: true,
							Computed: true,
						},
						names.AttrKMSKeyARN: {
							Type:         schema.TypeString,
							Optional:     true,
							Computed:     true,
							ValidateFunc: verify.ValidARN,
							// update is equivalent of force a new *replica*, not table
						},
						"point_in_time_recovery": {
							Type:     schema.TypeBool,
							Optional: true,
							Default:  false,
						},
						names.AttrPropagateTags: {
							Type:     schema.TypeBool,
							Optional: true,
							Default:  false,
						},
						"region_name": {
							Type:     schema.TypeString,
							Required: true,
							// update is equivalent of force a new *replica*, not table
						},
						names.AttrStreamARN: {
							Type:     schema.TypeString,
							Computed: true,
						},
						"stream_label": {
							Type:     schema.TypeString,
							Computed: true,
						},
					},
=======
				"hash_key": {
					Type:     schema.TypeString,
					Optional: true,
					Computed: true,
					ForceNew: true,
>>>>>>> 7e8595a6
				},
				"import_table": {
					Type:          schema.TypeList,
					Optional:      true,
					MaxItems:      1,
					ConflictsWith: []string{"restore_source_name", "restore_source_table_arn"},
					Elem: &schema.Resource{
						Schema: map[string]*schema.Schema{
							"input_compression_type": {
								Type:             schema.TypeString,
								Optional:         true,
								ValidateDiagFunc: enum.Validate[awstypes.InputCompressionType](),
							},
							"input_format": {
								Type:             schema.TypeString,
								Required:         true,
								ValidateDiagFunc: enum.Validate[awstypes.InputFormat](),
							},
							"input_format_options": {
								Type:     schema.TypeList,
								Optional: true,
								MaxItems: 1,
								Elem: &schema.Resource{
									Schema: map[string]*schema.Schema{
										"csv": {
											Type:     schema.TypeList,
											Optional: true,
											MaxItems: 1,
											Elem: &schema.Resource{
												Schema: map[string]*schema.Schema{
													"delimiter": {
														Type:     schema.TypeString,
														Optional: true,
													},
													"header_list": {
														Type:     schema.TypeSet,
														Optional: true,
														Elem:     &schema.Schema{Type: schema.TypeString},
													},
												},
											},
										},
									},
								},
							},
							"s3_bucket_source": {
								Type:     schema.TypeList,
								MaxItems: 1,
								Required: true,
								ForceNew: true,
								Elem: &schema.Resource{
									Schema: map[string]*schema.Schema{
										names.AttrBucket: {
											Type:     schema.TypeString,
											Required: true,
										},
										"bucket_owner": {
											Type:     schema.TypeString,
											Optional: true,
										},
										"key_prefix": {
											Type:     schema.TypeString,
											Optional: true,
										},
									},
								},
							},
						},
					},
				},
				"local_secondary_index": {
					Type:     schema.TypeSet,
					Optional: true,
					ForceNew: true,
					Elem: &schema.Resource{
						Schema: map[string]*schema.Schema{
							names.AttrName: {
								Type:     schema.TypeString,
								Required: true,
								ForceNew: true,
							},
							"non_key_attributes": {
								Type:     schema.TypeList,
								Optional: true,
								ForceNew: true,
								Elem:     &schema.Schema{Type: schema.TypeString},
							},
							"projection_type": {
								Type:             schema.TypeString,
								Required:         true,
								ForceNew:         true,
								ValidateDiagFunc: enum.Validate[awstypes.ProjectionType](),
							},
							"range_key": {
								Type:     schema.TypeString,
								Required: true,
								ForceNew: true,
							},
						},
					},
					Set: sdkv2.SimpleSchemaSetFunc(names.AttrName),
				},
				names.AttrName: {
					Type:     schema.TypeString,
					Required: true,
					ForceNew: true,
				},
				"on_demand_throughput": onDemandThroughputSchema(),
				"point_in_time_recovery": {
					Type:     schema.TypeList,
					Optional: true,
					Computed: true,
					MaxItems: 1,
					Elem: &schema.Resource{
						Schema: map[string]*schema.Schema{
							names.AttrEnabled: {
								Type:     schema.TypeBool,
								Required: true,
							},
							"recovery_period_in_days": {
								Type:         schema.TypeInt,
								Optional:     true,
								Computed:     true,
								ValidateFunc: validation.IntBetween(1, 35),
								DiffSuppressFunc: func(k, oldValue, newValue string, d *schema.ResourceData) bool {
									return !d.Get("point_in_time_recovery.0.enabled").(bool)
								},
							},
						},
					},
				},
				"range_key": {
					Type:     schema.TypeString,
					Optional: true,
					ForceNew: true,
				},
				"read_capacity": {
					Type:          schema.TypeInt,
					Optional:      true,
					Computed:      true,
					ConflictsWith: []string{"on_demand_throughput"},
				},
				"replica": {
					Type:     schema.TypeSet,
					Optional: true,
					Elem: &schema.Resource{
						Schema: map[string]*schema.Schema{
							names.AttrARN: {
								Type:     schema.TypeString,
								Computed: true,
							},
							"consistency_mode": {
								Type:             schema.TypeString,
								Optional:         true,
								Default:          awstypes.MultiRegionConsistencyEventual,
								ValidateDiagFunc: enum.Validate[awstypes.MultiRegionConsistency](),
							},
							"deletion_protection_enabled": {
								Type:     schema.TypeBool,
								Optional: true,
								Computed: true,
							},
							names.AttrKMSKeyARN: {
								Type:         schema.TypeString,
								Optional:     true,
								Computed:     true,
								ValidateFunc: verify.ValidARN,
								// update is equivalent of force a new *replica*, not table
							},
							"point_in_time_recovery": {
								Type:     schema.TypeBool,
								Optional: true,
								Default:  false,
							},
							names.AttrPropagateTags: {
								Type:     schema.TypeBool,
								Optional: true,
								Default:  false,
							},
							"region_name": {
								Type:     schema.TypeString,
								Required: true,
								// update is equivalent of force a new *replica*, not table
							},
							names.AttrStreamARN: {
								Type:     schema.TypeString,
								Computed: true,
							},
							"stream_label": {
								Type:     schema.TypeString,
								Computed: true,
							},
						},
					},
				},
				"restore_date_time": {
					Type:         schema.TypeString,
					Optional:     true,
					ForceNew:     true,
					ValidateFunc: verify.ValidUTCTimestamp,
				},
				"restore_source_table_arn": {
					Type:          schema.TypeString,
					Optional:      true,
					ValidateFunc:  verify.ValidARN,
					ConflictsWith: []string{"import_table", "restore_source_name"},
				},
				"restore_source_name": {
					Type:          schema.TypeString,
					Optional:      true,
					ConflictsWith: []string{"import_table", "restore_source_table_arn"},
				},
				"restore_to_latest_time": {
					Type:     schema.TypeBool,
					Optional: true,
					ForceNew: true,
				},
				"server_side_encryption": {
					Type:     schema.TypeList,
					Optional: true,
					Computed: true,
					MaxItems: 1,
					Elem: &schema.Resource{
						Schema: map[string]*schema.Schema{
							names.AttrEnabled: {
								Type:     schema.TypeBool,
								Required: true,
							},
							names.AttrKMSKeyARN: {
								Type:         schema.TypeString,
								Optional:     true,
								Computed:     true,
								ValidateFunc: verify.ValidARN,
							},
						},
					},
				},
				names.AttrStreamARN: {
					Type:     schema.TypeString,
					Computed: true,
				},
				"stream_enabled": {
					Type:     schema.TypeBool,
					Optional: true,
				},
				"stream_label": {
					Type:     schema.TypeString,
					Computed: true,
				},
				"stream_view_type": {
					Type:         schema.TypeString,
					Optional:     true,
					Computed:     true,
					StateFunc:    sdkv2.ToUpperSchemaStateFunc,
					ValidateFunc: validation.StringInSlice(append(enum.Values[awstypes.StreamViewType](), ""), false),
				},
				"table_class": {
					Type:     schema.TypeString,
					Optional: true,
					Default:  awstypes.TableClassStandard,
					DiffSuppressFunc: func(k, old, new string, d *schema.ResourceData) bool {
						return old == "" && new == string(awstypes.TableClassStandard)
					},
					ValidateDiagFunc: enum.Validate[awstypes.TableClass](),
				},
				names.AttrTags:    tftags.TagsSchema(),
				names.AttrTagsAll: tftags.TagsSchemaComputed(),
				"ttl": {
					Type:     schema.TypeList,
					Optional: true,
					Computed: true,
					MaxItems: 1,
					Elem: &schema.Resource{
						Schema: map[string]*schema.Schema{
							"attribute_name": {
								Type:     schema.TypeString,
								Optional: true,
								DiffSuppressFunc: func(k, old, new string, d *schema.ResourceData) bool {
									// AWS requires the attribute name to be set when disabling TTL but
									// does not return it so it causes a diff.
									if old == "" && new != "" && !d.Get("ttl.0.enabled").(bool) {
										return true
									}
									return false
								},
							},
							names.AttrEnabled: {
								Type:     schema.TypeBool,
								Optional: true,
								Default:  false,
							},
						},
					},
					DiffSuppressFunc: verify.SuppressMissingOptionalConfigurationBlock,
				},
				"warm_throughput": warmThroughputSchema(),
				"write_capacity": {
					Type:          schema.TypeInt,
					Computed:      true,
					Optional:      true,
					ConflictsWith: []string{"on_demand_throughput"},
				},
			}
		},
	}
}

func onDemandThroughputSchema() *schema.Schema {
	return &schema.Schema{
		Type:     schema.TypeList,
		Optional: true,
		MaxItems: 1,
		Elem: &schema.Resource{
			Schema: map[string]*schema.Schema{
				"max_read_request_units": {
					Type:     schema.TypeInt,
					Optional: true,
					Computed: true,
					DiffSuppressFunc: func(k, old, new string, d *schema.ResourceData) bool {
						return old == "0" && new == "-1"
					},
				},
				"max_write_request_units": {
					Type:     schema.TypeInt,
					Optional: true,
					Computed: true,
					DiffSuppressFunc: func(k, old, new string, d *schema.ResourceData) bool {
						return old == "0" && new == "-1"
					},
				},
			},
		},
	}
}

func warmThroughputSchema() *schema.Schema {
	return &schema.Schema{
		Type:     schema.TypeList,
		Optional: true,
		Computed: true,
		MaxItems: 1,
		Elem: &schema.Resource{
			Schema: map[string]*schema.Schema{
				"read_units_per_second": {
					Type:         schema.TypeInt,
					Optional:     true,
					Computed:     true,
					ValidateFunc: validation.IntAtLeast(12000),
				},
				"write_units_per_second": {
					Type:         schema.TypeInt,
					Optional:     true,
					Computed:     true,
					ValidateFunc: validation.IntAtLeast(4000),
				},
			},
		},
	}
}

func resourceTableCreate(ctx context.Context, d *schema.ResourceData, meta any) diag.Diagnostics {
	var diags diag.Diagnostics
	conn := meta.(*conns.AWSClient).DynamoDBClient(ctx)

	tableName := d.Get(names.AttrName).(string)
	keySchemaMap := map[string]any{
		"hash_key": d.Get("hash_key").(string),
	}
	if v, ok := d.GetOk("range_key"); ok {
		keySchemaMap["range_key"] = v.(string)
	}

	sourceName, nameOk := d.GetOk("restore_source_name")
	sourceArn, arnOk := d.GetOk("restore_source_table_arn")

	if nameOk || arnOk {
		input := &dynamodb.RestoreTableToPointInTimeInput{
			TargetTableName: aws.String(tableName),
		}

		if nameOk {
			input.SourceTableName = aws.String(sourceName.(string))
		}

		if arnOk {
			input.SourceTableArn = aws.String(sourceArn.(string))
		}

		if v, ok := d.GetOk("restore_date_time"); ok {
			t, _ := time.Parse(time.RFC3339, v.(string))
			input.RestoreDateTime = aws.Time(t)
		}

		if attr, ok := d.GetOk("restore_to_latest_time"); ok {
			input.UseLatestRestorableTime = aws.Bool(attr.(bool))
		}

		billingModeOverride := awstypes.BillingMode(d.Get("billing_mode").(string))

		if _, ok := d.GetOk("write_capacity"); ok {
			if _, ok := d.GetOk("read_capacity"); ok {
				capacityMap := map[string]any{
					"write_capacity": d.Get("write_capacity"),
					"read_capacity":  d.Get("read_capacity"),
				}
				input.ProvisionedThroughputOverride = expandProvisionedThroughput(capacityMap, billingModeOverride)
			}
		}

		if v, ok := d.GetOk("local_secondary_index"); ok {
			lsiSet := v.(*schema.Set)
			input.LocalSecondaryIndexOverride = expandLocalSecondaryIndexes(lsiSet.List(), keySchemaMap)
		}

		if v, ok := d.GetOk("global_secondary_index"); ok {
			globalSecondaryIndexes := []awstypes.GlobalSecondaryIndex{}
			gsiSet := v.(*schema.Set)

			for _, gsiObject := range gsiSet.List() {
				gsi := gsiObject.(map[string]any)
				if err := validateGSIProvisionedThroughput(gsi, billingModeOverride); err != nil {
					return create.AppendDiagError(diags, names.DynamoDB, create.ErrActionCreating, resNameTable, d.Get(names.AttrName).(string), err)
				}

				gsiObject := expandGlobalSecondaryIndex(gsi, billingModeOverride)
				globalSecondaryIndexes = append(globalSecondaryIndexes, *gsiObject)
			}
			input.GlobalSecondaryIndexOverride = globalSecondaryIndexes
		}

		if v, ok := d.GetOk("server_side_encryption"); ok {
			input.SSESpecificationOverride = expandEncryptAtRestOptions(v.([]any))
		}

		_, err := tfresource.RetryWhen(ctx, createTableTimeout, func(ctx context.Context) (any, error) {
			return conn.RestoreTableToPointInTime(ctx, input)
		}, func(err error) (bool, error) {
			if tfawserr.ErrCodeEquals(err, errCodeThrottlingException) {
				return true, err
			}
			if errs.IsAErrorMessageContains[*awstypes.LimitExceededException](err, "can be created, updated, or deleted simultaneously") {
				return true, err
			}
			if errs.IsAErrorMessageContains[*awstypes.LimitExceededException](err, "indexed tables that can be created simultaneously") {
				return true, err
			}

			return false, err
		})

		if err != nil {
			return create.AppendDiagError(diags, names.DynamoDB, create.ErrActionCreating, resNameTable, tableName, err)
		}
	} else if vit, ok := d.GetOk("import_table"); ok && len(vit.([]any)) > 0 && vit.([]any)[0] != nil {
		input := expandImportTable(vit.([]any)[0].(map[string]any))

		tcp := &awstypes.TableCreationParameters{
			TableName:   aws.String(tableName),
			BillingMode: awstypes.BillingMode(d.Get("billing_mode").(string)),
			KeySchema:   expandKeySchema(keySchemaMap),
		}

		capacityMap := map[string]any{
			"write_capacity": d.Get("write_capacity"),
			"read_capacity":  d.Get("read_capacity"),
		}

		billingMode := awstypes.BillingMode(d.Get("billing_mode").(string))

		tcp.ProvisionedThroughput = expandProvisionedThroughput(capacityMap, billingMode)

		if v, ok := d.GetOk("attribute"); ok {
			aSet := v.(*schema.Set)
			tcp.AttributeDefinitions = expandAttributes(aSet.List())
		}

		if v, ok := d.GetOk("server_side_encryption"); ok {
			tcp.SSESpecification = expandEncryptAtRestOptions(v.([]any))
		}

		if v, ok := d.GetOk("global_secondary_index"); ok {
			globalSecondaryIndexes := []awstypes.GlobalSecondaryIndex{}
			gsiSet := v.(*schema.Set)

			for _, gsiObject := range gsiSet.List() {
				gsi := gsiObject.(map[string]any)
				if err := validateGSIProvisionedThroughput(gsi, billingMode); err != nil {
					return create.AppendDiagError(diags, names.DynamoDB, create.ErrActionCreating, resNameTable, d.Get(names.AttrName).(string), err)
				}

				gsiObject := expandGlobalSecondaryIndex(gsi, billingMode)
				globalSecondaryIndexes = append(globalSecondaryIndexes, *gsiObject)
			}
			tcp.GlobalSecondaryIndexes = globalSecondaryIndexes
		}

		if v, ok := d.GetOk("on_demand_throughput"); ok && len(v.([]any)) > 0 && v.([]any)[0] != nil {
			tcp.OnDemandThroughput = expandOnDemandThroughput(v.([]any)[0].(map[string]any))
		}

		input.TableCreationParameters = tcp

		importTableOutput, err := tfresource.RetryWhen(ctx, createTableTimeout, func(ctx context.Context) (any, error) {
			return conn.ImportTable(ctx, input)
		}, func(err error) (bool, error) {
			if tfawserr.ErrCodeEquals(err, errCodeThrottlingException) {
				return true, err
			}
			if errs.IsAErrorMessageContains[*awstypes.LimitExceededException](err, "can be created, updated, or deleted simultaneously") {
				return true, err
			}
			if errs.IsAErrorMessageContains[*awstypes.LimitExceededException](err, "indexed tables that can be created simultaneously") {
				return true, err
			}

			return false, err
		})

		if err != nil {
			return create.AppendDiagError(diags, names.DynamoDB, create.ErrActionCreating, resNameTable, tableName, err)
		}

		importARN := importTableOutput.(*dynamodb.ImportTableOutput).ImportTableDescription.ImportArn
		if _, err := waitImportComplete(ctx, conn, aws.ToString(importARN), d.Timeout(schema.TimeoutCreate)); err != nil {
			d.SetId(tableName)
			return create.AppendDiagError(diags, names.DynamoDB, create.ErrActionCreating, resNameTable, tableName, err)
		}
	} else {
		input := &dynamodb.CreateTableInput{
			BillingMode: awstypes.BillingMode(d.Get("billing_mode").(string)),
			KeySchema:   expandKeySchema(keySchemaMap),
			TableName:   aws.String(tableName),
			Tags:        getTagsIn(ctx),
		}

		billingMode := awstypes.BillingMode(d.Get("billing_mode").(string))

		capacityMap := map[string]any{
			"write_capacity": d.Get("write_capacity"),
			"read_capacity":  d.Get("read_capacity"),
		}

		input.ProvisionedThroughput = expandProvisionedThroughput(capacityMap, billingMode)

		if v, ok := d.GetOk("attribute"); ok {
			aSet := v.(*schema.Set)
			input.AttributeDefinitions = expandAttributes(aSet.List())
		}

		if v, ok := d.GetOk("deletion_protection_enabled"); ok {
			input.DeletionProtectionEnabled = aws.Bool(v.(bool))
		}

		if v, ok := d.GetOk("local_secondary_index"); ok {
			lsiSet := v.(*schema.Set)
			input.LocalSecondaryIndexes = expandLocalSecondaryIndexes(lsiSet.List(), keySchemaMap)
		}

		if v, ok := d.GetOk("global_secondary_index"); ok {
			globalSecondaryIndexes := []awstypes.GlobalSecondaryIndex{}
			gsiSet := v.(*schema.Set)

			for _, gsiObject := range gsiSet.List() {
				gsi := gsiObject.(map[string]any)
				if err := validateGSIProvisionedThroughput(gsi, billingMode); err != nil {
					return create.AppendDiagError(diags, names.DynamoDB, create.ErrActionCreating, resNameTable, tableName, err)
				}

				gsiObject := expandGlobalSecondaryIndex(gsi, billingMode)
				globalSecondaryIndexes = append(globalSecondaryIndexes, *gsiObject)
			}
			input.GlobalSecondaryIndexes = globalSecondaryIndexes
		}

		if v, ok := d.GetOk("on_demand_throughput"); ok && len(v.([]any)) > 0 && v.([]any)[0] != nil {
			input.OnDemandThroughput = expandOnDemandThroughput(v.([]any)[0].(map[string]any))
		}

		if v, ok := d.GetOk("stream_enabled"); ok {
			input.StreamSpecification = &awstypes.StreamSpecification{
				StreamEnabled:  aws.Bool(v.(bool)),
				StreamViewType: awstypes.StreamViewType(d.Get("stream_view_type").(string)),
			}
		}

		if v, ok := d.GetOk("server_side_encryption"); ok {
			input.SSESpecification = expandEncryptAtRestOptions(v.([]any))
		}

		if v, ok := d.GetOk("table_class"); ok {
			input.TableClass = awstypes.TableClass(v.(string))
		}

		if v, ok := d.GetOk("warm_throughput"); ok && len(v.([]any)) > 0 && v.([]any)[0] != nil {
			input.WarmThroughput = expandWarmThroughput(v.([]any)[0].(map[string]any))
		}

		_, err := tfresource.RetryWhen(ctx, createTableTimeout, func(ctx context.Context) (any, error) {
			return conn.CreateTable(ctx, input)
		}, func(err error) (bool, error) {
			if tfawserr.ErrCodeEquals(err, errCodeThrottlingException) {
				return true, err
			}
			if errs.IsAErrorMessageContains[*awstypes.LimitExceededException](err, "can be created, updated, or deleted simultaneously") {
				return true, err
			}
			if errs.IsAErrorMessageContains[*awstypes.LimitExceededException](err, "indexed tables that can be created simultaneously") {
				return true, err
			}
			return false, err
		})

		if err != nil {
			return create.AppendDiagError(diags, names.DynamoDB, create.ErrActionCreating, resNameTable, tableName, err)
		}
	}

	d.SetId(tableName)

	var output *awstypes.TableDescription
	var err error
	if output, err = waitTableActive(ctx, conn, d.Id(), d.Timeout(schema.TimeoutCreate)); err != nil {
		return create.AppendDiagError(diags, names.DynamoDB, create.ErrActionWaitingForCreation, resNameTable, d.Id(), err)
	}
	if err := waitTableWarmThroughputActive(ctx, conn, d.Id(), d.Timeout(schema.TimeoutUpdate)); err != nil {
		return create.AppendDiagError(diags, names.DynamoDB, create.ErrActionWaitingForUpdate, resNameTable, d.Id(), err)
	}

	if v, ok := d.GetOk("global_secondary_index"); ok {
		gsiSet := v.(*schema.Set)

		for _, gsiObject := range gsiSet.List() {
			gsi := gsiObject.(map[string]any)

			if _, err := waitGSIActive(ctx, conn, d.Id(), gsi[names.AttrName].(string), d.Timeout(schema.TimeoutUpdate)); err != nil {
				return create.AppendDiagError(diags, names.DynamoDB, create.ErrActionWaitingForCreation, resNameTable, d.Id(), fmt.Errorf("GSI (%s): %w", gsi[names.AttrName].(string), err))
			}
		}
	}

	if d.Get("ttl.0.enabled").(bool) {
		if err := updateTimeToLive(ctx, conn, d.Id(), d.Get("ttl").([]any), d.Timeout(schema.TimeoutCreate)); err != nil {
			return create.AppendDiagError(diags, names.DynamoDB, create.ErrActionCreating, resNameTable, d.Id(), fmt.Errorf("enabling TTL: %w", err))
		}
	}

	if d.Get("point_in_time_recovery.0.enabled").(bool) {
		if err := updatePITR(ctx, conn, d.Id(), true, aws.Int32(int32(d.Get("point_in_time_recovery.0.recovery_period_in_days").(int))), meta.(*conns.AWSClient).Region(ctx), d.Timeout(schema.TimeoutCreate)); err != nil {
			return create.AppendDiagError(diags, names.DynamoDB, create.ErrActionCreating, resNameTable, d.Id(), fmt.Errorf("enabling point in time recovery: %w", err))
		}
	}

	if v := d.Get("replica").(*schema.Set); v.Len() > 0 {
		var global_table_witness_region_name = ""
		if v, ok := d.GetOk("global_table_witness_region_name"); ok {
			global_table_witness_region_name = v.(string)
		}
		if err := createReplicas(ctx, conn, d.Id(), v.List(), true, d.Timeout(schema.TimeoutCreate), global_table_witness_region_name); err != nil {
			return create.AppendDiagError(diags, names.DynamoDB, create.ErrActionCreating, resNameTable, d.Id(), fmt.Errorf("replicas: %w", err))
		}

		if err := updateReplicaTags(ctx, conn, aws.ToString(output.TableArn), v.List(), keyValueTags(ctx, getTagsIn(ctx))); err != nil {
			return create.AppendDiagError(diags, names.DynamoDB, create.ErrActionCreating, resNameTable, d.Id(), fmt.Errorf("replica tags: %w", err))
		}
	}

	return append(diags, resourceTableRead(ctx, d, meta)...)
}

func resourceTableRead(ctx context.Context, d *schema.ResourceData, meta any) diag.Diagnostics {
	var diags diag.Diagnostics
	c := meta.(*conns.AWSClient)
	conn := c.DynamoDBClient(ctx)

	table, err := findTableByName(ctx, conn, d.Id())

	if !d.IsNewResource() && tfresource.NotFound(err) {
		create.LogNotFoundRemoveState(names.DynamoDB, create.ErrActionReading, resNameTable, d.Id())
		d.SetId("")
		return diags
	}

	if err != nil {
		return create.AppendDiagError(diags, names.DynamoDB, create.ErrActionReading, resNameTable, d.Id(), err)
	}

	d.Set(names.AttrARN, table.TableArn)
	d.Set(names.AttrName, table.TableName)

	if table.BillingModeSummary != nil {
		d.Set("billing_mode", table.BillingModeSummary.BillingMode)
	} else {
		d.Set("billing_mode", awstypes.BillingModeProvisioned)
	}

	d.Set("deletion_protection_enabled", table.DeletionProtectionEnabled)

	if table.ProvisionedThroughput != nil {
		d.Set("write_capacity", table.ProvisionedThroughput.WriteCapacityUnits)
		d.Set("read_capacity", table.ProvisionedThroughput.ReadCapacityUnits)
	}

	if err := d.Set("attribute", flattenTableAttributeDefinitions(table.AttributeDefinitions)); err != nil {
		return create.AppendDiagSettingError(diags, names.DynamoDB, resNameTable, d.Id(), "attribute", err)
	}

	for _, attribute := range table.KeySchema {
		if attribute.KeyType == awstypes.KeyTypeHash {
			d.Set("hash_key", attribute.AttributeName)
		}

		if attribute.KeyType == awstypes.KeyTypeRange {
			d.Set("range_key", attribute.AttributeName)
		}
	}

	if err := d.Set("local_secondary_index", flattenTableLocalSecondaryIndex(table.LocalSecondaryIndexes)); err != nil {
		return create.AppendDiagSettingError(diags, names.DynamoDB, resNameTable, d.Id(), "local_secondary_index", err)
	}

	if err := d.Set("global_secondary_index", flattenTableGlobalSecondaryIndex(table.GlobalSecondaryIndexes)); err != nil {
		return create.AppendDiagSettingError(diags, names.DynamoDB, resNameTable, d.Id(), "global_secondary_index", err)
	}

	if err := d.Set("on_demand_throughput", flattenOnDemandThroughput(table.OnDemandThroughput)); err != nil {
		return create.AppendDiagSettingError(diags, names.DynamoDB, resNameTable, d.Id(), "on_demand_throughput", err)
	}

	if table.StreamSpecification != nil {
		d.Set("stream_enabled", table.StreamSpecification.StreamEnabled)
		d.Set("stream_view_type", table.StreamSpecification.StreamViewType)
	} else {
		d.Set("stream_enabled", false)
		d.Set("stream_view_type", d.Get("stream_view_type").(string))
	}

	d.Set(names.AttrStreamARN, table.LatestStreamArn)
	d.Set("stream_label", table.LatestStreamLabel)

	if err := d.Set("global_table_witness_region_name", flattenGlobalTableWitnesses(table.GlobalTableWitnesses)); err != nil {
		return create.AppendDiagSettingError(diags, names.DynamoDB, resNameTable, d.Id(), "global_table_witness_region_name", err)
	}

	sse := flattenTableServerSideEncryption(table.SSEDescription)
	sse = clearSSEDefaultKey(ctx, c, sse)

	if err := d.Set("server_side_encryption", sse); err != nil {
		return create.AppendDiagSettingError(diags, names.DynamoDB, resNameTable, d.Id(), "server_side_encryption", err)
	}

	replicas := flattenReplicaDescriptions(table.Replicas)

	if replicas, err = addReplicaPITRs(ctx, conn, d.Id(), replicas); err != nil {
		return create.AppendDiagError(diags, names.DynamoDB, create.ErrActionReading, resNameTable, d.Id(), err)
	}

	if replicas, err = enrichReplicas(ctx, conn, aws.ToString(table.TableArn), d.Id(), replicas); err != nil {
		return create.AppendDiagError(diags, names.DynamoDB, create.ErrActionReading, resNameTable, d.Id(), err)
	}

	replicas = addReplicaTagPropagates(d.Get("replica").(*schema.Set), replicas)
	replicas = clearReplicaDefaultKeys(ctx, c, replicas)

	mrc := awstypes.MultiRegionConsistencyEventual
	if table.MultiRegionConsistency != "" {
		mrc = table.MultiRegionConsistency
	}
	replicas = addReplicaMultiRegionConsistency(replicas, mrc)

	if err := d.Set("replica", replicas); err != nil {
		return create.AppendDiagSettingError(diags, names.DynamoDB, resNameTable, d.Id(), "replica", err)
	}

	if table.TableClassSummary != nil {
		d.Set("table_class", table.TableClassSummary.TableClass)
	} else {
		d.Set("table_class", awstypes.TableClassStandard)
	}

	if err := d.Set("warm_throughput", flattenTableWarmThroughput(table.WarmThroughput)); err != nil {
		return create.AppendDiagSettingError(diags, names.DynamoDB, resNameTable, d.Id(), "warm_throughput", err)
	}

	describeBackupsInput := dynamodb.DescribeContinuousBackupsInput{
		TableName: aws.String(d.Id()),
	}
	pitrOut, err := conn.DescribeContinuousBackups(ctx, &describeBackupsInput)

	// When a Table is `ARCHIVED`, DescribeContinuousBackups returns `TableNotFoundException`
	if err != nil && !tfawserr.ErrCodeEquals(err, errCodeUnknownOperationException, errCodeTableNotFoundException) {
		return create.AppendDiagError(diags, names.DynamoDB, create.ErrActionReading, resNameTable, d.Id(), fmt.Errorf("continuous backups: %w", err))
	}

	if err := d.Set("point_in_time_recovery", flattenPITR(pitrOut)); err != nil {
		return create.AppendDiagSettingError(diags, names.DynamoDB, resNameTable, d.Id(), "point_in_time_recovery", err)
	}

	describeTTLInput := dynamodb.DescribeTimeToLiveInput{
		TableName: aws.String(d.Id()),
	}
	ttlOut, err := conn.DescribeTimeToLive(ctx, &describeTTLInput)

	if err != nil {
		return create.AppendDiagError(diags, names.DynamoDB, create.ErrActionReading, resNameTable, d.Id(), fmt.Errorf("TTL: %w", err))
	}

	if err := d.Set("ttl", flattenTTL(ttlOut)); err != nil {
		return create.AppendDiagSettingError(diags, names.DynamoDB, resNameTable, d.Id(), "ttl", err)
	}

	return diags
}

func resourceTableUpdate(ctx context.Context, d *schema.ResourceData, meta any) diag.Diagnostics {
	var diags diag.Diagnostics
	conn := meta.(*conns.AWSClient).DynamoDBClient(ctx)

	o, n := d.GetChange("billing_mode")
	newBillingMode, oldBillingMode := awstypes.BillingMode(n.(string)), awstypes.BillingMode(o.(string))

	// Global Secondary Index operations must occur in multiple phases
	// to prevent various error scenarios. If there are no detected required
	// updates in the Terraform configuration, later validation or API errors
	// will signal the problems.
	var gsiUpdates []awstypes.GlobalSecondaryIndexUpdate

	if d.HasChange("global_secondary_index") {
		var err error
		o, n := d.GetChange("global_secondary_index")
		gsiUpdates, err = updateDiffGSI(o.(*schema.Set).List(), n.(*schema.Set).List(), newBillingMode)

		if err != nil {
			return create.AppendDiagError(diags, names.DynamoDB, create.ErrActionUpdating, resNameTable, d.Id(), fmt.Errorf("computing GSI difference: %w", err))
		}
	}

	// Phase 1 of Global Secondary Index Operations: Delete Only
	//  * Delete indexes first to prevent error when simultaneously updating
	//    BillingMode to PROVISIONED, which requires updating index
	//    ProvisionedThroughput first, but we have no definition
	//  * Only 1 online index can be deleted simultaneously per table
	for _, gsiUpdate := range gsiUpdates {
		if gsiUpdate.Delete == nil {
			continue
		}

		idxName := aws.ToString(gsiUpdate.Delete.IndexName)
		input := &dynamodb.UpdateTableInput{
			GlobalSecondaryIndexUpdates: []awstypes.GlobalSecondaryIndexUpdate{gsiUpdate},
			TableName:                   aws.String(d.Id()),
		}

		if _, err := conn.UpdateTable(ctx, input); err != nil {
			return create.AppendDiagError(diags, names.DynamoDB, create.ErrActionDeleting, resNameTable, d.Id(), fmt.Errorf("GSI (%s): %w", idxName, err))
		}

		if _, err := waitGSIDeleted(ctx, conn, d.Id(), idxName, d.Timeout(schema.TimeoutUpdate)); err != nil {
			return create.AppendDiagError(diags, names.DynamoDB, create.ErrActionWaitingForDeletion, resNameTable, d.Id(), fmt.Errorf("GSI (%s): %w", idxName, err))
		}
	}

	// Table Class cannot be changed concurrently with other values
	if d.HasChange("table_class") {
		input := dynamodb.UpdateTableInput{
			TableClass: awstypes.TableClass(d.Get("table_class").(string)),
			TableName:  aws.String(d.Id()),
		}
		_, err := conn.UpdateTable(ctx, &input)
		if err != nil {
			return sdkdiag.AppendErrorf(diags, "updating DynamoDB Table (%s) table class: %s", d.Id(), err)
		}
		if _, err := waitTableActive(ctx, conn, d.Id(), d.Timeout(schema.TimeoutUpdate)); err != nil {
			return sdkdiag.AppendErrorf(diags, "updating DynamoDB Table (%s) table class: waiting for completion: %s", d.Id(), err)
		}
	}

	hasTableUpdate := false
	input := &dynamodb.UpdateTableInput{
		TableName: aws.String(d.Id()),
	}

	if d.HasChanges("billing_mode", "read_capacity", "write_capacity") {
		hasTableUpdate = true

		capacityMap := map[string]any{
			"write_capacity": d.Get("write_capacity"),
			"read_capacity":  d.Get("read_capacity"),
		}

		input.BillingMode = newBillingMode
		input.ProvisionedThroughput = expandProvisionedThroughputUpdate(d.Id(), capacityMap, newBillingMode, oldBillingMode)
	}

	if d.HasChange("deletion_protection_enabled") {
		hasTableUpdate = true
		input.DeletionProtectionEnabled = aws.Bool(d.Get("deletion_protection_enabled").(bool))
	}

	if d.HasChange("on_demand_throughput") {
		hasTableUpdate = true
		if v, ok := d.GetOk("on_demand_throughput"); ok && len(v.([]any)) > 0 && v.([]any)[0] != nil {
			input.OnDemandThroughput = expandOnDemandThroughput(v.([]any)[0].(map[string]any))
		}
	}

	// make change when
	//   stream_enabled has change (below) OR
	//   stream_view_type has change and stream_enabled is true (special case)
	if !d.HasChange("stream_enabled") && d.HasChange("stream_view_type") {
		if v, ok := d.Get("stream_enabled").(bool); ok && v {
			// in order to change stream view type:
			//   1) stream have already been enabled, and
			//   2) it must be disabled and then reenabled (otherwise, ValidationException: Table already has an enabled stream)
			if err := cycleStreamEnabled(ctx, conn, d.Id(), awstypes.StreamViewType(d.Get("stream_view_type").(string)), d.Timeout(schema.TimeoutUpdate)); err != nil {
				return create.AppendDiagError(diags, names.DynamoDB, create.ErrActionUpdating, resNameTable, d.Id(), err)
			}
		}
	}

	if d.HasChange("stream_enabled") {
		hasTableUpdate = true

		input.StreamSpecification = &awstypes.StreamSpecification{
			StreamEnabled: aws.Bool(d.Get("stream_enabled").(bool)),
		}
		if d.Get("stream_enabled").(bool) {
			input.StreamSpecification.StreamViewType = awstypes.StreamViewType(d.Get("stream_view_type").(string))
		}
	}

	// Phase 2 of Global Secondary Index Operations: Update Only
	// Cannot create or delete index while updating table ProvisionedThroughput
	// Must skip all index updates when switching BillingMode from PROVISIONED to PAY_PER_REQUEST
	// Must update all indexes when switching BillingMode from PAY_PER_REQUEST to PROVISIONED
	if newBillingMode == awstypes.BillingModeProvisioned {
		for _, gsiUpdate := range gsiUpdates {
			if gsiUpdate.Update == nil || (gsiUpdate.Update != nil && gsiUpdate.Update.WarmThroughput != nil) {
				continue
			}

			hasTableUpdate = true
			input.GlobalSecondaryIndexUpdates = append(input.GlobalSecondaryIndexUpdates, gsiUpdate)
		}
	}

	// update only on-demand throughput indexes when switching to PAY_PER_REQUEST in Phase 2a
	if newBillingMode == awstypes.BillingModePayPerRequest {
		for _, gsiUpdate := range gsiUpdates {
			if gsiUpdate.Update == nil || (gsiUpdate.Update != nil && gsiUpdate.Update.OnDemandThroughput == nil) {
				continue
			}

			hasTableUpdate = true
			input.GlobalSecondaryIndexUpdates = append(input.GlobalSecondaryIndexUpdates, gsiUpdate)
		}
	}

	if hasTableUpdate {
		_, err := conn.UpdateTable(ctx, input)

		if err != nil {
			return create.AppendDiagError(diags, names.DynamoDB, create.ErrActionUpdating, resNameTable, d.Id(), err)
		}

		if _, err := waitTableActive(ctx, conn, d.Id(), d.Timeout(schema.TimeoutUpdate)); err != nil {
			return create.AppendDiagError(diags, names.DynamoDB, create.ErrActionWaitingForUpdate, resNameTable, d.Id(), err)
		}

		if err := waitTableWarmThroughputActive(ctx, conn, d.Id(), d.Timeout(schema.TimeoutUpdate)); err != nil {
			return create.AppendDiagError(diags, names.DynamoDB, create.ErrActionWaitingForUpdate, resNameTable, d.Id(), err)
		}

		for _, gsiUpdate := range gsiUpdates {
			if gsiUpdate.Update == nil {
				continue
			}

			idxName := aws.ToString(gsiUpdate.Update.IndexName)

			if _, err := waitGSIActive(ctx, conn, d.Id(), idxName, d.Timeout(schema.TimeoutUpdate)); err != nil {
				return create.AppendDiagError(diags, names.DynamoDB, create.ErrActionWaitingForUpdate, resNameTable, d.Id(), fmt.Errorf("GSI (%s): %w", idxName, err))
			}

			if err := waitGSIWarmThroughputActive(ctx, conn, d.Id(), idxName, d.Timeout(schema.TimeoutUpdate)); err != nil {
				return create.AppendDiagError(diags, names.DynamoDB, create.ErrActionWaitingForUpdate, resNameTable, d.Id(), fmt.Errorf("GSI (%s): %w", idxName, err))
			}
		}
	}

	// Phase 2b: update indexes in two steps when warm throughput is set
	for _, gsiUpdate := range gsiUpdates {
		if gsiUpdate.Update == nil || (gsiUpdate.Update != nil && gsiUpdate.Update.WarmThroughput == nil) {
			continue
		}

		idxName := aws.ToString(gsiUpdate.Update.IndexName)
		input := &dynamodb.UpdateTableInput{
			GlobalSecondaryIndexUpdates: []awstypes.GlobalSecondaryIndexUpdate{gsiUpdate},
			TableName:                   aws.String(d.Id()),
		}

		if _, err := conn.UpdateTable(ctx, input); err != nil {
			return create.AppendDiagError(diags, names.DynamoDB, create.ErrActionUpdating, resNameTable, d.Id(), fmt.Errorf("updating GSI for warm throughput (%s): %w", idxName, err))
		}

		if _, err := waitGSIActive(ctx, conn, d.Id(), idxName, d.Timeout(schema.TimeoutUpdate)); err != nil {
			return create.AppendDiagError(diags, names.DynamoDB, create.ErrActionUpdating, resNameTable, d.Id(), fmt.Errorf("%s GSI (%s): %w", create.ErrActionWaitingForCreation, idxName, err))
		}

		if err := waitGSIWarmThroughputActive(ctx, conn, d.Id(), idxName, d.Timeout(schema.TimeoutUpdate)); err != nil {
			return create.AppendDiagError(diags, names.DynamoDB, create.ErrActionWaitingForUpdate, resNameTable, d.Id(), fmt.Errorf("GSI (%s): %w", idxName, err))
		}
	}

	// Phase 3 of Global Secondary Index Operations: Create Only
	// Only 1 online index can be created simultaneously per table
	for _, gsiUpdate := range gsiUpdates {
		if gsiUpdate.Create == nil {
			continue
		}

		idxName := aws.ToString(gsiUpdate.Create.IndexName)
		input := &dynamodb.UpdateTableInput{
			AttributeDefinitions:        expandAttributes(d.Get("attribute").(*schema.Set).List()),
			GlobalSecondaryIndexUpdates: []awstypes.GlobalSecondaryIndexUpdate{gsiUpdate},
			TableName:                   aws.String(d.Id()),
		}

		if _, err := conn.UpdateTable(ctx, input); err != nil {
			return create.AppendDiagError(diags, names.DynamoDB, create.ErrActionUpdating, resNameTable, d.Id(), fmt.Errorf("creating GSI (%s): %w", idxName, err))
		}

		if _, err := waitGSIActive(ctx, conn, d.Id(), idxName, d.Timeout(schema.TimeoutUpdate)); err != nil {
			return create.AppendDiagError(diags, names.DynamoDB, create.ErrActionUpdating, resNameTable, d.Id(), fmt.Errorf("%s GSI (%s): %w", create.ErrActionWaitingForCreation, idxName, err))
		}

		if err := waitGSIWarmThroughputActive(ctx, conn, d.Id(), idxName, d.Timeout(schema.TimeoutUpdate)); err != nil {
			return create.AppendDiagError(diags, names.DynamoDB, create.ErrActionWaitingForUpdate, resNameTable, d.Id(), fmt.Errorf("GSI (%s): %w", idxName, err))
		}
	}
	global_table_witness_region_name := ""
	if v, ok := d.GetOk("global_table_witness_region_name"); ok {
		global_table_witness_region_name = v.(string)
	}

	if d.HasChange("server_side_encryption") {
		if replicas, sseSpecification := d.Get("replica").(*schema.Set), expandEncryptAtRestOptions(d.Get("server_side_encryption").([]any)); replicas.Len() > 0 && sseSpecification.KMSMasterKeyId != nil {
			log.Printf("[DEBUG] Using SSE update on replicas")
			var replicaUpdates []awstypes.ReplicationGroupUpdate
			for _, replica := range replicas.List() {
				tfMap, ok := replica.(map[string]any)
				if !ok {
					continue
				}

				region, ok := tfMap["region_name"].(string)
				if !ok {
					continue
				}

				key, ok := tfMap[names.AttrKMSKeyARN].(string)
				if !ok || key == "" {
					continue
				}

				var input = &awstypes.UpdateReplicationGroupMemberAction{
					RegionName:     aws.String(region),
					KMSMasterKeyId: aws.String(key),
				}
				var update = awstypes.ReplicationGroupUpdate{Update: input}
				replicaUpdates = append(replicaUpdates, update)
			}
			var updateAction = awstypes.UpdateReplicationGroupMemberAction{
				KMSMasterKeyId: sseSpecification.KMSMasterKeyId,
				RegionName:     aws.String(meta.(*conns.AWSClient).Region(ctx)),
			}
			var update = awstypes.ReplicationGroupUpdate{
				Update: &updateAction,
			}
			replicaUpdates = append(replicaUpdates, update)
			input := dynamodb.UpdateTableInput{
				TableName:      aws.String(d.Id()),
				ReplicaUpdates: replicaUpdates,
			}
			_, err := conn.UpdateTable(ctx, &input)
			if err != nil {
				return sdkdiag.AppendErrorf(diags, "updating DynamoDB Table (%s) SSE: %s", d.Id(), err)
			}
		} else {
			log.Printf("[DEBUG] Using normal update for SSE")
			input := dynamodb.UpdateTableInput{
				TableName:        aws.String(d.Id()),
				SSESpecification: sseSpecification,
			}
			_, err := conn.UpdateTable(ctx, &input)
			if err != nil {
				return sdkdiag.AppendErrorf(diags, "updating DynamoDB Table (%s) SSE: %s", d.Id(), err)
			}
		}

		// since we don't update replicas unless there is a KMS key, we need to wait for replica
		// updates for the scenario where 1) there are replicas, 2) we are updating SSE (such as
		// disabling), and 3) we have no KMS key
		if replicas := d.Get("replica").(*schema.Set); replicas.Len() > 0 {
			var replicaRegions []string
			for _, replica := range replicas.List() {
				tfMap, ok := replica.(map[string]any)
				if !ok {
					continue
				}
				if v, ok := tfMap["region_name"].(string); ok {
					replicaRegions = append(replicaRegions, v)
				}
			}
			for _, region := range replicaRegions {
				if _, err := waitReplicaSSEUpdated(ctx, conn, region, d.Id(), d.Timeout(schema.TimeoutUpdate)); err != nil {
					return sdkdiag.AppendErrorf(diags, "waiting for DynamoDB Table (%s) replica SSE update in region %q: %s", d.Id(), region, err)
				}
			}
		}

		if _, err := waitSSEUpdated(ctx, conn, d.Id(), d.Timeout(schema.TimeoutUpdate)); err != nil {
			return sdkdiag.AppendErrorf(diags, "waiting for DynamoDB Table (%s) SSE update: %s", d.Id(), err)
		}
	}

	if d.HasChange("ttl") {
		if err := updateTimeToLive(ctx, conn, d.Id(), d.Get("ttl").([]any), d.Timeout(schema.TimeoutUpdate)); err != nil {
			return create.AppendDiagError(diags, names.DynamoDB, create.ErrActionUpdating, resNameTable, d.Id(), err)
		}
	}

	replicaTagsChange := false
	if d.HasChange("replica") {
		replicaTagsChange = true

		if err := updateReplica(ctx, conn, d, global_table_witness_region_name); err != nil {
			return create.AppendDiagError(diags, names.DynamoDB, create.ErrActionUpdating, resNameTable, d.Id(), err)
		}
	}

	if d.HasChange(names.AttrTagsAll) {
		replicaTagsChange = true
	}

	if replicaTagsChange {
		if v, ok := d.Get("replica").(*schema.Set); ok && v.Len() > 0 {
			if err := updateReplicaTags(ctx, conn, d.Get(names.AttrARN).(string), v.List(), d.Get(names.AttrTagsAll)); err != nil {
				return create.AppendDiagError(diags, names.DynamoDB, create.ErrActionUpdating, resNameTable, d.Id(), err)
			}
		}
	}

	if d.HasChange("point_in_time_recovery") {
		if err := updatePITR(ctx, conn, d.Id(), d.Get("point_in_time_recovery.0.enabled").(bool), aws.Int32(int32(d.Get("point_in_time_recovery.0.recovery_period_in_days").(int))), meta.(*conns.AWSClient).Region(ctx), d.Timeout(schema.TimeoutUpdate)); err != nil {
			return create.AppendDiagError(diags, names.DynamoDB, create.ErrActionUpdating, resNameTable, d.Id(), err)
		}
	}

	if d.HasChange("warm_throughput") {
		if err := updateWarmThroughput(ctx, conn, d.Get("warm_throughput").([]any), d.Id(), d.Timeout(schema.TimeoutUpdate)); err != nil {
			return create.AppendDiagError(diags, names.DynamoDB, create.ErrActionUpdating, resNameTable, d.Id(), err)
		}
	}

	return append(diags, resourceTableRead(ctx, d, meta)...)
}

func resourceTableDelete(ctx context.Context, d *schema.ResourceData, meta any) diag.Diagnostics {
	var diags diag.Diagnostics
	conn := meta.(*conns.AWSClient).DynamoDBClient(ctx)

	if replicas := d.Get("replica").(*schema.Set).List(); len(replicas) > 0 {
		log.Printf("[DEBUG] Deleting DynamoDB Table replicas: %s", d.Id())
		var global_table_witness_region_name = ""
		if v, ok := d.GetOk("global_table_witness_region_name"); ok {
			global_table_witness_region_name = v.(string)
		}
		if err := deleteReplicas(ctx, conn, d.Id(), replicas, d.Timeout(schema.TimeoutDelete), global_table_witness_region_name); err != nil {
			// ValidationException: Replica specified in the Replica Update or Replica Delete action of the request was not found.
			// ValidationException: Cannot add, delete, or update the local region through ReplicaUpdates. Use CreateTable, DeleteTable, or UpdateTable as required.
			if !tfawserr.ErrMessageContains(err, errCodeValidationException, "request was not found") &&
				!tfawserr.ErrMessageContains(err, errCodeValidationException, "Cannot add, delete, or update the local region through ReplicaUpdates") &&
				!tfawserr.ErrMessageContains(err, errCodeValidationException, "MultiRegionConsistency must be set as STRONG when GlobalTableWitnessUpdates parameter is present") {
				return create.AppendDiagError(diags, names.DynamoDB, create.ErrActionDeleting, resNameTable, d.Id(), err)
			}
		}
	}

	log.Printf("[DEBUG] Deleting DynamoDB Table: %s", d.Id())
	err := deleteTable(ctx, conn, d.Id())

	if errs.IsAErrorMessageContains[*awstypes.ResourceNotFoundException](err, "Requested resource not found: Table: ") {
		return diags
	}

	if err != nil {
		return create.AppendDiagError(diags, names.DynamoDB, create.ErrActionDeleting, resNameTable, d.Id(), err)
	}

	if _, err := waitTableDeleted(ctx, conn, d.Id(), d.Timeout(schema.TimeoutDelete)); err != nil {
		return create.AppendDiagError(diags, names.DynamoDB, create.ErrActionWaitingForDeletion, resNameTable, d.Id(), err)
	}

	return diags
}

// custom diff

func isTableOptionDisabled(v any) bool {
	options := v.([]any)
	if len(options) == 0 {
		return true
	}
	e := options[0].(map[string]any)[names.AttrEnabled]
	return !e.(bool)
}

// CRUD helpers

// cycleStreamEnabled disables the stream and then re-enables it with streamViewType
func cycleStreamEnabled(ctx context.Context, conn *dynamodb.Client, id string, streamViewType awstypes.StreamViewType, timeout time.Duration) error {
	input := &dynamodb.UpdateTableInput{
		TableName: aws.String(id),
	}
	input.StreamSpecification = &awstypes.StreamSpecification{
		StreamEnabled: aws.Bool(false),
	}

	_, err := conn.UpdateTable(ctx, input)

	if err != nil {
		return fmt.Errorf("cycling stream enabled: %w", err)
	}

	if _, err := waitTableActive(ctx, conn, id, timeout); err != nil {
		return fmt.Errorf("waiting for stream cycle: %w", err)
	}

	input.StreamSpecification = &awstypes.StreamSpecification{
		StreamEnabled:  aws.Bool(true),
		StreamViewType: streamViewType,
	}

	_, err = conn.UpdateTable(ctx, input)

	if err != nil {
		return fmt.Errorf("cycling stream enabled: %w", err)
	}

	if _, err := waitTableActive(ctx, conn, id, timeout); err != nil {
		return fmt.Errorf("waiting for stream cycle: %w", err)
	}

	return nil
}

func createReplicas(ctx context.Context, conn *dynamodb.Client, tableName string, tfList []any, create bool, timeout time.Duration, gt_witness_reg_name string) error {
	// Duplicating this for MRSC Adoption. If using MRSC and CreateReplicationGroupMemberAction list isn't initiated for at least 2 replicas
	// then the update table action will fail with
	// "Unsupported table replica count for global tables with MultiRegionConsistency set to STRONG"
	// If this logic can be consolidated for regular Replica creation then this can be refactored
	numReplicas := len(tfList)
	numReplicasMRSC := 0
	useMRSC := false
	mrscInput := awstypes.MultiRegionConsistencyStrong

	for _, tfMapRaw := range tfList {
		tfMap, _ := tfMapRaw.(map[string]any)

		if v, ok := tfMap["consistency_mode"].(string); ok {
			if awstypes.MultiRegionConsistency(v) == awstypes.MultiRegionConsistencyStrong {
				numReplicasMRSC += 1
			}
		}
	}
	log.Printf("[DEBUG] global table witness region: %v and numReplicas (%v) and numReplicasMRSC (%v)\n", gt_witness_reg_name, numReplicas, numReplicasMRSC)

	if numReplicasMRSC > 0 {
		MRSCErrorMsg := "creating replicas: Using MultiRegionStrongConsistency requires exactly 2 replicas, or 1 replica and 1 witness region."
		if numReplicasMRSC > 0 && numReplicasMRSC != numReplicas {
			return fmt.Errorf("%s", MRSCErrorMsg)
		}
		if numReplicasMRSC == 1 && gt_witness_reg_name == "" {
			return fmt.Errorf("%s Only MRSC Replica count of 1 was provided but no Witness region was provided", MRSCErrorMsg)
		}
		if numReplicasMRSC == 2 && (numReplicasMRSC == numReplicas && gt_witness_reg_name != "") {
			return fmt.Errorf("%s MRSC Replica count of 2 was provided and a Witness region was also provided", MRSCErrorMsg)
		}
		if numReplicasMRSC > 2 {
			return fmt.Errorf("%s Too many Replicas were provided %v", MRSCErrorMsg, numReplicasMRSC)
		}

		mrscInput = awstypes.MultiRegionConsistencyStrong
		useMRSC = true
	}

	// if MRSC or MREC is defined and meets the above criteria, then all replicas must be created in a single call to UpdateTable.
	if useMRSC {
		var replicaCreates []awstypes.ReplicationGroupUpdate
		for _, tfMapRaw := range tfList {
			tfMap, ok := tfMapRaw.(map[string]any)
			if !ok {
				continue
			}

			var replicaInput = &awstypes.CreateReplicationGroupMemberAction{}

			if v, ok := tfMap["region_name"].(string); ok && v != "" {
				replicaInput.RegionName = aws.String(v)
			}

			if v, ok := tfMap[names.AttrKMSKeyARN].(string); ok && v != "" {
				replicaInput.KMSMasterKeyId = aws.String(v)
			}

			replicaCreates = append(replicaCreates, awstypes.ReplicationGroupUpdate{
				Create: replicaInput,
			})
		}

		var witnessCreate []awstypes.GlobalTableWitnessGroupUpdate
		if gt_witness_reg_name != "" {
			var witnessInput = &awstypes.CreateGlobalTableWitnessGroupMemberAction{
				RegionName: aws.String(gt_witness_reg_name),
			}
			witnessCreate = append(witnessCreate, awstypes.GlobalTableWitnessGroupUpdate{
				Create: witnessInput,
			})
		}

		input := &dynamodb.UpdateTableInput{
			TableName:                 aws.String(tableName),
			ReplicaUpdates:            replicaCreates,
			GlobalTableWitnessUpdates: witnessCreate,
			MultiRegionConsistency:    mrscInput,
		}

		err := tfresource.Retry(ctx, max(replicaUpdateTimeout, timeout), func(ctx context.Context) *tfresource.RetryError {
			_, err := conn.UpdateTable(ctx, input)
			if err != nil {
				if tfawserr.ErrCodeEquals(err, errCodeThrottlingException) {
					return tfresource.RetryableError(err)
				}
				if errs.IsAErrorMessageContains[*awstypes.LimitExceededException](err, "can be created.") {
					return tfresource.NonRetryableError(err)
				}
				if tfawserr.ErrMessageContains(err, errCodeValidationException, "Replica specified in the Replica Update or Replica Delete action of the request was not found") {
					return tfresource.RetryableError(err)
				}
				if errs.IsA[*awstypes.ResourceInUseException](err) {
					return tfresource.RetryableError(err)
				}

				return tfresource.NonRetryableError(err)
			}
			return nil
		})

		if err != nil {
			return err
		}

		for _, tfMapRaw := range tfList {
			tfMap, ok := tfMapRaw.(map[string]any)
			if !ok {
				continue
			}

			log.Printf("[DEBUG] Waiting for replica to be active in region (%s)\n", tfMap["region_name"])
			if _, err := waitReplicaActive(ctx, conn, tableName, tfMap["region_name"].(string), timeout, replicaDelayDefault); err != nil {
				return fmt.Errorf("waiting for replica (%s) creation: %w", tfMap["region_name"].(string), err)
			}

			// pitr
			if err = updatePITR(ctx, conn, tableName, tfMap["point_in_time_recovery"].(bool), nil, tfMap["region_name"].(string), timeout); err != nil {
				return fmt.Errorf("updating replica (%s) point in time recovery: %w", tfMap["region_name"].(string), err)
			}
		}
	} else {
		for _, tfMapRaw := range tfList {
			tfMap, ok := tfMapRaw.(map[string]any)

			if !ok {
				continue
			}
			var replicaInput = &awstypes.CreateReplicationGroupMemberAction{}

			if v, ok := tfMap["region_name"].(string); ok && v != "" {
				replicaInput.RegionName = aws.String(v)
			}

			if v, ok := tfMap[names.AttrKMSKeyARN].(string); ok && v != "" {
				replicaInput.KMSMasterKeyId = aws.String(v)
			}

			input := &dynamodb.UpdateTableInput{
				TableName: aws.String(tableName),
				ReplicaUpdates: []awstypes.ReplicationGroupUpdate{
					{
						Create: replicaInput,
					},
				},
			}

			// currently this would not be needed because (replica has these arguments):
			//   region_name can't be updated - new replica
			//   kms_key_arn can't be updated - remove/add replica
			//   propagate_tags - handled elsewhere
			//   point_in_time_recovery - handled elsewhere
			// if provisioned_throughput_override or table_class_override were added, they could be updated here
			if !create {
				var replicaInput = &awstypes.UpdateReplicationGroupMemberAction{}
				if v, ok := tfMap["region_name"].(string); ok && v != "" {
					replicaInput.RegionName = aws.String(v)
				}

				if v, ok := tfMap[names.AttrKMSKeyARN].(string); ok && v != "" {
					replicaInput.KMSMasterKeyId = aws.String(v)
				}

				input = &dynamodb.UpdateTableInput{
					TableName: aws.String(tableName),
					ReplicaUpdates: []awstypes.ReplicationGroupUpdate{
						{
							Update: replicaInput,
						},
					},
				}
			}

			err := tfresource.Retry(ctx, max(replicaUpdateTimeout, timeout), func(ctx context.Context) *tfresource.RetryError {
				_, err := conn.UpdateTable(ctx, input)
				if err != nil {
					if tfawserr.ErrCodeEquals(err, errCodeThrottlingException) {
						return tfresource.RetryableError(err)
					}
					if errs.IsAErrorMessageContains[*awstypes.LimitExceededException](err, "can be created, updated, or deleted simultaneously") {
						return tfresource.RetryableError(err)
					}
					if tfawserr.ErrMessageContains(err, errCodeValidationException, "Replica specified in the Replica Update or Replica Delete action of the request was not found") {
						return tfresource.RetryableError(err)
					}
					if errs.IsA[*awstypes.ResourceInUseException](err) {
						return tfresource.RetryableError(err)
					}

					return tfresource.NonRetryableError(err)
				}
				return nil
			})

			// An update that doesn't (makes no changes) returns ValidationException
			// (same region_name and kms_key_arn as currently) throws unhelpfully worded exception:
			// ValidationException: One or more parameter values were invalid: KMSMasterKeyId must be specified for each replica.

			if create && tfawserr.ErrMessageContains(err, errCodeValidationException, "already exist") {
				return createReplicas(ctx, conn, tableName, tfList, false, timeout, gt_witness_reg_name)
			}

			if err != nil && !tfawserr.ErrMessageContains(err, errCodeValidationException, "no actions specified") {
				return fmt.Errorf("creating replica (%s): %w", tfMap["region_name"].(string), err)
			}

			if _, err := waitReplicaActive(ctx, conn, tableName, tfMap["region_name"].(string), timeout, replicaDelayDefault); err != nil {
				return fmt.Errorf("waiting for replica (%s) creation: %w", tfMap["region_name"].(string), err)
			}

			// pitr
			if err = updatePITR(ctx, conn, tableName, tfMap["point_in_time_recovery"].(bool), nil, tfMap["region_name"].(string), timeout); err != nil {
				return fmt.Errorf("updating replica (%s) point in time recovery: %w", tfMap["region_name"].(string), err)
			}

			if v, ok := tfMap["deletion_protection_enabled"].(bool); ok {
				if err = updateReplicaDeletionProtection(ctx, conn, tableName, tfMap["region_name"].(string), v, timeout); err != nil {
					return fmt.Errorf("updating replica (%s) deletion protection: %w", tfMap["region_name"].(string), err)
				}
			}
		}
	}
	return nil
}

func updateReplicaTags(ctx context.Context, conn *dynamodb.Client, rn string, replicas []any, newTags any) error {
	for _, tfMapRaw := range replicas {
		tfMap, ok := tfMapRaw.(map[string]any)

		if !ok {
			continue
		}

		region, ok := tfMap["region_name"].(string)

		if !ok || region == "" {
			continue
		}

		if v, ok := tfMap[names.AttrPropagateTags].(bool); ok && v {
			optFn := func(o *dynamodb.Options) {
				o.Region = region
			}

			repARN, err := arnForNewRegion(rn, region)
			if err != nil {
				return fmt.Errorf("per region ARN for replica (%s): %w", region, err)
			}

			oldTags, err := listTags(ctx, conn, repARN, optFn)
			if err != nil {
				return fmt.Errorf("listing tags (%s): %w", repARN, err)
			}

			if err := updateTags(ctx, conn, repARN, oldTags, newTags, optFn); err != nil {
				return fmt.Errorf("updating tags: %w", err)
			}
		}
	}

	return nil
}

func updateTimeToLive(ctx context.Context, conn *dynamodb.Client, tableName string, ttlList []any, timeout time.Duration) error {
	ttlMap := ttlList[0].(map[string]any)

	input := &dynamodb.UpdateTimeToLiveInput{
		TableName: aws.String(tableName),
		TimeToLiveSpecification: &awstypes.TimeToLiveSpecification{
			AttributeName: aws.String(ttlMap["attribute_name"].(string)),
			Enabled:       aws.Bool(ttlMap[names.AttrEnabled].(bool)),
		},
	}

	if _, err := conn.UpdateTimeToLive(ctx, input); err != nil {
		return fmt.Errorf("updating Time To Live: %w", err)
	}

	log.Printf("[DEBUG] Waiting for DynamoDB Table (%s) Time to Live update to complete", tableName)

	if _, err := waitTTLUpdated(ctx, conn, tableName, ttlMap[names.AttrEnabled].(bool), timeout); err != nil {
		return fmt.Errorf("waiting for Time To Live update: %w", err)
	}

	return nil
}

func updatePITR(ctx context.Context, conn *dynamodb.Client, tableName string, enabled bool, recoveryPeriodInDays *int32, region string, timeout time.Duration) error {
	// pitr must be modified from region where the main/replica resides
	log.Printf("[DEBUG] Updating DynamoDB point in time recovery status to %v (%s)", enabled, region)
	input := &dynamodb.UpdateContinuousBackupsInput{
		TableName: aws.String(tableName),
		PointInTimeRecoverySpecification: &awstypes.PointInTimeRecoverySpecification{
			PointInTimeRecoveryEnabled: aws.Bool(enabled),
		},
	}
	if enabled && aws.ToInt32(recoveryPeriodInDays) > 0 {
		input.PointInTimeRecoverySpecification.RecoveryPeriodInDays = recoveryPeriodInDays
	}

	optFn := func(o *dynamodb.Options) {
		o.Region = region
	}
	err := tfresource.Retry(ctx, updateTableContinuousBackupsTimeout, func(ctx context.Context) *tfresource.RetryError {
		_, err := conn.UpdateContinuousBackups(ctx, input, optFn)
		if err != nil {
			// Backups are still being enabled for this newly created table
			if errs.IsAErrorMessageContains[*awstypes.ContinuousBackupsUnavailableException](err, "Backups are being enabled") {
				return tfresource.RetryableError(err)
			}
			return tfresource.NonRetryableError(err)
		}
		return nil
	})

	if err != nil {
		return fmt.Errorf("updating PITR: %w", err)
	}

	if _, err := waitPITRUpdated(ctx, conn, tableName, enabled, timeout, optFn); err != nil {
		return fmt.Errorf("waiting for PITR update: %w", err)
	}

	return nil
}

func updateReplicaDeletionProtection(ctx context.Context, conn *dynamodb.Client, tableName, region string, enabled bool, timeout time.Duration) error {
	log.Printf("[DEBUG] Updating DynamoDB deletion protection to %v (%s)", enabled, region)
	input := dynamodb.UpdateTableInput{
		TableName:                 aws.String(tableName),
		DeletionProtectionEnabled: aws.Bool(enabled),
	}

	optFn := func(o *dynamodb.Options) { o.Region = region }
	_, err := conn.UpdateTable(ctx, &input, optFn)
	if err != nil {
		return fmt.Errorf("updating deletion protection: %w", err)
	}

	if _, err := waitReplicaActive(ctx, conn, tableName, region, timeout, replicaPropagationDelay); err != nil {
		return fmt.Errorf("waiting for deletion protection update: %w", err)
	}

	return nil
}

func updateReplica(ctx context.Context, conn *dynamodb.Client, d *schema.ResourceData, gt_witness_reg_name string) error {
	oRaw, nRaw := d.GetChange("replica")
	o := oRaw.(*schema.Set)
	n := nRaw.(*schema.Set)

	removeRaw := o.Difference(n).List()
	addRaw := n.Difference(o).List()

	var removeFirst []any // replicas to delete before recreating (like ForceNew without recreating table)
	var toAdd []any
	var toRemove []any

	// first pass - add replicas that don't have corresponding remove entry
	for _, a := range addRaw {
		add := true
		ma := a.(map[string]any)
		for _, r := range removeRaw {
			mr := r.(map[string]any)

			if ma["region_name"].(string) == mr["region_name"].(string) {
				add = false
				break
			}
		}

		if add {
			toAdd = append(toAdd, ma)
		}
	}

	// second pass - remove replicas that don't have corresponding add entry
	for _, r := range removeRaw {
		remove := true
		mr := r.(map[string]any)
		for _, a := range addRaw {
			ma := a.(map[string]any)

			if ma["region_name"].(string) == mr["region_name"].(string) {
				remove = false
				break
			}
		}

		if remove {
			toRemove = append(toRemove, mr)
		}
	}

	// third pass - for replicas that exist in both add and remove
	// For true updates, don't remove and add, just update
	for _, a := range addRaw {
		ma := a.(map[string]any)
		for _, r := range removeRaw {
			mr := r.(map[string]any)

			if ma["region_name"].(string) != mr["region_name"].(string) {
				continue
			}

			// like "ForceNew" for the replica - KMS change
			if ma[names.AttrKMSKeyARN].(string) != mr[names.AttrKMSKeyARN].(string) {
				toRemove = append(toRemove, mr)
				toAdd = append(toAdd, ma)
				break
			}

			// like "ForceNew" for the replica - consistency_mode change
			if v1, ok1 := ma["consistency_mode"].(string); ok1 {
				if v2, ok2 := mr["consistency_mode"].(string); ok2 && v1 != v2 {
					toRemove = append(toRemove, mr)
					toAdd = append(toAdd, ma)
					break
				}
			}

			// just update PITR
			if ma["point_in_time_recovery"].(bool) != mr["point_in_time_recovery"].(bool) {
				if err := updatePITR(ctx, conn, d.Id(), ma["point_in_time_recovery"].(bool), nil, ma["region_name"].(string), d.Timeout(schema.TimeoutUpdate)); err != nil {
					return fmt.Errorf("updating replica (%s) point in time recovery: %w", ma["region_name"].(string), err)
				}
				break
			}

			// just update deletion protection
			if ma["deletion_protection_enabled"].(bool) != mr["deletion_protection_enabled"].(bool) {
				if err := updateReplicaDeletionProtection(ctx, conn, d.Id(), ma["region_name"].(string), ma["deletion_protection_enabled"].(bool), d.Timeout(schema.TimeoutUpdate)); err != nil {
					return fmt.Errorf("updating replica (%s) deletion protection: %w", ma["region_name"].(string), err)
				}
				break
			}

			// nothing changed, assuming propagate_tags changed so do nothing here
			break
		}
	}

	if len(removeFirst) > 0 { // mini ForceNew, recreates replica but doesn't recreate the table
		if err := deleteReplicas(ctx, conn, d.Id(), removeFirst, d.Timeout(schema.TimeoutUpdate), gt_witness_reg_name); err != nil {
			return fmt.Errorf("updating replicas, while deleting: %w", err)
		}
	}

	if len(toRemove) > 0 {
		if err := deleteReplicas(ctx, conn, d.Id(), toRemove, d.Timeout(schema.TimeoutUpdate), gt_witness_reg_name); err != nil {
			return fmt.Errorf("updating replicas, while deleting: %w", err)
		}
	}

	if len(toAdd) > 0 {
		if err := createReplicas(ctx, conn, d.Id(), toAdd, true, d.Timeout(schema.TimeoutCreate), gt_witness_reg_name); err != nil {
			return fmt.Errorf("updating replicas, while creating: %w", err)
		}
	}

	return nil
}

func updateWarmThroughput(ctx context.Context, conn *dynamodb.Client, warmList []any, tableName string, timeout time.Duration) error {
	if len(warmList) < 1 || warmList[0] == nil {
		return nil
	}

	warmMap := warmList[0].(map[string]any)

	input := &dynamodb.UpdateTableInput{
		TableName:      aws.String(tableName),
		WarmThroughput: expandWarmThroughput(warmMap),
	}

	if _, err := conn.UpdateTable(ctx, input); err != nil {
		return err
	}

	if _, err := waitTableActive(ctx, conn, tableName, timeout); err != nil {
		return fmt.Errorf("waiting for warm throughput: %w", err)
	}

	if err := waitTableWarmThroughputActive(ctx, conn, tableName, timeout); err != nil {
		return fmt.Errorf("waiting for warm throughput: %w", err)
	}

	return nil
}

func updateDiffGSI(oldGsi, newGsi []any, billingMode awstypes.BillingMode) ([]awstypes.GlobalSecondaryIndexUpdate, error) {
	// Transform slices into maps
	oldGsis := make(map[string]any)
	for _, gsidata := range oldGsi {
		m := gsidata.(map[string]any)
		oldGsis[m[names.AttrName].(string)] = m
	}
	newGsis := make(map[string]any)
	for _, gsidata := range newGsi {
		m := gsidata.(map[string]any)
		// validate throughput input early, to avoid unnecessary processing
		if err := validateGSIProvisionedThroughput(m, billingMode); err != nil {
			return nil, err
		}
		newGsis[m[names.AttrName].(string)] = m
	}

	var ops []awstypes.GlobalSecondaryIndexUpdate

	for _, data := range newGsi {
		newMap := data.(map[string]any)
		newName := newMap[names.AttrName].(string)

		if _, exists := oldGsis[newName]; !exists {
			m := data.(map[string]any)
			idxName := m[names.AttrName].(string)

			c := awstypes.CreateGlobalSecondaryIndexAction{
				IndexName:             aws.String(idxName),
				KeySchema:             expandKeySchema(m),
				ProvisionedThroughput: expandProvisionedThroughput(m, billingMode),
				Projection:            expandProjection(m),
			}

			if v, ok := m["on_demand_throughput"].([]any); ok && len(v) > 0 && v[0] != nil {
				c.OnDemandThroughput = expandOnDemandThroughput(v[0].(map[string]any))
			}

			if v, ok := m["warm_throughput"].([]any); ok && len(v) > 0 && v[0] != nil {
				c.WarmThroughput = expandWarmThroughput(v[0].(map[string]any))
			}

			ops = append(ops, awstypes.GlobalSecondaryIndexUpdate{
				Create: &c,
			})
		}
	}

	for _, data := range oldGsi {
		oldMap := data.(map[string]any)
		oldName := oldMap[names.AttrName].(string)

		newData, exists := newGsis[oldName]
		if exists {
			newMap := newData.(map[string]any)
			idxName := newMap[names.AttrName].(string)

			oldWriteCapacity, oldReadCapacity := oldMap["write_capacity"].(int), oldMap["read_capacity"].(int)
			newWriteCapacity, newReadCapacity := newMap["write_capacity"].(int), newMap["read_capacity"].(int)
			capacityChanged := (oldWriteCapacity != newWriteCapacity || oldReadCapacity != newReadCapacity)

			oldOnDemandThroughput := &awstypes.OnDemandThroughput{}
			newOnDemandThroughput := &awstypes.OnDemandThroughput{}
			if v, ok := oldMap["on_demand_throughput"].([]any); ok && len(v) > 0 && v[0] != nil {
				oldOnDemandThroughput = expandOnDemandThroughput(v[0].(map[string]any))
			}

			if v, ok := newMap["on_demand_throughput"].([]any); ok && len(v) > 0 && v[0] != nil {
				newOnDemandThroughput = expandOnDemandThroughput(v[0].(map[string]any))
			}
			var onDemandThroughputChanged bool
			if !reflect.DeepEqual(oldOnDemandThroughput, newOnDemandThroughput) {
				onDemandThroughputChanged = true
			}

			var oldWarmThroughput *awstypes.WarmThroughput
			var newWarmThroughput *awstypes.WarmThroughput
			if v, ok := oldMap["warm_throughput"].([]any); ok && len(v) > 0 && v[0] != nil {
				oldWarmThroughput = expandWarmThroughput(v[0].(map[string]any))
			}

			if v, ok := newMap["warm_throughput"].([]any); ok && len(v) > 0 && v[0] != nil {
				newWarmThroughput = expandWarmThroughput(v[0].(map[string]any))
			}

			var warmThroughputChanged bool
			if !reflect.DeepEqual(oldWarmThroughput, newWarmThroughput) {
				warmThroughputChanged = true
			}

			var warmThroughPutDecreased bool
			if warmThroughputChanged && newWarmThroughput != nil && oldWarmThroughput != nil {
				warmThroughPutDecreased = (aws.ToInt64(newWarmThroughput.ReadUnitsPerSecond) < aws.ToInt64(oldWarmThroughput.ReadUnitsPerSecond) ||
					aws.ToInt64(newWarmThroughput.WriteUnitsPerSecond) < aws.ToInt64(oldWarmThroughput.WriteUnitsPerSecond))
			}

			// pluck non_key_attributes from oldAttributes and newAttributes as reflect.DeepEquals will compare
			// ordinal of elements in its equality (which we actually don't care about)
			nonKeyAttributesChanged := checkIfNonKeyAttributesChanged(oldMap, newMap)

			oldAttributes, err := stripCapacityAttributes(oldMap)
			if err != nil {
				return ops, err
			}
			oldAttributes, err = stripNonKeyAttributes(oldAttributes)
			if err != nil {
				return ops, err
			}
			oldAttributes, err = stripOnDemandThroughputAttributes(oldAttributes)
			if err != nil {
				return ops, err
			}
			oldAttributes, err = stripWarmThroughputAttributes(oldAttributes)
			if err != nil {
				return ops, err
			}
			newAttributes, err := stripCapacityAttributes(newMap)
			if err != nil {
				return ops, err
			}
			newAttributes, err = stripNonKeyAttributes(newAttributes)
			if err != nil {
				return ops, err
			}
			newAttributes, err = stripOnDemandThroughputAttributes(newAttributes)
			if err != nil {
				return ops, err
			}
			newAttributes, err = stripWarmThroughputAttributes(newAttributes)
			if err != nil {
				return ops, err
			}
			gsiNeedsRecreate := nonKeyAttributesChanged || !reflect.DeepEqual(oldAttributes, newAttributes) || warmThroughPutDecreased

			// One step in most cases, an extra step in case of warmThroughputChanged without recreation necessity:
			if (capacityChanged) && !gsiNeedsRecreate && billingMode == awstypes.BillingModeProvisioned {
				update := awstypes.GlobalSecondaryIndexUpdate{
					Update: &awstypes.UpdateGlobalSecondaryIndexAction{
						IndexName:             aws.String(idxName),
						ProvisionedThroughput: expandProvisionedThroughput(newMap, billingMode),
					},
				}
				ops = append(ops, update)
			} else if onDemandThroughputChanged && !gsiNeedsRecreate && billingMode == awstypes.BillingModePayPerRequest {
				update := awstypes.GlobalSecondaryIndexUpdate{
					Update: &awstypes.UpdateGlobalSecondaryIndexAction{
						IndexName:          aws.String(idxName),
						OnDemandThroughput: newOnDemandThroughput,
					},
				}
				ops = append(ops, update)
			} else if gsiNeedsRecreate {
				// Other attributes cannot be updated
				ops = append(ops, awstypes.GlobalSecondaryIndexUpdate{
					Delete: &awstypes.DeleteGlobalSecondaryIndexAction{
						IndexName: aws.String(idxName),
					},
				})

				ops = append(ops, awstypes.GlobalSecondaryIndexUpdate{
					Create: &awstypes.CreateGlobalSecondaryIndexAction{
						IndexName:             aws.String(idxName),
						KeySchema:             expandKeySchema(newMap),
						ProvisionedThroughput: expandProvisionedThroughput(newMap, billingMode),
						Projection:            expandProjection(newMap),
						WarmThroughput:        newWarmThroughput,
					},
				})
			}
			// Separating the WarmThroughput updates from the others
			if !gsiNeedsRecreate && warmThroughputChanged {
				update := awstypes.GlobalSecondaryIndexUpdate{
					Update: &awstypes.UpdateGlobalSecondaryIndexAction{
						IndexName:      aws.String(idxName),
						WarmThroughput: newWarmThroughput,
					},
				}
				ops = append(ops, update)
			}
		} else {
			idxName := oldName
			ops = append(ops, awstypes.GlobalSecondaryIndexUpdate{
				Delete: &awstypes.DeleteGlobalSecondaryIndexAction{
					IndexName: aws.String(idxName),
				},
			})
		}
	}
	return ops, nil
}

func deleteTable(ctx context.Context, conn *dynamodb.Client, tableName string) error {
	input := &dynamodb.DeleteTableInput{
		TableName: aws.String(tableName),
	}

	_, err := tfresource.RetryWhen(ctx, deleteTableTimeout, func(ctx context.Context) (any, error) {
		return conn.DeleteTable(ctx, input)
	}, func(err error) (bool, error) {
		// Subscriber limit exceeded: Only 10 tables can be created, updated, or deleted simultaneously
		if errs.IsAErrorMessageContains[*awstypes.LimitExceededException](err, "simultaneously") {
			return true, err
		}
		// This handles multiple scenarios in the DynamoDB API:
		// 1. Updating a table immediately before deletion may return:
		//    ResourceInUseException: Attempt to change a resource which is still in use: Table is being updated:
		// 2. Removing a table from a DynamoDB global table may return:
		//    ResourceInUseException: Attempt to change a resource which is still in use: Table is being deleted:
		if errs.IsA[*awstypes.ResourceInUseException](err) {
			return true, err
		}

		return false, err
	})

	return err
}

func deleteReplicas(ctx context.Context, conn *dynamodb.Client, tableName string, tfList []any, timeout time.Duration, gt_witness_reg_name string) error {
	var g multierror.Group

	var replicaDeletes []awstypes.ReplicationGroupUpdate
	var witnessDeletes []awstypes.GlobalTableWitnessGroupUpdate
	for _, tfMapRaw := range tfList {
		tfMap, ok := tfMapRaw.(map[string]any)

		if !ok {
			continue
		}

		var regionName string

		if v, ok := tfMap["region_name"].(string); ok {
			regionName = v
		}

		if regionName == "" {
			continue
		}

		if v, ok := tfMap["consistency_mode"].(string); ok {
			if awstypes.MultiRegionConsistency(v) == awstypes.MultiRegionConsistencyStrong {
				replicaDeletes = append(replicaDeletes, awstypes.ReplicationGroupUpdate{
					Delete: &awstypes.DeleteReplicationGroupMemberAction{
						RegionName: aws.String(regionName),
					},
				})
			}
		}
	}
	if gt_witness_reg_name != "" {
		witnessDeletes = append(witnessDeletes, awstypes.GlobalTableWitnessGroupUpdate{
			Delete: &awstypes.DeleteGlobalTableWitnessGroupMemberAction{
				RegionName: aws.String(gt_witness_reg_name),
			},
		})
	}
	// We built an array of MultiRegionStrongConsistency replicas that need deletion.
	// These need to all happen concurrently
	if len(replicaDeletes) > 0 {
		input := &dynamodb.UpdateTableInput{
			TableName:                 aws.String(tableName),
			ReplicaUpdates:            replicaDeletes,
			GlobalTableWitnessUpdates: witnessDeletes,
		}
<<<<<<< HEAD
		log.Printf("[DEBUG] Deleting Replicas: %+v\n, tablename: %+v", input, aws.String(tableName))
		err := retry.RetryContext(ctx, updateTableTimeout, func() *retry.RetryError {
=======
		err := tfresource.Retry(ctx, updateTableTimeout, func(ctx context.Context) *tfresource.RetryError {
>>>>>>> 7e8595a6
			_, err := conn.UpdateTable(ctx, input)
			notFoundRetries := 0
			if err != nil {
				log.Printf("[DEBUG] UpdateTable Error: %+v\n", err)
				if tfawserr.ErrCodeEquals(err, errCodeThrottlingException) {
					return tfresource.RetryableError(err)
				}
				if errs.IsA[*awstypes.ResourceNotFoundException](err) {
					notFoundRetries++
					if notFoundRetries > 3 {
						return tfresource.NonRetryableError(err)
					}
					return tfresource.RetryableError(err)
				}
				if errs.IsAErrorMessageContains[*awstypes.LimitExceededException](err, "can be created, updated, or deleted simultaneously") {
					return tfresource.RetryableError(err)
				}
				if errs.IsA[*awstypes.ResourceInUseException](err) {
					return tfresource.RetryableError(err)
				}

				return tfresource.NonRetryableError(err)
			}
			return nil
		})

		if err != nil && !errs.IsA[*awstypes.ResourceNotFoundException](err) {
			return fmt.Errorf("deleting replica(s): %w", err)
		}

		for _, tfMapRaw := range tfList {
			tfMap, ok := tfMapRaw.(map[string]any)
			if !ok {
				continue
			}
			var regionName = tfMap["region_name"].(string)
			if _, err := waitReplicaDeleted(ctx, conn, tableName, regionName, timeout); err != nil {
				return fmt.Errorf("waiting for replica (%s) deletion: %w", regionName, err)
			}
		}
		return nil
	} else {
		for _, tfMapRaw := range tfList {
			tfMap, ok := tfMapRaw.(map[string]any)

			if !ok {
				continue
			}

			var regionName string

			if v, ok := tfMap["region_name"].(string); ok {
				regionName = v
			}

			if regionName == "" {
				continue
			}

			g.Go(func() error {
				input := &dynamodb.UpdateTableInput{
					TableName: aws.String(tableName),
					ReplicaUpdates: []awstypes.ReplicationGroupUpdate{
						{
							Delete: &awstypes.DeleteReplicationGroupMemberAction{
								RegionName: aws.String(regionName),
							},
						},
					},
				}

				err := tfresource.Retry(ctx, updateTableTimeout, func(ctx context.Context) *tfresource.RetryError {
					_, err := conn.UpdateTable(ctx, input)
					notFoundRetries := 0
					if err != nil {
						if tfawserr.ErrCodeEquals(err, errCodeThrottlingException) {
							return tfresource.RetryableError(err)
						}
						if errs.IsA[*awstypes.ResourceNotFoundException](err) {
							notFoundRetries++
							if notFoundRetries > 3 {
								return tfresource.NonRetryableError(err)
							}
							return tfresource.RetryableError(err)
						}
						if errs.IsAErrorMessageContains[*awstypes.LimitExceededException](err, "can be created, updated, or deleted simultaneously") {
							return tfresource.RetryableError(err)
						}
						if errs.IsA[*awstypes.ResourceInUseException](err) {
							return tfresource.RetryableError(err)
						}

						return tfresource.NonRetryableError(err)
					}
					return nil
				})

				if err != nil && !errs.IsA[*awstypes.ResourceNotFoundException](err) {
					return fmt.Errorf("deleting replica (%s): %w", regionName, err)
				}

				if _, err := waitReplicaDeleted(ctx, conn, tableName, regionName, timeout); err != nil {
					return fmt.Errorf("waiting for replica (%s) deletion: %w", regionName, err)
				}

				return nil
			})
		}
		return g.Wait().ErrorOrNil()
	}
}

func replicaPITR(ctx context.Context, conn *dynamodb.Client, tableName string, region string) (bool, error) {
	// To manage replicas you need connections from the different regions. However, they
	// have to be created from the starting/main region.
	optFn := func(o *dynamodb.Options) {
		o.Region = region
	}

	input := dynamodb.DescribeContinuousBackupsInput{
		TableName: aws.String(tableName),
	}
	pitrOut, err := conn.DescribeContinuousBackups(ctx, &input, optFn)
	// When a Table is `ARCHIVED`, DescribeContinuousBackups returns `TableNotFoundException`
	if err != nil && !tfawserr.ErrCodeEquals(err, errCodeUnknownOperationException, errCodeTableNotFoundException) {
		return false, fmt.Errorf("describing Continuous Backups: %w", err)
	}

	if pitrOut == nil {
		return false, nil
	}

	enabled := false

	if pitrOut.ContinuousBackupsDescription != nil {
		pitr := pitrOut.ContinuousBackupsDescription.PointInTimeRecoveryDescription
		if pitr != nil {
			enabled = (pitr.PointInTimeRecoveryStatus == awstypes.PointInTimeRecoveryStatusEnabled)
		}
	}

	return enabled, nil
}

func addReplicaPITRs(ctx context.Context, conn *dynamodb.Client, tableName string, replicas []any) ([]any, error) {
	// This non-standard approach is needed because PITR info for a replica
	// must come from a region-specific connection.
	for i, replicaRaw := range replicas {
		replica := replicaRaw.(map[string]any)

		var enabled bool
		var err error
		if enabled, err = replicaPITR(ctx, conn, tableName, replica["region_name"].(string)); err != nil {
			return nil, err
		}
		replica["point_in_time_recovery"] = enabled
		replicas[i] = replica
	}

	return replicas, nil
}

func addReplicaMultiRegionConsistency(replicas []any, mrc awstypes.MultiRegionConsistency) []any {
	// This non-standard approach is needed because MRSC info for a replica
	// comes from the Table object
	for i, tfMapRaw := range replicas {
		tfMap := tfMapRaw.(map[string]any)
		tfMap["consistency_mode"] = string(mrc)
		replicas[i] = tfMap
	}

	return replicas
}

func enrichReplicas(ctx context.Context, conn *dynamodb.Client, arn, tableName string, tfList []any) ([]any, error) {
	// This non-standard approach is needed because PITR info for a replica
	// must come from a region-specific connection.
	for i, tfMapRaw := range tfList {
		tfMap, ok := tfMapRaw.(map[string]any)
		if !ok {
			continue
		}

		newARN, err := arnForNewRegion(arn, tfMap["region_name"].(string))
		if err != nil {
			return nil, fmt.Errorf("creating new-region ARN: %w", err)
		}
		tfMap[names.AttrARN] = newARN

		optFn := func(o *dynamodb.Options) {
			o.Region = tfMap["region_name"].(string)
		}
		table, err := findTableByName(ctx, conn, tableName, optFn)
		if err != nil {
			log.Printf("[WARN] When attempting to get replica (%s) stream information, ignoring encountered error: %s", tableName, err)
			continue
		}

		tfMap["deletion_protection_enabled"] = aws.ToBool(table.DeletionProtectionEnabled)
		if table.SSEDescription != nil {
			tfMap[names.AttrKMSKeyARN] = aws.ToString(table.SSEDescription.KMSMasterKeyArn)
		}
		tfMap[names.AttrStreamARN] = aws.ToString(table.LatestStreamArn)
		tfMap["stream_label"] = aws.ToString(table.LatestStreamLabel)

		tfList[i] = tfMap
	}

	return tfList, nil
}

func addReplicaTagPropagates(configReplicas *schema.Set, replicas []any) []any {
	if configReplicas.Len() == 0 {
		return replicas
	}

	l := configReplicas.List()

	for i, replicaRaw := range replicas {
		replica := replicaRaw.(map[string]any)

		prop := false

		for _, configReplicaRaw := range l {
			configReplica := configReplicaRaw.(map[string]any)

			if v, ok := configReplica["region_name"].(string); ok && v != replica["region_name"].(string) {
				continue
			}

			if v, ok := configReplica[names.AttrPropagateTags].(bool); ok && v {
				prop = true
				break
			}
		}
		replica[names.AttrPropagateTags] = prop
		replicas[i] = replica
	}

	return replicas
}

// clearSSEDefaultKey sets the kms_key_arn to "" if it is the default key alias/aws/dynamodb.
// Not clearing the key causes diff problems and sends the key to AWS when it should not be.
func clearSSEDefaultKey(ctx context.Context, client *conns.AWSClient, sseList []any) []any {
	if len(sseList) == 0 {
		return sseList
	}

	sse := sseList[0].(map[string]any)

	dk, err := kms.FindDefaultKeyARNForService(ctx, client.KMSClient(ctx), "dynamodb", client.Region(ctx))
	if err != nil {
		return sseList
	}

	if v, ok := sse[names.AttrKMSKeyARN].(string); ok && v == dk {
		sse[names.AttrKMSKeyARN] = ""
		return []any{sse}
	}

	return sseList
}

// clearReplicaDefaultKeys sets a replica's kms_key_arn to "" if it is the default key alias/aws/dynamodb for
// the replica's region. Not clearing the key causes diff problems and sends the key to AWS when it should not be.
func clearReplicaDefaultKeys(ctx context.Context, client *conns.AWSClient, replicas []any) []any {
	if len(replicas) == 0 {
		return replicas
	}

	for i, replicaRaw := range replicas {
		replica := replicaRaw.(map[string]any)

		if v, ok := replica[names.AttrKMSKeyARN].(string); !ok || v == "" {
			continue
		}

		if v, ok := replica["region_name"].(string); !ok || v == "" {
			continue
		}

		dk, err := kms.FindDefaultKeyARNForService(ctx, client.KMSClient(ctx), "dynamodb", replica["region_name"].(string))
		if err != nil {
			continue
		}

		if replica[names.AttrKMSKeyARN].(string) == dk {
			replica[names.AttrKMSKeyARN] = ""
		}

		replicas[i] = replica
	}

	return replicas
}

// flatteners, expanders

func flattenTableAttributeDefinitions(definitions []awstypes.AttributeDefinition) []any {
	if len(definitions) == 0 {
		return []any{}
	}

	var attributes []any

	for _, d := range definitions {
		m := map[string]any{
			names.AttrName: aws.ToString(d.AttributeName),
			names.AttrType: d.AttributeType,
		}

		attributes = append(attributes, m)
	}

	return attributes
}

func flattenTableLocalSecondaryIndex(lsi []awstypes.LocalSecondaryIndexDescription) []any {
	if len(lsi) == 0 {
		return []any{}
	}

	var output []any

	for _, l := range lsi {
		m := map[string]any{
			names.AttrName: aws.ToString(l.IndexName),
		}

		if l.Projection != nil {
			m["projection_type"] = l.Projection.ProjectionType
			m["non_key_attributes"] = l.Projection.NonKeyAttributes
		}

		for _, attribute := range l.KeySchema {
			if attribute.KeyType == awstypes.KeyTypeRange {
				m["range_key"] = aws.ToString(attribute.AttributeName)
			}
		}

		output = append(output, m)
	}

	return output
}

func flattenTableGlobalSecondaryIndex(gsi []awstypes.GlobalSecondaryIndexDescription) []any {
	if len(gsi) == 0 {
		return []any{}
	}

	var output []any

	for _, g := range gsi {
		gsi := make(map[string]any)

		if g.ProvisionedThroughput != nil {
			gsi["write_capacity"] = aws.ToInt64(g.ProvisionedThroughput.WriteCapacityUnits)
			gsi["read_capacity"] = aws.ToInt64(g.ProvisionedThroughput.ReadCapacityUnits)
			gsi[names.AttrName] = aws.ToString(g.IndexName)
		}

		for _, attribute := range g.KeySchema {
			if attribute.KeyType == awstypes.KeyTypeHash {
				gsi["hash_key"] = aws.ToString(attribute.AttributeName)
			}

			if attribute.KeyType == awstypes.KeyTypeRange {
				gsi["range_key"] = aws.ToString(attribute.AttributeName)
			}
		}

		if g.Projection != nil {
			gsi["projection_type"] = g.Projection.ProjectionType
			gsi["non_key_attributes"] = g.Projection.NonKeyAttributes
		}

		if g.OnDemandThroughput != nil {
			gsi["on_demand_throughput"] = flattenOnDemandThroughput(g.OnDemandThroughput)
		}

		if g.WarmThroughput != nil {
			gsi["warm_throughput"] = flattenGSIWarmThroughput(g.WarmThroughput)
		}

		output = append(output, gsi)
	}

	return output
}

func flattenTableServerSideEncryption(description *awstypes.SSEDescription) []any {
	if description == nil {
		return []any{}
	}

	m := map[string]any{
		names.AttrEnabled:   description.Status == awstypes.SSEStatusEnabled,
		names.AttrKMSKeyARN: aws.ToString(description.KMSMasterKeyArn),
	}

	return []any{m}
}

func expandAttributes(cfg []any) []awstypes.AttributeDefinition {
	attributes := make([]awstypes.AttributeDefinition, len(cfg))
	for i, attribute := range cfg {
		attr := attribute.(map[string]any)
		attributes[i] = awstypes.AttributeDefinition{
			AttributeName: aws.String(attr[names.AttrName].(string)),
			AttributeType: awstypes.ScalarAttributeType(attr[names.AttrType].(string)),
		}
	}
	return attributes
}

func flattenOnDemandThroughput(apiObject *awstypes.OnDemandThroughput) []any {
	if apiObject == nil {
		return []any{}
	}

	m := map[string]any{}

	if v := apiObject.MaxReadRequestUnits; v != nil {
		m["max_read_request_units"] = aws.ToInt64(v)
	}

	if v := apiObject.MaxWriteRequestUnits; v != nil {
		m["max_write_request_units"] = aws.ToInt64(v)
	}

	return []any{m}
}

<<<<<<< HEAD
func flattenGlobalTableWitnesses(apiObjects []awstypes.GlobalTableWitnessDescription) string {
	if apiObjects == nil {
		return ""
	}

	if len(apiObjects) > 1 {
		return ""
	}

	for _, apiObject := range apiObjects {
		if apiObject.RegionName != nil {
			return aws.ToString(apiObject.RegionName)
		}
	}

	return ""
=======
func flattenTableWarmThroughput(apiObject *awstypes.TableWarmThroughputDescription) []any {
	if apiObject == nil {
		return []any{}
	}

	// AWS may return values below the minimum when warm throughput is not actually configured
	// Also treat exact minimum values as defaults since AWS sets these automatically
	readUnits := aws.ToInt64(apiObject.ReadUnitsPerSecond)
	writeUnits := aws.ToInt64(apiObject.WriteUnitsPerSecond)

	// Return empty if values are below minimums OR exactly at minimums (AWS defaults)
	if (readUnits < 12000 && writeUnits < 4000) || (readUnits == 12000 && writeUnits == 4000) {
		return []any{}
	}

	m := map[string]any{}

	if v := apiObject.ReadUnitsPerSecond; v != nil {
		m["read_units_per_second"] = aws.ToInt64(v)
	}

	if v := apiObject.WriteUnitsPerSecond; v != nil {
		m["write_units_per_second"] = aws.ToInt64(v)
	}

	return []any{m}
}

func flattenGSIWarmThroughput(apiObject *awstypes.GlobalSecondaryIndexWarmThroughputDescription) []any {
	if apiObject == nil {
		return []any{}
	}

	// AWS may return values below the minimum when warm throughput is not actually configured
	// Also treat exact minimum values as defaults since AWS sets these automatically
	readUnits := aws.ToInt64(apiObject.ReadUnitsPerSecond)
	writeUnits := aws.ToInt64(apiObject.WriteUnitsPerSecond)

	// Return empty if values are below minimums OR exactly at minimums (AWS defaults)
	if (readUnits < 12000 && writeUnits < 4000) || (readUnits == 12000 && writeUnits == 4000) {
		return []any{}
	}

	m := map[string]any{}

	if v := apiObject.ReadUnitsPerSecond; v != nil {
		m["read_units_per_second"] = aws.ToInt64(v)
	}

	if v := apiObject.WriteUnitsPerSecond; v != nil {
		m["write_units_per_second"] = aws.ToInt64(v)
	}

	return []any{m}
>>>>>>> 7e8595a6
}

func flattenReplicaDescription(apiObject *awstypes.ReplicaDescription) map[string]any {
	if apiObject == nil {
		return nil
	}

	tfMap := map[string]any{}

	if apiObject.KMSMasterKeyId != nil {
		tfMap[names.AttrKMSKeyARN] = aws.ToString(apiObject.KMSMasterKeyId)
	}

	if apiObject.RegionName != nil {
		tfMap["region_name"] = aws.ToString(apiObject.RegionName)
	}

	return tfMap
}

func flattenReplicaDescriptions(apiObjects []awstypes.ReplicaDescription) []any {
	if len(apiObjects) == 0 {
		return nil
	}

	var tfList []any

	for _, apiObject := range apiObjects {
		tfList = append(tfList, flattenReplicaDescription(&apiObject))
	}

	return tfList
}

func flattenTTL(apiObject *dynamodb.DescribeTimeToLiveOutput) []any {
	tfMap := map[string]any{
		names.AttrEnabled: false,
	}

	if apiObject == nil || apiObject.TimeToLiveDescription == nil {
		return []any{tfMap}
	}

	ttlDesc := apiObject.TimeToLiveDescription

	tfMap["attribute_name"] = aws.ToString(ttlDesc.AttributeName)
	tfMap[names.AttrEnabled] = (ttlDesc.TimeToLiveStatus == awstypes.TimeToLiveStatusEnabled)

	return []any{tfMap}
}

func flattenPITR(apiObject *dynamodb.DescribeContinuousBackupsOutput) []any {
	tfMap := map[string]any{
		names.AttrEnabled: false,
	}

	if apiObject == nil {
		return []any{tfMap}
	}

	if apiObject.ContinuousBackupsDescription != nil {
		if pitr := apiObject.ContinuousBackupsDescription.PointInTimeRecoveryDescription; pitr != nil {
			tfMap[names.AttrEnabled] = (pitr.PointInTimeRecoveryStatus == awstypes.PointInTimeRecoveryStatusEnabled)
			if pitr.PointInTimeRecoveryStatus == awstypes.PointInTimeRecoveryStatusEnabled {
				tfMap["recovery_period_in_days"] = aws.ToInt32(pitr.RecoveryPeriodInDays)
			}
		}
	}

	return []any{tfMap}
}

// TODO: Get rid of keySchemaM - the user should just explicitly define
// this in the config, we shouldn't magically be setting it like this.
// Removal will however require config change, hence BC. :/
func expandLocalSecondaryIndexes(cfg []any, keySchemaM map[string]any) []awstypes.LocalSecondaryIndex {
	indexes := make([]awstypes.LocalSecondaryIndex, len(cfg))
	for i, lsi := range cfg {
		m := lsi.(map[string]any)
		idxName := m[names.AttrName].(string)

		// TODO: See https://github.com/hashicorp/terraform-provider-aws/issues/3176
		if _, ok := m["hash_key"]; !ok {
			m["hash_key"] = keySchemaM["hash_key"]
		}

		indexes[i] = awstypes.LocalSecondaryIndex{
			IndexName:  aws.String(idxName),
			KeySchema:  expandKeySchema(m),
			Projection: expandProjection(m),
		}
	}
	return indexes
}

func expandImportTable(data map[string]any) *dynamodb.ImportTableInput {
	a := &dynamodb.ImportTableInput{
		ClientToken: aws.String(id.UniqueId()),
	}

	if v, ok := data["input_compression_type"].(string); ok {
		a.InputCompressionType = awstypes.InputCompressionType(v)
	}

	if v, ok := data["input_format"].(string); ok {
		a.InputFormat = awstypes.InputFormat(v)
	}

	if v, ok := data["input_format_options"].([]any); ok && len(v) > 0 && v[0] != nil {
		a.InputFormatOptions = expandInputFormatOptions(v)
	}

	if v, ok := data["s3_bucket_source"].([]any); ok && len(v) > 0 {
		a.S3BucketSource = expandS3BucketSource(v[0].(map[string]any))
	}

	return a
}

func expandGlobalSecondaryIndex(data map[string]any, billingMode awstypes.BillingMode) *awstypes.GlobalSecondaryIndex {
	output := awstypes.GlobalSecondaryIndex{
		IndexName:             aws.String(data[names.AttrName].(string)),
		KeySchema:             expandKeySchema(data),
		Projection:            expandProjection(data),
		ProvisionedThroughput: expandProvisionedThroughput(data, billingMode),
	}

	if v, ok := data["on_demand_throughput"].([]any); ok && len(v) > 0 && v[0] != nil {
		output.OnDemandThroughput = expandOnDemandThroughput(v[0].(map[string]any))
	}

	if v, ok := data["warm_throughput"].([]any); ok && len(v) > 0 && v[0] != nil {
		output.WarmThroughput = expandWarmThroughput(v[0].(map[string]any))
	}

	return &output
}

func expandProvisionedThroughput(data map[string]any, billingMode awstypes.BillingMode) *awstypes.ProvisionedThroughput {
	return expandProvisionedThroughputUpdate("", data, billingMode, "")
}

func expandProvisionedThroughputUpdate(id string, data map[string]any, billingMode, oldBillingMode awstypes.BillingMode) *awstypes.ProvisionedThroughput {
	if billingMode == awstypes.BillingModePayPerRequest {
		return nil
	}

	return &awstypes.ProvisionedThroughput{
		ReadCapacityUnits:  aws.Int64(expandProvisionedThroughputField(id, data, "read_capacity", billingMode, oldBillingMode)),
		WriteCapacityUnits: aws.Int64(expandProvisionedThroughputField(id, data, "write_capacity", billingMode, oldBillingMode)),
	}
}

func expandProvisionedThroughputField(id string, data map[string]any, key string, billingMode, oldBillingMode awstypes.BillingMode) int64 {
	v := data[key].(int)
	if v == 0 && billingMode == awstypes.BillingModeProvisioned && oldBillingMode == awstypes.BillingModePayPerRequest {
		log.Printf("[WARN] Overriding %[1]s on DynamoDB Table (%[2]s) to %[3]d. Switching from billing mode %[4]q to %[5]q without value for %[1]s. Assuming changes are being ignored.",
			key, id, provisionedThroughputMinValue, oldBillingMode, billingMode)
		v = provisionedThroughputMinValue
	}
	return int64(v)
}

func expandProjection(data map[string]any) *awstypes.Projection {
	projection := &awstypes.Projection{
		ProjectionType: awstypes.ProjectionType(data["projection_type"].(string)),
	}

	if v, ok := data["non_key_attributes"].([]any); ok && len(v) > 0 {
		projection.NonKeyAttributes = flex.ExpandStringValueList(v)
	}

	if v, ok := data["non_key_attributes"].(*schema.Set); ok && v.Len() > 0 {
		projection.NonKeyAttributes = flex.ExpandStringValueSet(v)
	}

	return projection
}

func expandKeySchema(data map[string]any) []awstypes.KeySchemaElement {
	keySchema := []awstypes.KeySchemaElement{}

	if v, ok := data["hash_key"]; ok && v != nil && v != "" {
		keySchema = append(keySchema, awstypes.KeySchemaElement{
			AttributeName: aws.String(v.(string)),
			KeyType:       awstypes.KeyTypeHash,
		})
	}

	if v, ok := data["range_key"]; ok && v != nil && v != "" {
		keySchema = append(keySchema, awstypes.KeySchemaElement{
			AttributeName: aws.String(v.(string)),
			KeyType:       awstypes.KeyTypeRange,
		})
	}

	return keySchema
}

func expandEncryptAtRestOptions(vOptions []any) *awstypes.SSESpecification {
	options := &awstypes.SSESpecification{}

	enabled := false
	if len(vOptions) > 0 {
		mOptions := vOptions[0].(map[string]any)

		enabled = mOptions[names.AttrEnabled].(bool)
		if enabled {
			if vKmsKeyArn, ok := mOptions[names.AttrKMSKeyARN].(string); ok && vKmsKeyArn != "" {
				options.KMSMasterKeyId = aws.String(vKmsKeyArn)
				options.SSEType = awstypes.SSETypeKms
			}
		}
	}
	options.Enabled = aws.Bool(enabled)

	return options
}

func expandInputFormatOptions(data []any) *awstypes.InputFormatOptions {
	if data == nil {
		return nil
	}

	m := data[0].(map[string]any)
	a := &awstypes.InputFormatOptions{}

	if v, ok := m["csv"].([]any); ok && len(v) > 0 {
		a.Csv = &awstypes.CsvOptions{}

		csv := v[0].(map[string]any)

		if s, ok := csv["delimiter"].(string); ok && s != "" {
			a.Csv.Delimiter = aws.String(s)
		}

		if s, ok := csv["header_list"].(*schema.Set); ok && s.Len() > 0 {
			a.Csv.HeaderList = flex.ExpandStringValueSet(s)
		}
	}

	return a
}

func expandOnDemandThroughput(tfMap map[string]any) *awstypes.OnDemandThroughput {
	if tfMap == nil {
		return nil
	}

	apiObject := &awstypes.OnDemandThroughput{}

	if v, ok := tfMap["max_read_request_units"].(int); ok && v != 0 {
		apiObject.MaxReadRequestUnits = aws.Int64(int64(v))
	}

	if v, ok := tfMap["max_write_request_units"].(int); ok && v != 0 {
		apiObject.MaxWriteRequestUnits = aws.Int64(int64(v))
	}

	return apiObject
}

func expandWarmThroughput(tfMap map[string]any) *awstypes.WarmThroughput {
	if tfMap == nil {
		return nil
	}

	apiObject := &awstypes.WarmThroughput{}

	if v, ok := tfMap["read_units_per_second"].(int); ok && v != 0 {
		apiObject.ReadUnitsPerSecond = aws.Int64(int64(v))
	}

	if v, ok := tfMap["write_units_per_second"].(int); ok && v != 0 {
		apiObject.WriteUnitsPerSecond = aws.Int64(int64(v))
	}

	return apiObject
}

func expandS3BucketSource(data map[string]any) *awstypes.S3BucketSource {
	if data == nil {
		return nil
	}

	a := &awstypes.S3BucketSource{}

	if s, ok := data[names.AttrBucket].(string); ok && s != "" {
		a.S3Bucket = aws.String(s)
	}

	if s, ok := data["bucket_owner"].(string); ok && s != "" {
		a.S3BucketOwner = aws.String(s)
	}

	if s, ok := data["key_prefix"].(string); ok && s != "" {
		a.S3KeyPrefix = aws.String(s)
	}

	return a
}

// validators

func validateTableAttributes(d *schema.ResourceDiff) error {
	// Collect all indexed attributes
	indexedAttributes := map[string]bool{}

	if v, ok := d.GetOk("hash_key"); ok {
		indexedAttributes[v.(string)] = true
	}
	if v, ok := d.GetOk("range_key"); ok {
		indexedAttributes[v.(string)] = true
	}
	if v, ok := d.GetOk("local_secondary_index"); ok {
		indexes := v.(*schema.Set).List()
		for _, idx := range indexes {
			index := idx.(map[string]any)
			rangeKey := index["range_key"].(string)
			indexedAttributes[rangeKey] = true
		}
	}
	if v, ok := d.GetOk("global_secondary_index"); ok {
		indexes := v.(*schema.Set).List()
		for _, idx := range indexes {
			index := idx.(map[string]any)

			hashKey := index["hash_key"].(string)
			indexedAttributes[hashKey] = true

			if rk, ok := index["range_key"].(string); ok && rk != "" {
				indexedAttributes[rk] = true
			}
		}
	}

	// Check if all indexed attributes have an attribute definition
	attributes := d.Get("attribute").(*schema.Set).List()
	unindexedAttributes := []string{}
	for _, attr := range attributes {
		attribute := attr.(map[string]any)
		attrName := attribute[names.AttrName].(string)

		if _, ok := indexedAttributes[attrName]; !ok {
			unindexedAttributes = append(unindexedAttributes, attrName)
		} else {
			delete(indexedAttributes, attrName)
		}
	}

	var errs []error

	if len(unindexedAttributes) > 0 {
		slices.Sort(unindexedAttributes)

		errs = append(errs, fmt.Errorf("all attributes must be indexed. Unused attributes: %q", unindexedAttributes))
	}

	if len(indexedAttributes) > 0 {
		missingIndexes := tfmaps.Keys(indexedAttributes)
		slices.Sort(missingIndexes)

		errs = append(errs, fmt.Errorf("all indexes must match a defined attribute. Unmatched indexes: %q", missingIndexes))
	}

	return errors.Join(errs...)
}

func validateGSIProvisionedThroughput(data map[string]any, billingMode awstypes.BillingMode) error {
	// if billing mode is PAY_PER_REQUEST, don't need to validate the throughput settings
	if billingMode == awstypes.BillingModePayPerRequest {
		return nil
	}

	writeCapacity, writeCapacitySet := data["write_capacity"].(int)
	readCapacity, readCapacitySet := data["read_capacity"].(int)

	if !writeCapacitySet || !readCapacitySet {
		return fmt.Errorf("read and write capacity should be set when billing mode is %s", awstypes.BillingModeProvisioned)
	}

	if writeCapacity < 1 {
		return fmt.Errorf("write capacity must be > 0 when billing mode is %s", awstypes.BillingModeProvisioned)
	}

	if readCapacity < 1 {
		return fmt.Errorf("read capacity must be > 0 when billing mode is %s", awstypes.BillingModeProvisioned)
	}

	return nil
}

func validateProvisionedThroughputField(diff *schema.ResourceDiff, key string) error {
	oldBillingMode, newBillingMode := diff.GetChange("billing_mode")
	v := diff.Get(key).(int)
	if oldBillingMode, newBillingMode := awstypes.BillingMode(oldBillingMode.(string)), awstypes.BillingMode(newBillingMode.(string)); newBillingMode == awstypes.BillingModeProvisioned {
		if v < provisionedThroughputMinValue {
			// Assuming the field is ignored, likely due to autoscaling
			if oldBillingMode == awstypes.BillingModePayPerRequest {
				return nil
			}
			return fmt.Errorf("%s must be at least 1 when billing_mode is %q", key, newBillingMode)
		}
	} else if newBillingMode == awstypes.BillingModePayPerRequest && oldBillingMode != awstypes.BillingModeProvisioned {
		if v != 0 {
			return fmt.Errorf("%s can not be set when billing_mode is %q", key, awstypes.BillingModePayPerRequest)
		}
	}
	return nil
}

func validateWarmThroughputCustomDiff(ctx context.Context, d *schema.ResourceDiff, meta any) error {
	configRaw := d.GetRawConfig()
	if !configRaw.IsKnown() || configRaw.IsNull() {
		return nil
	}

	// Handle table-level warm throughput suppression
	if err := suppressTableWarmThroughputDefaults(d, configRaw); err != nil {
		return err
	}

	// Handle GSI warm throughput suppression
	if err := suppressGSIWarmThroughputDefaults(d, configRaw); err != nil {
		return err
	}

	return nil
}

func suppressTableWarmThroughputDefaults(d *schema.ResourceDiff, configRaw cty.Value) error {
	// If warm throughput is explicitly configured, don't suppress any diffs
	if warmThroughput := configRaw.GetAttr("warm_throughput"); warmThroughput.IsKnown() && !warmThroughput.IsNull() && warmThroughput.LengthInt() > 0 {
		return nil
	}

	// If warm throughput is not explicitly configured, suppress AWS default values
	if !d.HasChange("warm_throughput") {
		return nil
	}

	_, new := d.GetChange("warm_throughput")
	newList, ok := new.([]any)
	if !ok || len(newList) == 0 {
		return nil
	}

	newMap, ok := newList[0].(map[string]any)
	if !ok {
		return nil
	}

	readUnits := newMap["read_units_per_second"]
	writeUnits := newMap["write_units_per_second"]

	// If AWS returns default values and no explicit config, suppress the diff
	if (readUnits == 1 && writeUnits == 1) || (readUnits == 12000 && writeUnits == 4000) {
		return d.Clear("warm_throughput")
	}

	return nil
}

func suppressGSIWarmThroughputDefaults(d *schema.ResourceDiff, configRaw cty.Value) error {
	// GSI warm throughput defaults are now handled in the flattenGSIWarmThroughput function
	// by filtering out AWS default values during the read operation.
	// This approach is more reliable than trying to suppress diffs on Set-based fields.
	return nil
}

func validateTTLCustomDiff(ctx context.Context, d *schema.ResourceDiff, meta any) error {
	var diags diag.Diagnostics

	configRaw := d.GetRawConfig()
	if !configRaw.IsKnown() || configRaw.IsNull() {
		return nil
	}

	ttlPath := cty.GetAttrPath("ttl")
	ttl := configRaw.GetAttr("ttl")
	if ttl.IsKnown() && !ttl.IsNull() {
		if ttl.LengthInt() == 1 {
			idx := cty.NumberIntVal(0)
			ttl := ttl.Index(idx)
			ttlPath := ttlPath.Index(idx)
			ttlPlantimeValidate(ttlPath, ttl, &diags)
		}
	}

	return sdkdiag.DiagnosticsError(diags)
}

func ttlPlantimeValidate(ttlPath cty.Path, ttl cty.Value, diags *diag.Diagnostics) {
	attribute := ttl.GetAttr("attribute_name")
	if !attribute.IsKnown() {
		return
	}

	enabled := ttl.GetAttr(names.AttrEnabled)
	if !enabled.IsKnown() {
		return
	}
	if enabled.IsNull() {
		return
	}

	if enabled.True() {
		if attribute.IsNull() {
			*diags = append(*diags, errs.NewAttributeRequiredWhenError(
				ttlPath.GetAttr("attribute_name"),
				ttlPath.GetAttr(names.AttrEnabled),
				"true",
			))
		} else if attribute.AsString() == "" {
			*diags = append(*diags, errs.NewInvalidValueAttributeErrorf(
				ttlPath.GetAttr("attribute_name"),
				"Attribute %q cannot have an empty value",
				errs.PathString(ttlPath.GetAttr("attribute_name")),
			))
		}
	}

	// !! Not a validation error for attribute_name to be set when enabled is false !!
	// AWS *requires* attribute_name to be set when disabling TTL but does not return it, causing a diff.
	// The diff is handled by DiffSuppressFunc of attribute_name.
}<|MERGE_RESOLUTION|>--- conflicted
+++ resolved
@@ -226,82 +226,16 @@
 						},
 					},
 				},
-<<<<<<< HEAD
-			},
-			"range_key": {
-				Type:     schema.TypeString,
-				Optional: true,
-				ForceNew: true,
-			},
-			"read_capacity": {
-				Type:          schema.TypeInt,
-				Optional:      true,
-				Computed:      true,
-				ConflictsWith: []string{"on_demand_throughput"},
-			},
-			"global_table_witness_region_name": {
-				Type:     schema.TypeString,
-				Optional: true,
-				Computed: true,
-			},
-			"replica": {
-				Type:     schema.TypeSet,
-				Optional: true,
-				Elem: &schema.Resource{
-					Schema: map[string]*schema.Schema{
-						names.AttrARN: {
-							Type:     schema.TypeString,
-							Computed: true,
-						},
-						"consistency_mode": {
-							Type:             schema.TypeString,
-							Optional:         true,
-							Default:          awstypes.MultiRegionConsistencyEventual,
-							ValidateDiagFunc: enum.Validate[awstypes.MultiRegionConsistency](),
-						},
-						"deletion_protection_enabled": {
-							Type:     schema.TypeBool,
-							Optional: true,
-							Computed: true,
-						},
-						names.AttrKMSKeyARN: {
-							Type:         schema.TypeString,
-							Optional:     true,
-							Computed:     true,
-							ValidateFunc: verify.ValidARN,
-							// update is equivalent of force a new *replica*, not table
-						},
-						"point_in_time_recovery": {
-							Type:     schema.TypeBool,
-							Optional: true,
-							Default:  false,
-						},
-						names.AttrPropagateTags: {
-							Type:     schema.TypeBool,
-							Optional: true,
-							Default:  false,
-						},
-						"region_name": {
-							Type:     schema.TypeString,
-							Required: true,
-							// update is equivalent of force a new *replica*, not table
-						},
-						names.AttrStreamARN: {
-							Type:     schema.TypeString,
-							Computed: true,
-						},
-						"stream_label": {
-							Type:     schema.TypeString,
-							Computed: true,
-						},
-					},
-=======
+				"global_table_witness_region_name": {
+					Type:     schema.TypeString,
+					Optional: true,
+					Computed: true,
+				},
 				"hash_key": {
 					Type:     schema.TypeString,
 					Optional: true,
 					Computed: true,
 					ForceNew: true,
->>>>>>> 7e8595a6
 				},
 				"import_table": {
 					Type:          schema.TypeList,
@@ -955,11 +889,7 @@
 	}
 
 	if v := d.Get("replica").(*schema.Set); v.Len() > 0 {
-		var global_table_witness_region_name = ""
-		if v, ok := d.GetOk("global_table_witness_region_name"); ok {
-			global_table_witness_region_name = v.(string)
-		}
-		if err := createReplicas(ctx, conn, d.Id(), v.List(), true, d.Timeout(schema.TimeoutCreate), global_table_witness_region_name); err != nil {
+		if err := createReplicas(ctx, conn, d.Id(), v.List(), d.Get("global_table_witness_region_name").(string), true, d.Timeout(schema.TimeoutCreate)); err != nil {
 			return create.AppendDiagError(diags, names.DynamoDB, create.ErrActionCreating, resNameTable, d.Id(), fmt.Errorf("replicas: %w", err))
 		}
 
@@ -1025,6 +955,8 @@
 	if err := d.Set("global_secondary_index", flattenTableGlobalSecondaryIndex(table.GlobalSecondaryIndexes)); err != nil {
 		return create.AppendDiagSettingError(diags, names.DynamoDB, resNameTable, d.Id(), "global_secondary_index", err)
 	}
+
+	d.Set("global_table_witness_region_name", flattenGlobalTableWitnesses(table.GlobalTableWitnesses))
 
 	if err := d.Set("on_demand_throughput", flattenOnDemandThroughput(table.OnDemandThroughput)); err != nil {
 		return create.AppendDiagSettingError(diags, names.DynamoDB, resNameTable, d.Id(), "on_demand_throughput", err)
@@ -1040,10 +972,6 @@
 
 	d.Set(names.AttrStreamARN, table.LatestStreamArn)
 	d.Set("stream_label", table.LatestStreamLabel)
-
-	if err := d.Set("global_table_witness_region_name", flattenGlobalTableWitnesses(table.GlobalTableWitnesses)); err != nil {
-		return create.AppendDiagSettingError(diags, names.DynamoDB, resNameTable, d.Id(), "global_table_witness_region_name", err)
-	}
 
 	sse := flattenTableServerSideEncryption(table.SSEDescription)
 	sse = clearSSEDefaultKey(ctx, c, sse)
@@ -1342,10 +1270,6 @@
 			return create.AppendDiagError(diags, names.DynamoDB, create.ErrActionWaitingForUpdate, resNameTable, d.Id(), fmt.Errorf("GSI (%s): %w", idxName, err))
 		}
 	}
-	global_table_witness_region_name := ""
-	if v, ok := d.GetOk("global_table_witness_region_name"); ok {
-		global_table_witness_region_name = v.(string)
-	}
 
 	if d.HasChange("server_side_encryption") {
 		if replicas, sseSpecification := d.Get("replica").(*schema.Set), expandEncryptAtRestOptions(d.Get("server_side_encryption").([]any)); replicas.Len() > 0 && sseSpecification.KMSMasterKeyId != nil {
@@ -1438,7 +1362,7 @@
 	if d.HasChange("replica") {
 		replicaTagsChange = true
 
-		if err := updateReplica(ctx, conn, d, global_table_witness_region_name); err != nil {
+		if err := updateReplica(ctx, conn, d); err != nil {
 			return create.AppendDiagError(diags, names.DynamoDB, create.ErrActionUpdating, resNameTable, d.Id(), err)
 		}
 	}
@@ -1476,16 +1400,12 @@
 
 	if replicas := d.Get("replica").(*schema.Set).List(); len(replicas) > 0 {
 		log.Printf("[DEBUG] Deleting DynamoDB Table replicas: %s", d.Id())
-		var global_table_witness_region_name = ""
-		if v, ok := d.GetOk("global_table_witness_region_name"); ok {
-			global_table_witness_region_name = v.(string)
-		}
-		if err := deleteReplicas(ctx, conn, d.Id(), replicas, d.Timeout(schema.TimeoutDelete), global_table_witness_region_name); err != nil {
+		if err := deleteReplicas(ctx, conn, d.Id(), replicas, d.Get("global_table_witness_region_name").(string), d.Timeout(schema.TimeoutDelete)); err != nil {
 			// ValidationException: Replica specified in the Replica Update or Replica Delete action of the request was not found.
 			// ValidationException: Cannot add, delete, or update the local region through ReplicaUpdates. Use CreateTable, DeleteTable, or UpdateTable as required.
 			if !tfawserr.ErrMessageContains(err, errCodeValidationException, "request was not found") &&
-				!tfawserr.ErrMessageContains(err, errCodeValidationException, "Cannot add, delete, or update the local region through ReplicaUpdates") &&
-				!tfawserr.ErrMessageContains(err, errCodeValidationException, "MultiRegionConsistency must be set as STRONG when GlobalTableWitnessUpdates parameter is present") {
+				!tfawserr.ErrMessageContains(err, errCodeValidationException, "MultiRegionConsistency must be set as STRONG when GlobalTableWitnessUpdates parameter is present") &&
+				!tfawserr.ErrMessageContains(err, errCodeValidationException, "Cannot add, delete, or update the local region through ReplicaUpdates") {
 				return create.AppendDiagError(diags, names.DynamoDB, create.ErrActionDeleting, resNameTable, d.Id(), err)
 			}
 		}
@@ -1559,7 +1479,7 @@
 	return nil
 }
 
-func createReplicas(ctx context.Context, conn *dynamodb.Client, tableName string, tfList []any, create bool, timeout time.Duration, gt_witness_reg_name string) error {
+func createReplicas(ctx context.Context, conn *dynamodb.Client, tableName string, tfList []any, globalTableWitnessRegionName string, create bool, timeout time.Duration) error {
 	// Duplicating this for MRSC Adoption. If using MRSC and CreateReplicationGroupMemberAction list isn't initiated for at least 2 replicas
 	// then the update table action will fail with
 	// "Unsupported table replica count for global tables with MultiRegionConsistency set to STRONG"
@@ -1578,21 +1498,20 @@
 			}
 		}
 	}
-	log.Printf("[DEBUG] global table witness region: %v and numReplicas (%v) and numReplicasMRSC (%v)\n", gt_witness_reg_name, numReplicas, numReplicasMRSC)
 
 	if numReplicasMRSC > 0 {
-		MRSCErrorMsg := "creating replicas: Using MultiRegionStrongConsistency requires exactly 2 replicas, or 1 replica and 1 witness region."
+		mrscErrorMsg := "creating replicas: Using MultiRegionStrongConsistency requires exactly 2 replicas, or 1 replica and 1 witness region."
 		if numReplicasMRSC > 0 && numReplicasMRSC != numReplicas {
-			return fmt.Errorf("%s", MRSCErrorMsg)
-		}
-		if numReplicasMRSC == 1 && gt_witness_reg_name == "" {
-			return fmt.Errorf("%s Only MRSC Replica count of 1 was provided but no Witness region was provided", MRSCErrorMsg)
-		}
-		if numReplicasMRSC == 2 && (numReplicasMRSC == numReplicas && gt_witness_reg_name != "") {
-			return fmt.Errorf("%s MRSC Replica count of 2 was provided and a Witness region was also provided", MRSCErrorMsg)
+			return errors.New(mrscErrorMsg)
+		}
+		if numReplicasMRSC == 1 && globalTableWitnessRegionName == "" {
+			return fmt.Errorf("%s Only MRSC Replica count of 1 was provided but no Witness region was provided", mrscErrorMsg)
+		}
+		if numReplicasMRSC == 2 && (numReplicasMRSC == numReplicas && globalTableWitnessRegionName != "") {
+			return fmt.Errorf("%s MRSC Replica count of 2 was provided and a Witness region was also provided", mrscErrorMsg)
 		}
 		if numReplicasMRSC > 2 {
-			return fmt.Errorf("%s Too many Replicas were provided %v", MRSCErrorMsg, numReplicasMRSC)
+			return fmt.Errorf("%s Too many Replicas were provided %d", mrscErrorMsg, numReplicasMRSC)
 		}
 
 		mrscInput = awstypes.MultiRegionConsistencyStrong
@@ -1623,25 +1542,24 @@
 			})
 		}
 
-		var witnessCreate []awstypes.GlobalTableWitnessGroupUpdate
-		if gt_witness_reg_name != "" {
-			var witnessInput = &awstypes.CreateGlobalTableWitnessGroupMemberAction{
-				RegionName: aws.String(gt_witness_reg_name),
-			}
-			witnessCreate = append(witnessCreate, awstypes.GlobalTableWitnessGroupUpdate{
-				Create: witnessInput,
+		var gtgwu []awstypes.GlobalTableWitnessGroupUpdate
+		if globalTableWitnessRegionName != "" {
+			var cgtwgma = awstypes.CreateGlobalTableWitnessGroupMemberAction{
+				RegionName: aws.String(globalTableWitnessRegionName),
+			}
+			gtgwu = append(gtgwu, awstypes.GlobalTableWitnessGroupUpdate{
+				Create: &cgtwgma,
 			})
 		}
-
-		input := &dynamodb.UpdateTableInput{
+		input := dynamodb.UpdateTableInput{
+			GlobalTableWitnessUpdates: gtgwu,
+			MultiRegionConsistency:    mrscInput,
+			ReplicaUpdates:            replicaCreates,
 			TableName:                 aws.String(tableName),
-			ReplicaUpdates:            replicaCreates,
-			GlobalTableWitnessUpdates: witnessCreate,
-			MultiRegionConsistency:    mrscInput,
 		}
 
 		err := tfresource.Retry(ctx, max(replicaUpdateTimeout, timeout), func(ctx context.Context) *tfresource.RetryError {
-			_, err := conn.UpdateTable(ctx, input)
+			_, err := conn.UpdateTable(ctx, &input)
 			if err != nil {
 				if tfawserr.ErrCodeEquals(err, errCodeThrottlingException) {
 					return tfresource.RetryableError(err)
@@ -1759,7 +1677,7 @@
 			// ValidationException: One or more parameter values were invalid: KMSMasterKeyId must be specified for each replica.
 
 			if create && tfawserr.ErrMessageContains(err, errCodeValidationException, "already exist") {
-				return createReplicas(ctx, conn, tableName, tfList, false, timeout, gt_witness_reg_name)
+				return createReplicas(ctx, conn, tableName, tfList, globalTableWitnessRegionName, false, timeout)
 			}
 
 			if err != nil && !tfawserr.ErrMessageContains(err, errCodeValidationException, "no actions specified") {
@@ -1906,7 +1824,7 @@
 	return nil
 }
 
-func updateReplica(ctx context.Context, conn *dynamodb.Client, d *schema.ResourceData, gt_witness_reg_name string) error {
+func updateReplica(ctx context.Context, conn *dynamodb.Client, d *schema.ResourceData) error {
 	oRaw, nRaw := d.GetChange("replica")
 	o := oRaw.(*schema.Set)
 	n := nRaw.(*schema.Set)
@@ -2002,20 +1920,22 @@
 		}
 	}
 
+	globalTableWitnessRegionName := d.Get("global_table_witness_region_name").(string)
+
 	if len(removeFirst) > 0 { // mini ForceNew, recreates replica but doesn't recreate the table
-		if err := deleteReplicas(ctx, conn, d.Id(), removeFirst, d.Timeout(schema.TimeoutUpdate), gt_witness_reg_name); err != nil {
+		if err := deleteReplicas(ctx, conn, d.Id(), removeFirst, globalTableWitnessRegionName, d.Timeout(schema.TimeoutUpdate)); err != nil {
 			return fmt.Errorf("updating replicas, while deleting: %w", err)
 		}
 	}
 
 	if len(toRemove) > 0 {
-		if err := deleteReplicas(ctx, conn, d.Id(), toRemove, d.Timeout(schema.TimeoutUpdate), gt_witness_reg_name); err != nil {
+		if err := deleteReplicas(ctx, conn, d.Id(), toRemove, globalTableWitnessRegionName, d.Timeout(schema.TimeoutUpdate)); err != nil {
 			return fmt.Errorf("updating replicas, while deleting: %w", err)
 		}
 	}
 
 	if len(toAdd) > 0 {
-		if err := createReplicas(ctx, conn, d.Id(), toAdd, true, d.Timeout(schema.TimeoutCreate), gt_witness_reg_name); err != nil {
+		if err := createReplicas(ctx, conn, d.Id(), toAdd, globalTableWitnessRegionName, true, d.Timeout(schema.TimeoutCreate)); err != nil {
 			return fmt.Errorf("updating replicas, while creating: %w", err)
 		}
 	}
@@ -2268,11 +2188,10 @@
 	return err
 }
 
-func deleteReplicas(ctx context.Context, conn *dynamodb.Client, tableName string, tfList []any, timeout time.Duration, gt_witness_reg_name string) error {
+func deleteReplicas(ctx context.Context, conn *dynamodb.Client, tableName string, tfList []any, globalTableWitnessRegionName string, timeout time.Duration) error {
 	var g multierror.Group
 
 	var replicaDeletes []awstypes.ReplicationGroupUpdate
-	var witnessDeletes []awstypes.GlobalTableWitnessGroupUpdate
 	for _, tfMapRaw := range tfList {
 		tfMap, ok := tfMapRaw.(map[string]any)
 
@@ -2300,31 +2219,28 @@
 			}
 		}
 	}
-	if gt_witness_reg_name != "" {
-		witnessDeletes = append(witnessDeletes, awstypes.GlobalTableWitnessGroupUpdate{
-			Delete: &awstypes.DeleteGlobalTableWitnessGroupMemberAction{
-				RegionName: aws.String(gt_witness_reg_name),
-			},
-		})
-	}
+
 	// We built an array of MultiRegionStrongConsistency replicas that need deletion.
 	// These need to all happen concurrently
 	if len(replicaDeletes) > 0 {
-		input := &dynamodb.UpdateTableInput{
+		var witnessDeletes []awstypes.GlobalTableWitnessGroupUpdate
+		if globalTableWitnessRegionName != "" {
+			witnessDeletes = append(witnessDeletes, awstypes.GlobalTableWitnessGroupUpdate{
+				Delete: &awstypes.DeleteGlobalTableWitnessGroupMemberAction{
+					RegionName: aws.String(globalTableWitnessRegionName),
+				},
+			})
+		}
+
+		input := dynamodb.UpdateTableInput{
+			GlobalTableWitnessUpdates: witnessDeletes,
+			ReplicaUpdates:            replicaDeletes,
 			TableName:                 aws.String(tableName),
-			ReplicaUpdates:            replicaDeletes,
-			GlobalTableWitnessUpdates: witnessDeletes,
-		}
-<<<<<<< HEAD
-		log.Printf("[DEBUG] Deleting Replicas: %+v\n, tablename: %+v", input, aws.String(tableName))
-		err := retry.RetryContext(ctx, updateTableTimeout, func() *retry.RetryError {
-=======
+		}
 		err := tfresource.Retry(ctx, updateTableTimeout, func(ctx context.Context) *tfresource.RetryError {
->>>>>>> 7e8595a6
-			_, err := conn.UpdateTable(ctx, input)
+			_, err := conn.UpdateTable(ctx, &input)
 			notFoundRetries := 0
 			if err != nil {
-				log.Printf("[DEBUG] UpdateTable Error: %+v\n", err)
 				if tfawserr.ErrCodeEquals(err, errCodeThrottlingException) {
 					return tfresource.RetryableError(err)
 				}
@@ -2756,24 +2672,6 @@
 	return []any{m}
 }
 
-<<<<<<< HEAD
-func flattenGlobalTableWitnesses(apiObjects []awstypes.GlobalTableWitnessDescription) string {
-	if apiObjects == nil {
-		return ""
-	}
-
-	if len(apiObjects) > 1 {
-		return ""
-	}
-
-	for _, apiObject := range apiObjects {
-		if apiObject.RegionName != nil {
-			return aws.ToString(apiObject.RegionName)
-		}
-	}
-
-	return ""
-=======
 func flattenTableWarmThroughput(apiObject *awstypes.TableWarmThroughputDescription) []any {
 	if apiObject == nil {
 		return []any{}
@@ -2828,7 +2726,24 @@
 	}
 
 	return []any{m}
->>>>>>> 7e8595a6
+}
+
+func flattenGlobalTableWitnesses(apiObjects []awstypes.GlobalTableWitnessDescription) string {
+	if apiObjects == nil {
+		return ""
+	}
+
+	if len(apiObjects) > 1 {
+		return ""
+	}
+
+	for _, apiObject := range apiObjects {
+		if apiObject.RegionName != nil {
+			return aws.ToString(apiObject.RegionName)
+		}
+	}
+
+	return ""
 }
 
 func flattenReplicaDescription(apiObject *awstypes.ReplicaDescription) map[string]any {
