--- conflicted
+++ resolved
@@ -1732,9 +1732,6 @@
 	return nil
 }
 
-<<<<<<< HEAD
-func updateReplica(ctx context.Context, conn *dynamodb.Client, d *schema.ResourceData, gt_witness_reg_name string) error {
-=======
 func updateReplicaDeletionProtection(ctx context.Context, conn *dynamodb.Client, tableName, region string, enabled bool, timeout time.Duration) error {
 	log.Printf("[DEBUG] Updating DynamoDB deletion protection to %v (%s)", enabled, region)
 	input := dynamodb.UpdateTableInput{
@@ -1755,8 +1752,7 @@
 	return nil
 }
 
-func updateReplica(ctx context.Context, conn *dynamodb.Client, d *schema.ResourceData) error {
->>>>>>> 067d8999
+func updateReplica(ctx context.Context, conn *dynamodb.Client, d *schema.ResourceData, gt_witness_reg_name string) error {
 	oRaw, nRaw := d.GetChange("replica")
 	o := oRaw.(*schema.Set)
 	n := nRaw.(*schema.Set)
