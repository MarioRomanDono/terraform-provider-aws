--- conflicted
+++ resolved
@@ -40,7 +40,7 @@
 }
 
 type podIdentityAssociationResourceModel struct {
-<<<<<<< HEAD
+	framework.WithRegionModel
 	AssociationARN     types.String `tfsdk:"association_arn"`
 	AssociationID      types.String `tfsdk:"association_id"`
 	ClusterName        types.String `tfsdk:"cluster_name"`
@@ -50,21 +50,9 @@
 	Namespace          types.String `tfsdk:"namespace"`
 	RoleARN            fwtypes.ARN  `tfsdk:"role_arn"`
 	ServiceAccount     types.String `tfsdk:"service_account"`
-	TargetRoleARN      fwtypes.ARN  `tfsdk:"target_role_arn"`
 	Tags               tftags.Map   `tfsdk:"tags"`
 	TagsAll            tftags.Map   `tfsdk:"tags_all"`
-=======
-	framework.WithRegionModel
-	AssociationARN types.String `tfsdk:"association_arn"`
-	AssociationID  types.String `tfsdk:"association_id"`
-	ClusterName    types.String `tfsdk:"cluster_name"`
-	ID             types.String `tfsdk:"id"`
-	Namespace      types.String `tfsdk:"namespace"`
-	RoleARN        fwtypes.ARN  `tfsdk:"role_arn"`
-	ServiceAccount types.String `tfsdk:"service_account"`
-	Tags           tftags.Map   `tfsdk:"tags"`
-	TagsAll        tftags.Map   `tfsdk:"tags_all"`
->>>>>>> 4ccfea76
+	TargetRoleARN      fwtypes.ARN  `tfsdk:"target_role_arn"`
 }
 
 func (model *podIdentityAssociationResourceModel) setID() {
