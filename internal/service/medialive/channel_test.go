--- conflicted
+++ resolved
@@ -1844,28 +1844,6 @@
   input_attachments {
     input_attachment_name = "example-input1"
     input_id              = aws_medialive_input.test.id
-<<<<<<< HEAD
-=======
-
-    input_settings {
-      caption_selector {
-        name = %[1]q
-      }
-
-      caption_selector {
-        name = "test-caption-selector-teletext"
-        selector_settings {
-          teletext_source_settings {
-            page_number = "100"
-          }
-        }
-      }
-
-      audio_selector {
-        name = "test-audio-selector"
-      }
-    }
->>>>>>> bdb80752
   }
 
   destinations {
@@ -1889,29 +1867,6 @@
       name = "test-video-name"
     }
 
-<<<<<<< HEAD
-=======
-    caption_descriptions {
-      name                  = "test-caption-name"
-      caption_selector_name = aws_medialive_input.test.name
-
-      destination_settings {
-        dvb_sub_destination_settings {
-          font_resolution = %[2]d
-        }
-      }
-    }
-
-    caption_descriptions {
-      name                  = "test-caption-name-teletext"
-      caption_selector_name = "test-caption-selector-teletext"
-
-      destination_settings {
-        teletext_destination_settings {}
-      }
-    }
-
->>>>>>> bdb80752
     output_groups {
       output_group_settings {
         archive_group_settings {
@@ -1922,15 +1877,8 @@
       }
 
       outputs {
-<<<<<<< HEAD
         output_name            = "test-output-name"
         video_description_name = "test-video-name"
-=======
-        output_name               = "test-output-name"
-        video_description_name    = "test-video-name"
-        audio_description_names   = ["test-audio-name"]
-        caption_description_names = ["test-caption-name", "test-caption-name-teletext"]
->>>>>>> bdb80752
         output_settings {
           archive_output_settings {
             name_modifier = "_1"
@@ -1977,6 +1925,15 @@
         name = %[1]q
       }
 
+      caption_selector {
+        name = "test-caption-selector-teletext"
+        selector_settings {
+          teletext_source_settings {
+            page_number = "100"
+          }
+        }
+      }
+
       audio_selector {
         name = "test-audio-selector"
       }
@@ -2018,6 +1975,15 @@
         dvb_sub_destination_settings {
           font_resolution = %[2]d
         }
+      }
+    }
+
+    caption_descriptions {
+      name                  = "test-caption-name-teletext"
+      caption_selector_name = "test-caption-selector-teletext"
+
+      destination_settings {
+        teletext_destination_settings {}
       }
     }
 
@@ -2034,7 +2000,7 @@
         output_name               = "test-output-name"
         video_description_name    = "test-video-name"
         audio_description_names   = ["test-audio-name"]
-        caption_description_names = ["test-caption-name"]
+        caption_description_names = ["test-caption-name", "test-caption-name-teletext"]
         output_settings {
           archive_output_settings {
             name_modifier = "_1"
