// Copyright (c) HashiCorp, Inc.
// SPDX-License-Identifier: MPL-2.0

package bedrockagentcore

import (
	"context"

	"github.com/YakDriver/smarterr"
	"github.com/aws/aws-sdk-go-v2/aws"
	"github.com/aws/aws-sdk-go-v2/service/bedrockagentcorecontrol"
	"github.com/hashicorp/terraform-provider-aws/internal/conns"
	"github.com/hashicorp/terraform-provider-aws/internal/sweep"
	"github.com/hashicorp/terraform-provider-aws/internal/sweep/awsv2"
	"github.com/hashicorp/terraform-provider-aws/internal/sweep/framework"
	"github.com/hashicorp/terraform-provider-aws/names"
)

func RegisterSweepers() {
	awsv2.Register("aws_bedrockagentcore_agent_runtime", sweepAgentRuntimes)
	awsv2.Register("aws_bedrockagentcore_agent_runtime_endpoint", sweepAgentRuntimeEndpoints)
<<<<<<< HEAD
	awsv2.Register("aws_bedrockagentcore_browser", sweepBrowsers)
=======
	awsv2.Register("aws_bedrockagentcore_api_key_credential_provider", sweepAPIKeyCredentialProviders)
>>>>>>> 8ed936d0
}

func sweepAgentRuntimes(ctx context.Context, client *conns.AWSClient) ([]sweep.Sweepable, error) {
	input := bedrockagentcorecontrol.ListAgentRuntimesInput{}
	conn := client.BedrockAgentCoreClient(ctx)
	var sweepResources []sweep.Sweepable

	pages := bedrockagentcorecontrol.NewListAgentRuntimesPaginator(conn, &input)
	for pages.HasMorePages() {
		page, err := pages.NextPage(ctx)
		if err != nil {
			return nil, smarterr.NewError(err)
		}

		for _, v := range page.AgentRuntimes {
			sweepResources = append(sweepResources, framework.NewSweepResource(newAgentRuntimeResource, client,
				framework.NewAttribute("agent_runtime_id", aws.ToString(v.AgentRuntimeId))),
			)
		}
	}

	return sweepResources, nil
}

func sweepAgentRuntimeEndpoints(ctx context.Context, client *conns.AWSClient) ([]sweep.Sweepable, error) {
	input := bedrockagentcorecontrol.ListAgentRuntimeEndpointsInput{}
	conn := client.BedrockAgentCoreClient(ctx)
	var sweepResources []sweep.Sweepable

	pages := bedrockagentcorecontrol.NewListAgentRuntimeEndpointsPaginator(conn, &input)
	for pages.HasMorePages() {
		page, err := pages.NextPage(ctx)
		if err != nil {
			return nil, smarterr.NewError(err)
		}

		for _, v := range page.RuntimeEndpoints {
			sweepResources = append(sweepResources, framework.NewSweepResource(newAgentRuntimeEndpointResource, client,
				framework.NewAttribute("agent_runtime_id", aws.ToString(v.Id)),
				framework.NewAttribute(names.AttrName, aws.ToString(v.Name)),
			),
			)
		}
	}

	return sweepResources, nil
}

<<<<<<< HEAD
func sweepBrowsers(ctx context.Context, client *conns.AWSClient) ([]sweep.Sweepable, error) {
	input := bedrockagentcorecontrol.ListBrowsersInput{}
	conn := client.BedrockAgentCoreClient(ctx)
	var sweepResources []sweep.Sweepable

	pages := bedrockagentcorecontrol.NewListBrowsersPaginator(conn, &input)
=======
func sweepAPIKeyCredentialProviders(ctx context.Context, client *conns.AWSClient) ([]sweep.Sweepable, error) {
	input := bedrockagentcorecontrol.ListApiKeyCredentialProvidersInput{}
	conn := client.BedrockAgentCoreClient(ctx)
	var sweepResources []sweep.Sweepable

	pages := bedrockagentcorecontrol.NewListApiKeyCredentialProvidersPaginator(conn, &input)
>>>>>>> 8ed936d0
	for pages.HasMorePages() {
		page, err := pages.NextPage(ctx)
		if err != nil {
			return nil, smarterr.NewError(err)
		}

<<<<<<< HEAD
		for _, v := range page.BrowserSummaries {
			sweepResources = append(sweepResources, framework.NewSweepResource(newBrowserResource, client,
				framework.NewAttribute("browser_id", aws.ToString(v.BrowserId))),
			)
		}
	}

=======
		for _, v := range page.CredentialProviders {
			sweepResources = append(sweepResources, framework.NewSweepResource(newAPIKeyCredentialProviderResource, client,
				framework.NewAttribute(names.AttrName, aws.ToString(v.Name))),
			)
		}
	}
>>>>>>> 8ed936d0
	return sweepResources, nil
}<|MERGE_RESOLUTION|>--- conflicted
+++ resolved
@@ -19,11 +19,8 @@
 func RegisterSweepers() {
 	awsv2.Register("aws_bedrockagentcore_agent_runtime", sweepAgentRuntimes)
 	awsv2.Register("aws_bedrockagentcore_agent_runtime_endpoint", sweepAgentRuntimeEndpoints)
-<<<<<<< HEAD
 	awsv2.Register("aws_bedrockagentcore_browser", sweepBrowsers)
-=======
 	awsv2.Register("aws_bedrockagentcore_api_key_credential_provider", sweepAPIKeyCredentialProviders)
->>>>>>> 8ed936d0
 }
 
 func sweepAgentRuntimes(ctx context.Context, client *conns.AWSClient) ([]sweep.Sweepable, error) {
@@ -72,28 +69,18 @@
 	return sweepResources, nil
 }
 
-<<<<<<< HEAD
 func sweepBrowsers(ctx context.Context, client *conns.AWSClient) ([]sweep.Sweepable, error) {
 	input := bedrockagentcorecontrol.ListBrowsersInput{}
 	conn := client.BedrockAgentCoreClient(ctx)
 	var sweepResources []sweep.Sweepable
 
 	pages := bedrockagentcorecontrol.NewListBrowsersPaginator(conn, &input)
-=======
-func sweepAPIKeyCredentialProviders(ctx context.Context, client *conns.AWSClient) ([]sweep.Sweepable, error) {
-	input := bedrockagentcorecontrol.ListApiKeyCredentialProvidersInput{}
-	conn := client.BedrockAgentCoreClient(ctx)
-	var sweepResources []sweep.Sweepable
-
-	pages := bedrockagentcorecontrol.NewListApiKeyCredentialProvidersPaginator(conn, &input)
->>>>>>> 8ed936d0
 	for pages.HasMorePages() {
 		page, err := pages.NextPage(ctx)
 		if err != nil {
 			return nil, smarterr.NewError(err)
 		}
 
-<<<<<<< HEAD
 		for _, v := range page.BrowserSummaries {
 			sweepResources = append(sweepResources, framework.NewSweepResource(newBrowserResource, client,
 				framework.NewAttribute("browser_id", aws.ToString(v.BrowserId))),
@@ -101,13 +88,26 @@
 		}
 	}
 
-=======
+	return sweepResources, nil
+}
+
+func sweepAPIKeyCredentialProviders(ctx context.Context, client *conns.AWSClient) ([]sweep.Sweepable, error) {
+	input := bedrockagentcorecontrol.ListApiKeyCredentialProvidersInput{}
+	conn := client.BedrockAgentCoreClient(ctx)
+	var sweepResources []sweep.Sweepable
+
+	pages := bedrockagentcorecontrol.NewListApiKeyCredentialProvidersPaginator(conn, &input)
+	for pages.HasMorePages() {
+		page, err := pages.NextPage(ctx)
+		if err != nil {
+			return nil, smarterr.NewError(err)
+		}
+
 		for _, v := range page.CredentialProviders {
 			sweepResources = append(sweepResources, framework.NewSweepResource(newAPIKeyCredentialProviderResource, client,
 				framework.NewAttribute(names.AttrName, aws.ToString(v.Name))),
 			)
 		}
 	}
->>>>>>> 8ed936d0
 	return sweepResources, nil
 }