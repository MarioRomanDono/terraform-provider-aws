--- conflicted
+++ resolved
@@ -48,11 +48,6 @@
 			Region:   unique.Make(inttypes.ResourceRegionDefault()),
 		},
 		{
-<<<<<<< HEAD
-			Factory:  newOAuth2CredentialProviderResource,
-			TypeName: "aws_bedrockagentcore_oauth2_credential_provider",
-			Name:     "OAuth2 Credential Provider",
-=======
 			Factory:  newBrowserResource,
 			TypeName: "aws_bedrockagentcore_browser",
 			Name:     "Browser",
@@ -83,7 +78,12 @@
 			Factory:  newGatewayTargetResource,
 			TypeName: "aws_bedrockagentcore_gateway_target",
 			Name:     "Gateway Target",
->>>>>>> ca7cf8f7
+			Region:   unique.Make(inttypes.ResourceRegionDefault()),
+		},
+		{
+			Factory:  newOAuth2CredentialProviderResource,
+			TypeName: "aws_bedrockagentcore_oauth2_credential_provider",
+			Name:     "OAuth2 Credential Provider",
 			Region:   unique.Make(inttypes.ResourceRegionDefault()),
 		},
 	}
