// Copyright (c) HashiCorp, Inc.
// SPDX-License-Identifier: MPL-2.0

package bedrockagentcore

// Exports for use in tests only.
var (
	ResourceAgentRuntime             = newAgentRuntimeResource
	ResourceAgentRuntimeEndpoint     = newAgentRuntimeEndpointResource
	ResourceAPIKeyCredentialProvider = newAPIKeyCredentialProviderResource
<<<<<<< HEAD
	ResourceOAuth2CredentialProvider = newOAuth2CredentialProviderResource
=======
	ResourceBrowser                  = newBrowserResource
	ResourceGateway                  = newGatewayResource
	ResourceGatewayTarget            = newGatewayTargetResource
	ResourceCodeInterpreter          = newCodeInterpreterResource
>>>>>>> ca7cf8f7

	FindAgentRuntimeByID                 = findAgentRuntimeByID
	FindAgentRuntimeEndpointByTwoPartKey = findAgentRuntimeEndpointByTwoPartKey
	FindAPIKeyCredentialProviderByName   = findAPIKeyCredentialProviderByName
<<<<<<< HEAD
	FindOAuth2CredentialProviderByName   = findOAuth2CredentialProviderByName
=======
	FindBrowserByID                      = findBrowserByID
	FindGatewayByID                      = findGatewayByID
	FindGatewayTargetByTwoPartKey        = findGatewayTargetByTwoPartKey
	FindCodeInterpreterByID              = findCodeInterpreterByID
>>>>>>> ca7cf8f7
)<|MERGE_RESOLUTION|>--- conflicted
+++ resolved
@@ -8,24 +8,16 @@
 	ResourceAgentRuntime             = newAgentRuntimeResource
 	ResourceAgentRuntimeEndpoint     = newAgentRuntimeEndpointResource
 	ResourceAPIKeyCredentialProvider = newAPIKeyCredentialProviderResource
-<<<<<<< HEAD
-	ResourceOAuth2CredentialProvider = newOAuth2CredentialProviderResource
-=======
 	ResourceBrowser                  = newBrowserResource
 	ResourceGateway                  = newGatewayResource
 	ResourceGatewayTarget            = newGatewayTargetResource
 	ResourceCodeInterpreter          = newCodeInterpreterResource
->>>>>>> ca7cf8f7
 
 	FindAgentRuntimeByID                 = findAgentRuntimeByID
 	FindAgentRuntimeEndpointByTwoPartKey = findAgentRuntimeEndpointByTwoPartKey
 	FindAPIKeyCredentialProviderByName   = findAPIKeyCredentialProviderByName
-<<<<<<< HEAD
-	FindOAuth2CredentialProviderByName   = findOAuth2CredentialProviderByName
-=======
 	FindBrowserByID                      = findBrowserByID
 	FindGatewayByID                      = findGatewayByID
 	FindGatewayTargetByTwoPartKey        = findGatewayTargetByTwoPartKey
 	FindCodeInterpreterByID              = findCodeInterpreterByID
->>>>>>> ca7cf8f7
 )