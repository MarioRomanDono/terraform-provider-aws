// Copyright (c) HashiCorp, Inc.
// SPDX-License-Identifier: MPL-2.0

package bedrockagentcore

// Exports for use in tests only.
var (
	ResourceAgentRuntime             = newAgentRuntimeResource
	ResourceAgentRuntimeEndpoint     = newAgentRuntimeEndpointResource
	ResourceAPIKeyCredentialProvider = newAPIKeyCredentialProviderResource
	ResourceBrowser                  = newBrowserResource
<<<<<<< HEAD
	ResourceGateway                  = newGatewayResource
	ResourceGatewayTarget            = newGatewayTargetResource
=======
	ResourceCodeInterpreter          = newCodeInterpreterResource
>>>>>>> 1fcc0bb7

	FindAgentRuntimeByID                 = findAgentRuntimeByID
	FindAgentRuntimeEndpointByTwoPartKey = findAgentRuntimeEndpointByTwoPartKey
	FindAPIKeyCredentialProviderByName   = findAPIKeyCredentialProviderByName
	FindBrowserByID                      = findBrowserByID
<<<<<<< HEAD
	FindGatewayByID                      = findGatewayByID
	FindGatewayTargetByTwoPartKey        = findGatewayTargetByTwoPartKey
=======
	FindCodeInterpreterByID              = findCodeInterpreterByID
>>>>>>> 1fcc0bb7
)<|MERGE_RESOLUTION|>--- conflicted
+++ resolved
@@ -9,21 +9,15 @@
 	ResourceAgentRuntimeEndpoint     = newAgentRuntimeEndpointResource
 	ResourceAPIKeyCredentialProvider = newAPIKeyCredentialProviderResource
 	ResourceBrowser                  = newBrowserResource
-<<<<<<< HEAD
 	ResourceGateway                  = newGatewayResource
 	ResourceGatewayTarget            = newGatewayTargetResource
-=======
 	ResourceCodeInterpreter          = newCodeInterpreterResource
->>>>>>> 1fcc0bb7
 
 	FindAgentRuntimeByID                 = findAgentRuntimeByID
 	FindAgentRuntimeEndpointByTwoPartKey = findAgentRuntimeEndpointByTwoPartKey
 	FindAPIKeyCredentialProviderByName   = findAPIKeyCredentialProviderByName
 	FindBrowserByID                      = findBrowserByID
-<<<<<<< HEAD
 	FindGatewayByID                      = findGatewayByID
 	FindGatewayTargetByTwoPartKey        = findGatewayTargetByTwoPartKey
-=======
 	FindCodeInterpreterByID              = findCodeInterpreterByID
->>>>>>> 1fcc0bb7
 )