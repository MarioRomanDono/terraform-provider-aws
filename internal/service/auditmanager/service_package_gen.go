--- conflicted
+++ resolved
@@ -22,33 +22,19 @@
 			Factory:  newDataSourceControl,
 			TypeName: "aws_auditmanager_control",
 			Name:     "Control",
-<<<<<<< HEAD
-			Region: &itypes.ServicePackageResourceRegion{
-				IsGlobal:                      false,
+			Region: unique.Make(inttypes.ServicePackageResourceRegion{
 				IsOverrideEnabled:             true,
 				IsValidateOverrideInPartition: true,
-			},
-=======
-			Region: unique.Make(inttypes.ServicePackageResourceRegion{
-				IsOverrideEnabled: false,
 			}),
->>>>>>> f69f8d8f
 		},
 		{
 			Factory:  newDataSourceFramework,
 			TypeName: "aws_auditmanager_framework",
 			Name:     "Framework",
-<<<<<<< HEAD
-			Region: &itypes.ServicePackageResourceRegion{
-				IsGlobal:                      false,
+			Region: unique.Make(inttypes.ServicePackageResourceRegion{
 				IsOverrideEnabled:             true,
 				IsValidateOverrideInPartition: true,
-			},
-=======
-			Region: unique.Make(inttypes.ServicePackageResourceRegion{
-				IsOverrideEnabled: false,
 			}),
->>>>>>> f69f8d8f
 		},
 	}
 }
@@ -59,17 +45,10 @@
 			Factory:  newResourceAccountRegistration,
 			TypeName: "aws_auditmanager_account_registration",
 			Name:     "Account Registration",
-<<<<<<< HEAD
-			Region: &itypes.ServicePackageResourceRegion{
-				IsGlobal:                      false,
+			Region: unique.Make(inttypes.ServicePackageResourceRegion{
 				IsOverrideEnabled:             true,
 				IsValidateOverrideInPartition: true,
-			},
-=======
-			Region: unique.Make(inttypes.ServicePackageResourceRegion{
-				IsOverrideEnabled: false,
 			}),
->>>>>>> f69f8d8f
 		},
 		{
 			Factory:  newResourceAssessment,
@@ -77,51 +56,29 @@
 			Name:     "Assessment",
 			Tags: unique.Make(inttypes.ServicePackageResourceTags{
 				IdentifierAttribute: names.AttrARN,
-<<<<<<< HEAD
-			},
-			Region: &itypes.ServicePackageResourceRegion{
-				IsGlobal:                      false,
+			}),
+			Region: unique.Make(inttypes.ServicePackageResourceRegion{
 				IsOverrideEnabled:             true,
 				IsValidateOverrideInPartition: true,
-			},
-=======
 			}),
-			Region: unique.Make(inttypes.ServicePackageResourceRegion{
-				IsOverrideEnabled: false,
-			}),
->>>>>>> f69f8d8f
 		},
 		{
 			Factory:  newResourceAssessmentDelegation,
 			TypeName: "aws_auditmanager_assessment_delegation",
 			Name:     "Assessment Delegation",
-<<<<<<< HEAD
-			Region: &itypes.ServicePackageResourceRegion{
-				IsGlobal:                      false,
+			Region: unique.Make(inttypes.ServicePackageResourceRegion{
 				IsOverrideEnabled:             true,
 				IsValidateOverrideInPartition: true,
-			},
-=======
-			Region: unique.Make(inttypes.ServicePackageResourceRegion{
-				IsOverrideEnabled: false,
 			}),
->>>>>>> f69f8d8f
 		},
 		{
 			Factory:  newResourceAssessmentReport,
 			TypeName: "aws_auditmanager_assessment_report",
 			Name:     "Assessment Report",
-<<<<<<< HEAD
-			Region: &itypes.ServicePackageResourceRegion{
-				IsGlobal:                      false,
+			Region: unique.Make(inttypes.ServicePackageResourceRegion{
 				IsOverrideEnabled:             true,
 				IsValidateOverrideInPartition: true,
-			},
-=======
-			Region: unique.Make(inttypes.ServicePackageResourceRegion{
-				IsOverrideEnabled: false,
 			}),
->>>>>>> f69f8d8f
 		},
 		{
 			Factory:  newResourceControl,
@@ -129,19 +86,11 @@
 			Name:     "Control",
 			Tags: unique.Make(inttypes.ServicePackageResourceTags{
 				IdentifierAttribute: names.AttrARN,
-<<<<<<< HEAD
-			},
-			Region: &itypes.ServicePackageResourceRegion{
-				IsGlobal:                      false,
+			}),
+			Region: unique.Make(inttypes.ServicePackageResourceRegion{
 				IsOverrideEnabled:             true,
 				IsValidateOverrideInPartition: true,
-			},
-=======
 			}),
-			Region: unique.Make(inttypes.ServicePackageResourceRegion{
-				IsOverrideEnabled: false,
-			}),
->>>>>>> f69f8d8f
 		},
 		{
 			Factory:  newResourceFramework,
@@ -149,51 +98,28 @@
 			Name:     "Framework",
 			Tags: unique.Make(inttypes.ServicePackageResourceTags{
 				IdentifierAttribute: names.AttrARN,
-<<<<<<< HEAD
-			},
-			Region: &itypes.ServicePackageResourceRegion{
-				IsGlobal:                      false,
+			}),
+			Region: unique.Make(inttypes.ServicePackageResourceRegion{
 				IsOverrideEnabled:             true,
 				IsValidateOverrideInPartition: true,
-			},
-=======
 			}),
-			Region: unique.Make(inttypes.ServicePackageResourceRegion{
-				IsOverrideEnabled: false,
-			}),
->>>>>>> f69f8d8f
 		},
 		{
 			Factory:  newResourceFrameworkShare,
 			TypeName: "aws_auditmanager_framework_share",
 			Name:     "Framework Share",
-<<<<<<< HEAD
-			Region: &itypes.ServicePackageResourceRegion{
-				IsGlobal:                      false,
+			Region: unique.Make(inttypes.ServicePackageResourceRegion{
 				IsOverrideEnabled:             true,
 				IsValidateOverrideInPartition: true,
-			},
-=======
-			Region: unique.Make(inttypes.ServicePackageResourceRegion{
-				IsOverrideEnabled: false,
 			}),
->>>>>>> f69f8d8f
 		},
 		{
 			Factory:  newResourceOrganizationAdminAccountRegistration,
 			TypeName: "aws_auditmanager_organization_admin_account_registration",
 			Name:     "Organization Admin Account Registration",
-<<<<<<< HEAD
-			Region: &itypes.ServicePackageResourceRegion{
-				IsGlobal:                      false,
-				IsOverrideEnabled:             true,
-				IsValidateOverrideInPartition: true,
-			},
-=======
 			Region: unique.Make(inttypes.ServicePackageResourceRegion{
 				IsOverrideEnabled: false,
 			}),
->>>>>>> f69f8d8f
 		},
 	}
 }
