// Copyright (c) HashiCorp, Inc.
// SPDX-License-Identifier: MPL-2.0

package appstream_test

import (
	"context"
	"fmt"
	"testing"

	awstypes "github.com/aws/aws-sdk-go-v2/service/appstream/types"
	sdkacctest "github.com/hashicorp/terraform-plugin-testing/helper/acctest"
	"github.com/hashicorp/terraform-plugin-testing/helper/resource"
	"github.com/hashicorp/terraform-plugin-testing/terraform"
	"github.com/hashicorp/terraform-provider-aws/internal/acctest"
	"github.com/hashicorp/terraform-provider-aws/internal/conns"
	tfappstream "github.com/hashicorp/terraform-provider-aws/internal/service/appstream"
	"github.com/hashicorp/terraform-provider-aws/internal/tfresource"
	"github.com/hashicorp/terraform-provider-aws/names"
)

func TestAccAppStreamImageBuilder_basic(t *testing.T) {
	ctx := acctest.Context(t)
	resourceName := "aws_appstream_image_builder.test"
	instanceType := "stream.standard.small"
	rName := sdkacctest.RandomWithPrefix(acctest.ResourcePrefix)

	resource.ParallelTest(t, resource.TestCase{
		PreCheck:                 func() { acctest.PreCheck(ctx, t) },
		ProtoV5ProviderFactories: acctest.ProtoV5ProviderFactories,
		CheckDestroy:             testAccCheckImageBuilderDestroy(ctx),
		ErrorCheck:               acctest.ErrorCheck(t, names.AppStreamServiceID),
		Steps: []resource.TestStep{
			{
				Config: testAccImageBuilderConfig_basic(instanceType, rName),
				Check: resource.ComposeTestCheckFunc(
					testAccCheckImageBuilderExists(ctx, resourceName),
<<<<<<< HEAD
					resource.TestCheckResourceAttr(resourceName, "name", rName),
					acctest.CheckResourceAttrRFC3339(resourceName, "created_time"),
					resource.TestCheckResourceAttr(resourceName, "state", string(awstypes.ImageBuilderStateRunning)),
=======
					resource.TestCheckResourceAttr(resourceName, names.AttrName, rName),
					acctest.CheckResourceAttrRFC3339(resourceName, names.AttrCreatedTime),
					resource.TestCheckResourceAttr(resourceName, names.AttrState, appstream.ImageBuilderStateRunning),
>>>>>>> 230feca8
				),
			},
			{
				ResourceName:            resourceName,
				ImportState:             true,
				ImportStateVerify:       true,
				ImportStateVerifyIgnore: []string{"image_name"},
			},
		},
	})
}

func TestAccAppStreamImageBuilder_withIAMRole(t *testing.T) {
	ctx := acctest.Context(t)
	resourceName := "aws_appstream_image_builder.test"
	instanceType := "stream.standard.medium"
	imageName := "AppStream-WinServer2019-06-12-2023"
	rName := sdkacctest.RandomWithPrefix(acctest.ResourcePrefix)

	resource.ParallelTest(t, resource.TestCase{
		PreCheck:                 func() { acctest.PreCheck(ctx, t) },
		ProtoV5ProviderFactories: acctest.ProtoV5ProviderFactories,
		ErrorCheck:               acctest.ErrorCheck(t, names.AppStreamServiceID),
		CheckDestroy:             testAccCheckImageBuilderDestroy(ctx),
		Steps: []resource.TestStep{
			{
				Config: testAccImageBuilderConfig_withIAMRole(rName, imageName, instanceType),
				Check: resource.ComposeTestCheckFunc(
					testAccCheckImageBuilderExists(ctx, resourceName),
					resource.TestCheckResourceAttr(resourceName, names.AttrName, rName),
				),
			},
		},
	})
}

func TestAccAppStreamImageBuilder_disappears(t *testing.T) {
	ctx := acctest.Context(t)
	resourceName := "aws_appstream_image_builder.test"
	instanceType := "stream.standard.medium"
	rName := sdkacctest.RandomWithPrefix(acctest.ResourcePrefix)

	resource.ParallelTest(t, resource.TestCase{
		PreCheck:                 func() { acctest.PreCheck(ctx, t) },
		ProtoV5ProviderFactories: acctest.ProtoV5ProviderFactories,
		CheckDestroy:             testAccCheckImageBuilderDestroy(ctx),
		ErrorCheck:               acctest.ErrorCheck(t, names.AppStreamServiceID),
		Steps: []resource.TestStep{
			{
				Config: testAccImageBuilderConfig_basic(instanceType, rName),
				Check: resource.ComposeTestCheckFunc(
					testAccCheckImageBuilderExists(ctx, resourceName),
					acctest.CheckResourceDisappears(ctx, acctest.Provider, tfappstream.ResourceImageBuilder(), resourceName),
				),
				ExpectNonEmptyPlan: true,
			},
		},
	})
}

func TestAccAppStreamImageBuilder_complete(t *testing.T) {
	ctx := acctest.Context(t)
	resourceName := "aws_appstream_image_builder.test"
	rName := sdkacctest.RandomWithPrefix(acctest.ResourcePrefix)
	description := "Description of a test"
	descriptionUpdated := "Updated Description of a test"
	instanceType := "stream.standard.small"
	instanceTypeUpdate := "stream.standard.medium"

	resource.ParallelTest(t, resource.TestCase{
		PreCheck:                 func() { acctest.PreCheck(ctx, t) },
		ProtoV5ProviderFactories: acctest.ProtoV5ProviderFactories,
		CheckDestroy:             testAccCheckImageBuilderDestroy(ctx),
		ErrorCheck:               acctest.ErrorCheck(t, names.AppStreamServiceID),
		Steps: []resource.TestStep{
			{
				Config: testAccImageBuilderConfig_complete(rName, description, instanceType),
				Check: resource.ComposeTestCheckFunc(
					testAccCheckImageBuilderExists(ctx, resourceName),
<<<<<<< HEAD
					resource.TestCheckResourceAttr(resourceName, "name", rName),
					resource.TestCheckResourceAttr(resourceName, "state", string(awstypes.ImageBuilderStateRunning)),
					resource.TestCheckResourceAttr(resourceName, "instance_type", instanceType),
					resource.TestCheckResourceAttr(resourceName, "description", description),
					acctest.CheckResourceAttrRFC3339(resourceName, "created_time"),
=======
					resource.TestCheckResourceAttr(resourceName, names.AttrName, rName),
					resource.TestCheckResourceAttr(resourceName, names.AttrState, appstream.ImageBuilderStateRunning),
					resource.TestCheckResourceAttr(resourceName, names.AttrInstanceType, instanceType),
					resource.TestCheckResourceAttr(resourceName, names.AttrDescription, description),
					acctest.CheckResourceAttrRFC3339(resourceName, names.AttrCreatedTime),
>>>>>>> 230feca8
				),
			},
			{
				ResourceName:            resourceName,
				ImportState:             true,
				ImportStateVerify:       true,
				ImportStateVerifyIgnore: []string{"image_name"},
			},
			{
				Config: testAccImageBuilderConfig_complete(rName, descriptionUpdated, instanceTypeUpdate),
				Check: resource.ComposeTestCheckFunc(
					testAccCheckImageBuilderExists(ctx, resourceName),
<<<<<<< HEAD
					resource.TestCheckResourceAttr(resourceName, "name", rName),
					resource.TestCheckResourceAttr(resourceName, "state", string(awstypes.ImageBuilderStateRunning)),
					resource.TestCheckResourceAttr(resourceName, "instance_type", instanceTypeUpdate),
					resource.TestCheckResourceAttr(resourceName, "description", descriptionUpdated),
					acctest.CheckResourceAttrRFC3339(resourceName, "created_time"),
=======
					resource.TestCheckResourceAttr(resourceName, names.AttrName, rName),
					resource.TestCheckResourceAttr(resourceName, names.AttrState, appstream.ImageBuilderStateRunning),
					resource.TestCheckResourceAttr(resourceName, names.AttrInstanceType, instanceTypeUpdate),
					resource.TestCheckResourceAttr(resourceName, names.AttrDescription, descriptionUpdated),
					acctest.CheckResourceAttrRFC3339(resourceName, names.AttrCreatedTime),
>>>>>>> 230feca8
				),
			},
			{
				ResourceName:            resourceName,
				ImportState:             true,
				ImportStateVerify:       true,
				ImportStateVerifyIgnore: []string{"image_name"},
			},
		},
	})
}

func TestAccAppStreamImageBuilder_tags(t *testing.T) {
	ctx := acctest.Context(t)
	resourceName := "aws_appstream_image_builder.test"
	rName := sdkacctest.RandomWithPrefix(acctest.ResourcePrefix)
	instanceType := "stream.standard.small"

	resource.ParallelTest(t, resource.TestCase{
		PreCheck:                 func() { acctest.PreCheck(ctx, t) },
		ProtoV5ProviderFactories: acctest.ProtoV5ProviderFactories,
		CheckDestroy:             testAccCheckImageBuilderDestroy(ctx),
		ErrorCheck:               acctest.ErrorCheck(t, names.AppStreamServiceID),
		Steps: []resource.TestStep{
			{
				Config: testAccImageBuilderConfig_tags1(instanceType, rName, "key1", "value1"),
				Check: resource.ComposeTestCheckFunc(
					testAccCheckImageBuilderExists(ctx, resourceName),
					resource.TestCheckResourceAttr(resourceName, "tags.%", acctest.CtOne),
					resource.TestCheckResourceAttr(resourceName, "tags.key1", "value1"),
				),
			},
			{
				ResourceName:            resourceName,
				ImportState:             true,
				ImportStateVerify:       true,
				ImportStateVerifyIgnore: []string{"image_name"},
			},
			{
				Config: testAccImageBuilderConfig_tags2(instanceType, rName, "key1", "value1updated", "key2", "value2"),
				Check: resource.ComposeTestCheckFunc(
					testAccCheckImageBuilderExists(ctx, resourceName),
					resource.TestCheckResourceAttr(resourceName, "tags.%", "2"),
					resource.TestCheckResourceAttr(resourceName, "tags.key1", "value1updated"),
					resource.TestCheckResourceAttr(resourceName, "tags.key2", "value2"),
				),
			},
			{
				Config: testAccImageBuilderConfig_tags1(instanceType, rName, "key2", "value2"),
				Check: resource.ComposeTestCheckFunc(
					testAccCheckImageBuilderExists(ctx, resourceName),
					resource.TestCheckResourceAttr(resourceName, "tags.%", acctest.CtOne),
					resource.TestCheckResourceAttr(resourceName, "tags.key2", "value2"),
				),
			},
		},
	})
}

func TestAccAppStreamImageBuilder_imageARN(t *testing.T) {
	ctx := acctest.Context(t)
	resourceName := "aws_appstream_image_builder.test"
	// imageName selected from the available AWS Managed AppStream 2.0 Base Images
	// Reference: https://docs.aws.amazon.com/appstream2/latest/developerguide/base-image-version-history.html
	imageName := "AppStream-WinServer2019-06-12-2023"
	instanceType := "stream.standard.small"
	rName := sdkacctest.RandomWithPrefix(acctest.ResourcePrefix)

	resource.ParallelTest(t, resource.TestCase{
		PreCheck:                 func() { acctest.PreCheck(ctx, t) },
		ProtoV5ProviderFactories: acctest.ProtoV5ProviderFactories,
		CheckDestroy:             testAccCheckImageBuilderDestroy(ctx),
		ErrorCheck:               acctest.ErrorCheck(t, names.AppStreamServiceID),
		Steps: []resource.TestStep{
			{
				Config: testAccImageBuilderConfig_byARN(rName, imageName, instanceType),
				Check: resource.ComposeTestCheckFunc(
					testAccCheckImageBuilderExists(ctx, resourceName),
					acctest.CheckResourceAttrRegionalARNNoAccount(resourceName, "image_arn", "appstream", fmt.Sprintf("image/%s", imageName)),
				),
			},
			{
				ResourceName:      resourceName,
				ImportState:       true,
				ImportStateVerify: true,
			},
		},
	})
}

func testAccCheckImageBuilderExists(ctx context.Context, n string) resource.TestCheckFunc {
	return func(s *terraform.State) error {
		rs, ok := s.RootModule().Resources[n]
		if !ok {
			return fmt.Errorf("Not found: %s", n)
		}

		if rs.Primary.ID == "" {
			return fmt.Errorf("No AppStream ImageBuilder ID is set")
		}

		conn := acctest.Provider.Meta().(*conns.AWSClient).AppStreamClient(ctx)

		_, err := tfappstream.FindImageBuilderByName(ctx, conn, rs.Primary.ID)

		return err
	}
}

func testAccCheckImageBuilderDestroy(ctx context.Context) resource.TestCheckFunc {
	return func(s *terraform.State) error {
		conn := acctest.Provider.Meta().(*conns.AWSClient).AppStreamClient(ctx)

		for _, rs := range s.RootModule().Resources {
			if rs.Type != "aws_appstream_image_builder" {
				continue
			}

			_, err := tfappstream.FindImageBuilderByName(ctx, conn, rs.Primary.ID)

			if tfresource.NotFound(err) {
				continue
			}

			if err != nil {
				return err
			}

			return fmt.Errorf("AppStream ImageBuilder %s still exists", rs.Primary.ID)
		}

		return nil
	}
}

func testAccImageBuilderConfig_basic(instanceType, rName string) string {
	return fmt.Sprintf(`
resource "aws_appstream_image_builder" "test" {
  image_name    = "AppStream-WinServer2019-06-12-2023"
  instance_type = %[1]q
  name          = %[2]q
}
`, instanceType, rName)
}

func testAccImageBuilderConfig_complete(rName, description, instanceType string) string {
	return acctest.ConfigCompose(acctest.ConfigVPCWithSubnets(rName, 1), fmt.Sprintf(`
resource "aws_appstream_image_builder" "test" {
  image_name                     = "AppStream-WinServer2019-06-12-2023"
  name                           = %[1]q
  description                    = %[2]q
  enable_default_internet_access = false
  instance_type                  = %[3]q
  vpc_config {
    subnet_ids = aws_subnet.test[*].id
  }
}
`, rName, description, instanceType))
}

func testAccImageBuilderConfig_tags1(instanceType, rName, key, value string) string {
	return fmt.Sprintf(`
resource "aws_appstream_image_builder" "test" {
  image_name    = "AppStream-WinServer2019-06-12-2023"
  instance_type = %[1]q
  name          = %[2]q

  tags = {
    %[3]q = %[4]q
  }
}
`, instanceType, rName, key, value)
}

func testAccImageBuilderConfig_tags2(instanceType, rName, key1, value1, key2, value2 string) string {
	return fmt.Sprintf(`
resource "aws_appstream_image_builder" "test" {
  image_name    = "AppStream-WinServer2019-06-12-2023"
  instance_type = %[1]q
  name          = %[2]q

  tags = {
    %[3]q = %[4]q
    %[5]q = %[6]q
  }
}
`, instanceType, rName, key1, value1, key2, value2)
}

func testAccImageBuilderConfig_byARN(rName, imageName, instanceType string) string {
	return fmt.Sprintf(`
data "aws_partition" "current" {}

resource "aws_appstream_image_builder" "test" {
  image_arn     = "arn:${data.aws_partition.current.partition}:appstream:%[1]s::image/%[2]s"
  instance_type = %[3]q
  name          = %[4]q
}
`, acctest.Region(), imageName, instanceType, rName)
}

func testAccImageBuilderConfig_withIAMRole(rName, imageName, instanceType string) string {
	return fmt.Sprintf(`
resource "aws_appstream_image_builder" "test" {
  name          = %[1]q
  instance_type = %[2]q
  iam_role_arn  = aws_iam_role.test.arn
  image_name    = %[3]q
}

resource "aws_iam_role" "test" {
  name               = %[1]q
  assume_role_policy = data.aws_iam_policy_document.test.json
}

data "aws_iam_policy_document" "test" {
  statement {
    actions = ["sts:AssumeRole"]
    effect  = "Allow"
    principals {
      type        = "Service"
      identifiers = ["appstream.amazonaws.com"]
    }
  }
}
`, rName, instanceType, imageName)
}<|MERGE_RESOLUTION|>--- conflicted
+++ resolved
@@ -35,15 +35,9 @@
 				Config: testAccImageBuilderConfig_basic(instanceType, rName),
 				Check: resource.ComposeTestCheckFunc(
 					testAccCheckImageBuilderExists(ctx, resourceName),
-<<<<<<< HEAD
-					resource.TestCheckResourceAttr(resourceName, "name", rName),
-					acctest.CheckResourceAttrRFC3339(resourceName, "created_time"),
-					resource.TestCheckResourceAttr(resourceName, "state", string(awstypes.ImageBuilderStateRunning)),
-=======
 					resource.TestCheckResourceAttr(resourceName, names.AttrName, rName),
 					acctest.CheckResourceAttrRFC3339(resourceName, names.AttrCreatedTime),
-					resource.TestCheckResourceAttr(resourceName, names.AttrState, appstream.ImageBuilderStateRunning),
->>>>>>> 230feca8
+					resource.TestCheckResourceAttr(resourceName, names.AttrState, string(awstypes.ImageBuilderStateRunning)),
 				),
 			},
 			{
@@ -123,19 +117,11 @@
 				Config: testAccImageBuilderConfig_complete(rName, description, instanceType),
 				Check: resource.ComposeTestCheckFunc(
 					testAccCheckImageBuilderExists(ctx, resourceName),
-<<<<<<< HEAD
-					resource.TestCheckResourceAttr(resourceName, "name", rName),
-					resource.TestCheckResourceAttr(resourceName, "state", string(awstypes.ImageBuilderStateRunning)),
-					resource.TestCheckResourceAttr(resourceName, "instance_type", instanceType),
-					resource.TestCheckResourceAttr(resourceName, "description", description),
-					acctest.CheckResourceAttrRFC3339(resourceName, "created_time"),
-=======
 					resource.TestCheckResourceAttr(resourceName, names.AttrName, rName),
-					resource.TestCheckResourceAttr(resourceName, names.AttrState, appstream.ImageBuilderStateRunning),
+					resource.TestCheckResourceAttr(resourceName, names.AttrState, string(awstypes.ImageBuilderStateRunning)),
 					resource.TestCheckResourceAttr(resourceName, names.AttrInstanceType, instanceType),
 					resource.TestCheckResourceAttr(resourceName, names.AttrDescription, description),
 					acctest.CheckResourceAttrRFC3339(resourceName, names.AttrCreatedTime),
->>>>>>> 230feca8
 				),
 			},
 			{
@@ -148,19 +134,11 @@
 				Config: testAccImageBuilderConfig_complete(rName, descriptionUpdated, instanceTypeUpdate),
 				Check: resource.ComposeTestCheckFunc(
 					testAccCheckImageBuilderExists(ctx, resourceName),
-<<<<<<< HEAD
-					resource.TestCheckResourceAttr(resourceName, "name", rName),
-					resource.TestCheckResourceAttr(resourceName, "state", string(awstypes.ImageBuilderStateRunning)),
-					resource.TestCheckResourceAttr(resourceName, "instance_type", instanceTypeUpdate),
-					resource.TestCheckResourceAttr(resourceName, "description", descriptionUpdated),
-					acctest.CheckResourceAttrRFC3339(resourceName, "created_time"),
-=======
 					resource.TestCheckResourceAttr(resourceName, names.AttrName, rName),
-					resource.TestCheckResourceAttr(resourceName, names.AttrState, appstream.ImageBuilderStateRunning),
+					resource.TestCheckResourceAttr(resourceName, names.AttrState, string(awstypes.ImageBuilderStateRunning)),
 					resource.TestCheckResourceAttr(resourceName, names.AttrInstanceType, instanceTypeUpdate),
 					resource.TestCheckResourceAttr(resourceName, names.AttrDescription, descriptionUpdated),
 					acctest.CheckResourceAttrRFC3339(resourceName, names.AttrCreatedTime),
->>>>>>> 230feca8
 				),
 			},
 			{
