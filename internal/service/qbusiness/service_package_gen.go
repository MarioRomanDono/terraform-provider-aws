// Code generated by internal/generate/servicepackages/main.go; DO NOT EDIT.

package qbusiness

import (
	"context"

	aws_sdkv2 "github.com/aws/aws-sdk-go-v2/aws"
	qbusiness_sdkv2 "github.com/aws/aws-sdk-go-v2/service/qbusiness"
	"github.com/hashicorp/terraform-provider-aws/internal/conns"
	"github.com/hashicorp/terraform-provider-aws/internal/types"
	"github.com/hashicorp/terraform-provider-aws/names"
)

type servicePackage struct{}

func (p *servicePackage) FrameworkDataSources(ctx context.Context) []*types.ServicePackageFrameworkDataSource {
	return []*types.ServicePackageFrameworkDataSource{}
}

func (p *servicePackage) FrameworkResources(ctx context.Context) []*types.ServicePackageFrameworkResource {
	return []*types.ServicePackageFrameworkResource{
		{
			Factory: newResourceApplication,
			Name:    "Application",
			Tags: &types.ServicePackageResourceTags{
				IdentifierAttribute: "arn",
			},
		},
	}
}

func (p *servicePackage) SDKDataSources(ctx context.Context) []*types.ServicePackageSDKDataSource {
	return []*types.ServicePackageSDKDataSource{}
}

func (p *servicePackage) SDKResources(ctx context.Context) []*types.ServicePackageSDKResource {
<<<<<<< HEAD
	return []*types.ServicePackageSDKResource{
		{
			Factory:  ResourceApplication,
			TypeName: "aws_qbusiness_app",
			Name:     "Application",
			Tags: &types.ServicePackageResourceTags{
				IdentifierAttribute: "arn",
			},
		},
		{
			Factory:  ResourceIndex,
			TypeName: "aws_qbusiness_index",
			Name:     "Index",
			Tags: &types.ServicePackageResourceTags{
				IdentifierAttribute: "arn",
			},
		},
	}
=======
	return []*types.ServicePackageSDKResource{}
>>>>>>> 55827c61
}

func (p *servicePackage) ServicePackageName() string {
	return names.QBusiness
}

// NewClient returns a new AWS SDK for Go v2 client for this service package's AWS API.
func (p *servicePackage) NewClient(ctx context.Context, config map[string]any) (*qbusiness_sdkv2.Client, error) {
	cfg := *(config["aws_sdkv2_config"].(*aws_sdkv2.Config))

	return qbusiness_sdkv2.NewFromConfig(cfg, func(o *qbusiness_sdkv2.Options) {
		if endpoint := config["endpoint"].(string); endpoint != "" {
			o.BaseEndpoint = aws_sdkv2.String(endpoint)
		}
	}), nil
}

func ServicePackage(ctx context.Context) conns.ServicePackage {
	return &servicePackage{}
}<|MERGE_RESOLUTION|>--- conflicted
+++ resolved
@@ -35,28 +35,7 @@
 }
 
 func (p *servicePackage) SDKResources(ctx context.Context) []*types.ServicePackageSDKResource {
-<<<<<<< HEAD
-	return []*types.ServicePackageSDKResource{
-		{
-			Factory:  ResourceApplication,
-			TypeName: "aws_qbusiness_app",
-			Name:     "Application",
-			Tags: &types.ServicePackageResourceTags{
-				IdentifierAttribute: "arn",
-			},
-		},
-		{
-			Factory:  ResourceIndex,
-			TypeName: "aws_qbusiness_index",
-			Name:     "Index",
-			Tags: &types.ServicePackageResourceTags{
-				IdentifierAttribute: "arn",
-			},
-		},
-	}
-=======
 	return []*types.ServicePackageSDKResource{}
->>>>>>> 55827c61
 }
 
 func (p *servicePackage) ServicePackageName() string {
