// Copyright (c) HashiCorp, Inc.
// SPDX-License-Identifier: MPL-2.0

package appmesh_test

import (
	"context"
	"fmt"
	"testing"

	awstypes "github.com/aws/aws-sdk-go-v2/service/appmesh/types"
	sdkacctest "github.com/hashicorp/terraform-plugin-testing/helper/acctest"
	"github.com/hashicorp/terraform-plugin-testing/helper/resource"
	"github.com/hashicorp/terraform-plugin-testing/terraform"
	"github.com/hashicorp/terraform-provider-aws/internal/acctest"
	"github.com/hashicorp/terraform-provider-aws/internal/conns"
	tfappmesh "github.com/hashicorp/terraform-provider-aws/internal/service/appmesh"
	"github.com/hashicorp/terraform-provider-aws/internal/tfresource"
	"github.com/hashicorp/terraform-provider-aws/names"
)

func testAccRoute_grpcRoute(t *testing.T) {
	ctx := acctest.Context(t)
	var r awstypes.RouteData
	resourceName := "aws_appmesh_route.test"
	meshName := sdkacctest.RandomWithPrefix(acctest.ResourcePrefix)
	vrName := sdkacctest.RandomWithPrefix(acctest.ResourcePrefix)
	vn1Name := sdkacctest.RandomWithPrefix(acctest.ResourcePrefix)
	vn2Name := sdkacctest.RandomWithPrefix(acctest.ResourcePrefix)
	rName := sdkacctest.RandomWithPrefix(acctest.ResourcePrefix)

	resource.Test(t, resource.TestCase{
		PreCheck:                 func() { acctest.PreCheck(ctx, t); acctest.PreCheckPartitionHasService(t, names.AppMeshEndpointID) },
		ErrorCheck:               acctest.ErrorCheck(t, names.AppMeshServiceID),
		ProtoV5ProviderFactories: acctest.ProtoV5ProviderFactories,
		CheckDestroy:             testAccCheckRouteDestroy(ctx),
		Steps: []resource.TestStep{
			{
				Config: testAccRouteConfig_grpcRoute(meshName, vrName, vn1Name, vn2Name, rName),
				Check: resource.ComposeAggregateTestCheckFunc(
					testAccCheckRouteExists(ctx, resourceName, &r),
					resource.TestCheckResourceAttr(resourceName, names.AttrName, rName),
					resource.TestCheckResourceAttr(resourceName, "mesh_name", meshName),
					acctest.CheckResourceAttrAccountID(resourceName, "mesh_owner"),
					resource.TestCheckResourceAttr(resourceName, "virtual_router_name", vrName),
					resource.TestCheckResourceAttr(resourceName, "spec.#", acctest.Ct1),
					resource.TestCheckResourceAttr(resourceName, "spec.0.grpc_route.#", acctest.Ct1),
					resource.TestCheckResourceAttr(resourceName, "spec.0.grpc_route.0.action.#", acctest.Ct1),
					resource.TestCheckResourceAttr(resourceName, "spec.0.grpc_route.0.action.0.weighted_target.#", acctest.Ct1),
					resource.TestCheckResourceAttr(resourceName, "spec.0.grpc_route.0.match.#", acctest.Ct1),
					resource.TestCheckResourceAttr(resourceName, "spec.0.grpc_route.0.match.0.metadata.#", acctest.Ct1),
					resource.TestCheckTypeSetElemNestedAttrs(resourceName, "spec.0.grpc_route.0.match.0.metadata.*", map[string]string{
						"invert":       acctest.CtFalse,
						"match.#":      acctest.Ct0,
						names.AttrName: "X-Testing1",
					}),
					resource.TestCheckResourceAttr(resourceName, "spec.0.grpc_route.0.match.0.method_name", ""),
					resource.TestCheckResourceAttr(resourceName, "spec.0.grpc_route.0.match.0.service_name", ""),
					resource.TestCheckResourceAttr(resourceName, "spec.0.grpc_route.0.retry_policy.#", acctest.Ct1),
					resource.TestCheckResourceAttr(resourceName, "spec.0.grpc_route.0.retry_policy.0.grpc_retry_events.#", acctest.Ct2),
					resource.TestCheckTypeSetElemAttr(resourceName, "spec.0.grpc_route.0.retry_policy.0.grpc_retry_events.*", "deadline-exceeded"),
					resource.TestCheckTypeSetElemAttr(resourceName, "spec.0.grpc_route.0.retry_policy.0.grpc_retry_events.*", "resource-exhausted"),
					resource.TestCheckResourceAttr(resourceName, "spec.0.grpc_route.0.retry_policy.0.http_retry_events.#", acctest.Ct1),
					resource.TestCheckTypeSetElemAttr(resourceName, "spec.0.grpc_route.0.retry_policy.0.http_retry_events.*", "server-error"),
					resource.TestCheckResourceAttr(resourceName, "spec.0.grpc_route.0.retry_policy.0.max_retries", acctest.Ct1),
					resource.TestCheckResourceAttr(resourceName, "spec.0.grpc_route.0.retry_policy.0.per_retry_timeout.#", acctest.Ct1),
					resource.TestCheckResourceAttr(resourceName, "spec.0.grpc_route.0.retry_policy.0.per_retry_timeout.0.unit", "s"),
					resource.TestCheckResourceAttr(resourceName, "spec.0.grpc_route.0.retry_policy.0.per_retry_timeout.0.value", "15"),
					resource.TestCheckResourceAttr(resourceName, "spec.0.grpc_route.0.retry_policy.0.tcp_retry_events.#", acctest.Ct0),
					resource.TestCheckResourceAttr(resourceName, "spec.0.grpc_route.0.timeout.#", acctest.Ct0),
					resource.TestCheckResourceAttr(resourceName, "spec.0.http2_route.#", acctest.Ct0),
					resource.TestCheckResourceAttr(resourceName, "spec.0.http_route.#", acctest.Ct0),
					resource.TestCheckResourceAttr(resourceName, "spec.0.tcp_route.#", acctest.Ct0),
					resource.TestCheckResourceAttr(resourceName, acctest.CtTagsPercent, acctest.Ct0),
					resource.TestCheckResourceAttrSet(resourceName, names.AttrCreatedDate),
					resource.TestCheckResourceAttrSet(resourceName, names.AttrLastUpdatedDate),
					acctest.CheckResourceAttrAccountID(resourceName, acctest.CtResourceOwner),
					acctest.CheckResourceAttrRegionalARN(resourceName, names.AttrARN, "appmesh", fmt.Sprintf("mesh/%s/virtualRouter/%s/route/%s", meshName, vrName, rName)),
				),
			},
			{
				Config: testAccRouteConfig_grpcRouteUpdated(meshName, vrName, vn1Name, vn2Name, rName),
				Check: resource.ComposeAggregateTestCheckFunc(
					testAccCheckRouteExists(ctx, resourceName, &r),
					resource.TestCheckResourceAttr(resourceName, names.AttrName, rName),
					resource.TestCheckResourceAttr(resourceName, "mesh_name", meshName),
					acctest.CheckResourceAttrAccountID(resourceName, "mesh_owner"),
					resource.TestCheckResourceAttr(resourceName, "virtual_router_name", vrName),
					resource.TestCheckResourceAttr(resourceName, "spec.#", acctest.Ct1),
					resource.TestCheckResourceAttr(resourceName, "spec.0.grpc_route.#", acctest.Ct1),
					resource.TestCheckResourceAttr(resourceName, "spec.0.grpc_route.0.action.#", acctest.Ct1),
					resource.TestCheckResourceAttr(resourceName, "spec.0.grpc_route.0.action.0.weighted_target.#", acctest.Ct2),
					resource.TestCheckResourceAttr(resourceName, "spec.0.grpc_route.0.match.#", acctest.Ct1),
					resource.TestCheckResourceAttr(resourceName, "spec.0.grpc_route.0.match.0.metadata.#", acctest.Ct2),
					resource.TestCheckTypeSetElemNestedAttrs(resourceName, "spec.0.grpc_route.0.match.0.metadata.*", map[string]string{
						"invert":       acctest.CtTrue,
						"match.#":      acctest.Ct0,
						names.AttrName: "X-Testing1",
					}),
					resource.TestCheckTypeSetElemNestedAttrs(resourceName, "spec.0.grpc_route.0.match.0.metadata.*", map[string]string{
						"invert":                acctest.CtFalse,
						"match.#":               acctest.Ct1,
						"match.0.range.#":       acctest.Ct1,
						"match.0.range.0.end":   "7",
						"match.0.range.0.start": acctest.Ct2,
						names.AttrName:          "X-Testing2",
					}),
					resource.TestCheckResourceAttr(resourceName, "spec.0.grpc_route.0.match.0.method_name", "test"),
					resource.TestCheckResourceAttr(resourceName, "spec.0.grpc_route.0.match.0.service_name", "test.local"),
					resource.TestCheckResourceAttr(resourceName, "spec.0.grpc_route.0.retry_policy.#", acctest.Ct1),
					resource.TestCheckResourceAttr(resourceName, "spec.0.grpc_route.0.retry_policy.0.grpc_retry_events.#", acctest.Ct1),
					resource.TestCheckTypeSetElemAttr(resourceName, "spec.0.grpc_route.0.retry_policy.0.grpc_retry_events.*", "cancelled"),
					resource.TestCheckResourceAttr(resourceName, "spec.0.grpc_route.0.retry_policy.0.http_retry_events.#", acctest.Ct2),
					resource.TestCheckTypeSetElemAttr(resourceName, "spec.0.grpc_route.0.retry_policy.0.http_retry_events.*", "gateway-error"),
					resource.TestCheckTypeSetElemAttr(resourceName, "spec.0.grpc_route.0.retry_policy.0.http_retry_events.*", "client-error"),
					resource.TestCheckResourceAttr(resourceName, "spec.0.grpc_route.0.retry_policy.0.max_retries", acctest.Ct3),
					resource.TestCheckResourceAttr(resourceName, "spec.0.grpc_route.0.retry_policy.0.per_retry_timeout.#", acctest.Ct1),
					resource.TestCheckResourceAttr(resourceName, "spec.0.grpc_route.0.retry_policy.0.per_retry_timeout.0.unit", "ms"),
					resource.TestCheckResourceAttr(resourceName, "spec.0.grpc_route.0.retry_policy.0.per_retry_timeout.0.value", "250000"),
					resource.TestCheckResourceAttr(resourceName, "spec.0.grpc_route.0.retry_policy.0.tcp_retry_events.#", acctest.Ct1),
					resource.TestCheckTypeSetElemAttr(resourceName, "spec.0.grpc_route.0.retry_policy.0.tcp_retry_events.*", "connection-error"),
					resource.TestCheckResourceAttr(resourceName, "spec.0.grpc_route.0.timeout.#", acctest.Ct0),
					resource.TestCheckResourceAttr(resourceName, "spec.0.http2_route.#", acctest.Ct0),
					resource.TestCheckResourceAttr(resourceName, "spec.0.http_route.#", acctest.Ct0),
					resource.TestCheckResourceAttr(resourceName, "spec.0.tcp_route.#", acctest.Ct0),
					resource.TestCheckResourceAttr(resourceName, acctest.CtTagsPercent, acctest.Ct0),
					resource.TestCheckResourceAttrSet(resourceName, names.AttrCreatedDate),
					resource.TestCheckResourceAttrSet(resourceName, names.AttrLastUpdatedDate),
					acctest.CheckResourceAttrAccountID(resourceName, acctest.CtResourceOwner),
					acctest.CheckResourceAttrRegionalARN(resourceName, names.AttrARN, "appmesh", fmt.Sprintf("mesh/%s/virtualRouter/%s/route/%s", meshName, vrName, rName)),
				),
			},
			{
				Config: testAccRouteConfig_grpcRouteUpdatedWithZeroWeight(meshName, vrName, vn1Name, vn2Name, rName),
				Check: resource.ComposeAggregateTestCheckFunc(
					testAccCheckRouteExists(ctx, resourceName, &r),
					resource.TestCheckResourceAttr(resourceName, names.AttrName, rName),
					resource.TestCheckResourceAttr(resourceName, "mesh_name", meshName),
					acctest.CheckResourceAttrAccountID(resourceName, "mesh_owner"),
					resource.TestCheckResourceAttr(resourceName, "virtual_router_name", vrName),
					resource.TestCheckResourceAttr(resourceName, "spec.#", acctest.Ct1),
					resource.TestCheckResourceAttr(resourceName, "spec.0.grpc_route.#", acctest.Ct1),
					resource.TestCheckResourceAttr(resourceName, "spec.0.grpc_route.0.action.#", acctest.Ct1),
					resource.TestCheckResourceAttr(resourceName, "spec.0.grpc_route.0.action.0.weighted_target.#", acctest.Ct2),
					resource.TestCheckResourceAttr(resourceName, "spec.0.grpc_route.0.match.#", acctest.Ct1),
					resource.TestCheckResourceAttr(resourceName, "spec.0.grpc_route.0.match.0.metadata.#", acctest.Ct2),
					resource.TestCheckTypeSetElemNestedAttrs(resourceName, "spec.0.grpc_route.0.match.0.metadata.*", map[string]string{
						"invert":       acctest.CtTrue,
						"match.#":      acctest.Ct0,
						names.AttrName: "X-Testing1",
					}),
					resource.TestCheckTypeSetElemNestedAttrs(resourceName, "spec.0.grpc_route.0.match.0.metadata.*", map[string]string{
						"invert":                acctest.CtFalse,
						"match.#":               acctest.Ct1,
						"match.0.range.#":       acctest.Ct1,
						"match.0.range.0.end":   "7",
						"match.0.range.0.start": acctest.Ct2,
						names.AttrName:          "X-Testing2",
					}),
					resource.TestCheckResourceAttr(resourceName, "spec.0.grpc_route.0.match.0.method_name", "test"),
					resource.TestCheckResourceAttr(resourceName, "spec.0.grpc_route.0.match.0.service_name", "test.local"),
					resource.TestCheckResourceAttr(resourceName, "spec.0.grpc_route.0.retry_policy.#", acctest.Ct1),
					resource.TestCheckResourceAttr(resourceName, "spec.0.grpc_route.0.retry_policy.0.grpc_retry_events.#", acctest.Ct1),
					resource.TestCheckTypeSetElemAttr(resourceName, "spec.0.grpc_route.0.retry_policy.0.grpc_retry_events.*", "cancelled"),
					resource.TestCheckResourceAttr(resourceName, "spec.0.grpc_route.0.retry_policy.0.http_retry_events.#", acctest.Ct2),
					resource.TestCheckTypeSetElemAttr(resourceName, "spec.0.grpc_route.0.retry_policy.0.http_retry_events.*", "gateway-error"),
					resource.TestCheckTypeSetElemAttr(resourceName, "spec.0.grpc_route.0.retry_policy.0.http_retry_events.*", "client-error"),
					resource.TestCheckResourceAttr(resourceName, "spec.0.grpc_route.0.retry_policy.0.max_retries", acctest.Ct3),
					resource.TestCheckResourceAttr(resourceName, "spec.0.grpc_route.0.retry_policy.0.per_retry_timeout.#", acctest.Ct1),
					resource.TestCheckResourceAttr(resourceName, "spec.0.grpc_route.0.retry_policy.0.per_retry_timeout.0.unit", "ms"),
					resource.TestCheckResourceAttr(resourceName, "spec.0.grpc_route.0.retry_policy.0.per_retry_timeout.0.value", "250000"),
					resource.TestCheckResourceAttr(resourceName, "spec.0.grpc_route.0.retry_policy.0.tcp_retry_events.#", acctest.Ct1),
					resource.TestCheckTypeSetElemAttr(resourceName, "spec.0.grpc_route.0.retry_policy.0.tcp_retry_events.*", "connection-error"),
					resource.TestCheckResourceAttr(resourceName, "spec.0.grpc_route.0.timeout.#", acctest.Ct0),
					resource.TestCheckResourceAttr(resourceName, "spec.0.http2_route.#", acctest.Ct0),
					resource.TestCheckResourceAttr(resourceName, "spec.0.http_route.#", acctest.Ct0),
					resource.TestCheckResourceAttr(resourceName, "spec.0.tcp_route.#", acctest.Ct0),
					resource.TestCheckResourceAttr(resourceName, acctest.CtTagsPercent, acctest.Ct0),
					resource.TestCheckResourceAttrSet(resourceName, names.AttrCreatedDate),
					resource.TestCheckResourceAttrSet(resourceName, names.AttrLastUpdatedDate),
					acctest.CheckResourceAttrAccountID(resourceName, acctest.CtResourceOwner),
					acctest.CheckResourceAttrRegionalARN(resourceName, names.AttrARN, "appmesh", fmt.Sprintf("mesh/%s/virtualRouter/%s/route/%s", meshName, vrName, rName)),
				),
			},
			{
				Config: testAccRouteConfig_grpcRouteWithMaxRetriesZero(meshName, vrName, vn1Name, vn2Name, rName),
				Check: resource.ComposeAggregateTestCheckFunc(
					testAccCheckRouteExists(ctx, resourceName, &r),
					resource.TestCheckResourceAttr(resourceName, names.AttrName, rName),
					resource.TestCheckResourceAttr(resourceName, "mesh_name", meshName),
					acctest.CheckResourceAttrAccountID(resourceName, "mesh_owner"),
					resource.TestCheckResourceAttr(resourceName, "virtual_router_name", vrName),
					resource.TestCheckResourceAttr(resourceName, "spec.#", acctest.Ct1),
					resource.TestCheckResourceAttr(resourceName, "spec.0.grpc_route.#", acctest.Ct1),
					resource.TestCheckResourceAttr(resourceName, "spec.0.grpc_route.0.action.#", acctest.Ct1),
					resource.TestCheckResourceAttr(resourceName, "spec.0.grpc_route.0.action.0.weighted_target.#", acctest.Ct1),
					resource.TestCheckResourceAttr(resourceName, "spec.0.grpc_route.0.match.#", acctest.Ct1),
					resource.TestCheckResourceAttr(resourceName, "spec.0.grpc_route.0.match.0.metadata.#", acctest.Ct1),
					resource.TestCheckTypeSetElemNestedAttrs(resourceName, "spec.0.grpc_route.0.match.0.metadata.*", map[string]string{
						"invert":       acctest.CtFalse,
						"match.#":      acctest.Ct0,
						names.AttrName: "X-Testing1",
					}),
					resource.TestCheckResourceAttr(resourceName, "spec.0.grpc_route.0.match.0.method_name", ""),
					resource.TestCheckResourceAttr(resourceName, "spec.0.grpc_route.0.match.0.service_name", ""),
					resource.TestCheckResourceAttr(resourceName, "spec.0.grpc_route.0.retry_policy.#", acctest.Ct1),
					resource.TestCheckResourceAttr(resourceName, "spec.0.grpc_route.0.retry_policy.0.grpc_retry_events.#", acctest.Ct2),
					resource.TestCheckTypeSetElemAttr(resourceName, "spec.0.grpc_route.0.retry_policy.0.grpc_retry_events.*", "deadline-exceeded"),
					resource.TestCheckTypeSetElemAttr(resourceName, "spec.0.grpc_route.0.retry_policy.0.grpc_retry_events.*", "resource-exhausted"),
					resource.TestCheckResourceAttr(resourceName, "spec.0.grpc_route.0.retry_policy.0.http_retry_events.#", acctest.Ct1),
					resource.TestCheckTypeSetElemAttr(resourceName, "spec.0.grpc_route.0.retry_policy.0.http_retry_events.*", "server-error"),
					resource.TestCheckResourceAttr(resourceName, "spec.0.grpc_route.0.retry_policy.0.max_retries", acctest.Ct0),
					resource.TestCheckResourceAttr(resourceName, "spec.0.grpc_route.0.retry_policy.0.per_retry_timeout.#", acctest.Ct1),
					resource.TestCheckResourceAttr(resourceName, "spec.0.grpc_route.0.retry_policy.0.per_retry_timeout.0.unit", "s"),
					resource.TestCheckResourceAttr(resourceName, "spec.0.grpc_route.0.retry_policy.0.per_retry_timeout.0.value", "15"),
					resource.TestCheckResourceAttr(resourceName, "spec.0.grpc_route.0.retry_policy.0.tcp_retry_events.#", acctest.Ct0),
					resource.TestCheckResourceAttr(resourceName, "spec.0.grpc_route.0.timeout.#", acctest.Ct0),
					resource.TestCheckResourceAttr(resourceName, "spec.0.http2_route.#", acctest.Ct0),
					resource.TestCheckResourceAttr(resourceName, "spec.0.http_route.#", acctest.Ct0),
					resource.TestCheckResourceAttr(resourceName, "spec.0.tcp_route.#", acctest.Ct0),
					resource.TestCheckResourceAttr(resourceName, acctest.CtTagsPercent, acctest.Ct0),
					resource.TestCheckResourceAttrSet(resourceName, names.AttrCreatedDate),
					resource.TestCheckResourceAttrSet(resourceName, names.AttrLastUpdatedDate),
					acctest.CheckResourceAttrAccountID(resourceName, acctest.CtResourceOwner),
					acctest.CheckResourceAttrRegionalARN(resourceName, names.AttrARN, "appmesh", fmt.Sprintf("mesh/%s/virtualRouter/%s/route/%s", meshName, vrName, rName)),
				),
			},
			{
				ResourceName:      resourceName,
				ImportStateIdFunc: testAccRouteImportStateIdFunc(resourceName),
				ImportState:       true,
				ImportStateVerify: true,
			},
		},
	})
}

func testAccRoute_grpcRouteWithPortMatch(t *testing.T) {
	ctx := acctest.Context(t)
	var r awstypes.RouteData
	resourceName := "aws_appmesh_route.test"
	meshName := sdkacctest.RandomWithPrefix(acctest.ResourcePrefix)
	vrName := sdkacctest.RandomWithPrefix(acctest.ResourcePrefix)
	vn1Name := sdkacctest.RandomWithPrefix(acctest.ResourcePrefix)
	vn2Name := sdkacctest.RandomWithPrefix(acctest.ResourcePrefix)
	rName := sdkacctest.RandomWithPrefix(acctest.ResourcePrefix)

	resource.Test(t, resource.TestCase{
		PreCheck:                 func() { acctest.PreCheck(ctx, t); acctest.PreCheckPartitionHasService(t, names.AppMeshEndpointID) },
		ErrorCheck:               acctest.ErrorCheck(t, names.AppMeshServiceID),
		ProtoV5ProviderFactories: acctest.ProtoV5ProviderFactories,
		CheckDestroy:             testAccCheckRouteDestroy(ctx),
		Steps: []resource.TestStep{
			{
				Config: testAccRouteConfig_grpcRouteWithPortMatch(meshName, vrName, vn1Name, vn2Name, rName),
				Check: resource.ComposeAggregateTestCheckFunc(
					testAccCheckRouteExists(ctx, resourceName, &r),
					resource.TestCheckResourceAttr(resourceName, names.AttrName, rName),
					resource.TestCheckResourceAttr(resourceName, "mesh_name", meshName),
					acctest.CheckResourceAttrAccountID(resourceName, "mesh_owner"),
					resource.TestCheckResourceAttr(resourceName, "virtual_router_name", vrName),
					resource.TestCheckResourceAttr(resourceName, "spec.#", acctest.Ct1),
					resource.TestCheckResourceAttr(resourceName, "spec.0.grpc_route.#", acctest.Ct1),
					resource.TestCheckResourceAttr(resourceName, "spec.0.grpc_route.0.action.#", acctest.Ct1),
					resource.TestCheckResourceAttr(resourceName, "spec.0.grpc_route.0.action.0.weighted_target.#", acctest.Ct1),
					resource.TestCheckResourceAttr(resourceName, "spec.0.grpc_route.0.action.0.weighted_target.0.port", "8080"),
					resource.TestCheckResourceAttr(resourceName, "spec.0.grpc_route.0.match.#", acctest.Ct1),
					resource.TestCheckResourceAttr(resourceName, "spec.0.grpc_route.0.match.0.metadata.#", acctest.Ct1),
					resource.TestCheckTypeSetElemNestedAttrs(resourceName, "spec.0.grpc_route.0.match.0.metadata.*", map[string]string{
						"invert":       acctest.CtFalse,
						"match.#":      acctest.Ct0,
						names.AttrName: "X-Testing1",
					}),
					resource.TestCheckResourceAttr(resourceName, "spec.0.grpc_route.0.match.0.method_name", ""),
					resource.TestCheckResourceAttr(resourceName, "spec.0.grpc_route.0.match.0.service_name", ""),
					resource.TestCheckResourceAttr(resourceName, "spec.0.grpc_route.0.match.0.port", "8080"),
					resource.TestCheckResourceAttr(resourceName, "spec.0.grpc_route.0.retry_policy.#", acctest.Ct1),
					resource.TestCheckResourceAttr(resourceName, "spec.0.grpc_route.0.retry_policy.0.grpc_retry_events.#", acctest.Ct2),
					resource.TestCheckTypeSetElemAttr(resourceName, "spec.0.grpc_route.0.retry_policy.0.grpc_retry_events.*", "deadline-exceeded"),
					resource.TestCheckTypeSetElemAttr(resourceName, "spec.0.grpc_route.0.retry_policy.0.grpc_retry_events.*", "resource-exhausted"),
					resource.TestCheckResourceAttr(resourceName, "spec.0.grpc_route.0.retry_policy.0.http_retry_events.#", acctest.Ct1),
					resource.TestCheckTypeSetElemAttr(resourceName, "spec.0.grpc_route.0.retry_policy.0.http_retry_events.*", "server-error"),
					resource.TestCheckResourceAttr(resourceName, "spec.0.grpc_route.0.retry_policy.0.max_retries", acctest.Ct1),
					resource.TestCheckResourceAttr(resourceName, "spec.0.grpc_route.0.retry_policy.0.per_retry_timeout.#", acctest.Ct1),
					resource.TestCheckResourceAttr(resourceName, "spec.0.grpc_route.0.retry_policy.0.per_retry_timeout.0.unit", "s"),
					resource.TestCheckResourceAttr(resourceName, "spec.0.grpc_route.0.retry_policy.0.per_retry_timeout.0.value", "15"),
					resource.TestCheckResourceAttr(resourceName, "spec.0.grpc_route.0.retry_policy.0.tcp_retry_events.#", acctest.Ct0),
					resource.TestCheckResourceAttr(resourceName, "spec.0.grpc_route.0.timeout.#", acctest.Ct0),
					resource.TestCheckResourceAttr(resourceName, "spec.0.http2_route.#", acctest.Ct0),
					resource.TestCheckResourceAttr(resourceName, "spec.0.http_route.#", acctest.Ct0),
					resource.TestCheckResourceAttr(resourceName, "spec.0.tcp_route.#", acctest.Ct0),
					resource.TestCheckResourceAttr(resourceName, acctest.CtTagsPercent, acctest.Ct0),
					resource.TestCheckResourceAttrSet(resourceName, names.AttrCreatedDate),
					resource.TestCheckResourceAttrSet(resourceName, names.AttrLastUpdatedDate),
					acctest.CheckResourceAttrAccountID(resourceName, acctest.CtResourceOwner),
					acctest.CheckResourceAttrRegionalARN(resourceName, names.AttrARN, "appmesh", fmt.Sprintf("mesh/%s/virtualRouter/%s/route/%s", meshName, vrName, rName)),
				),
			},
			{
				Config: testAccRouteConfig_grpcRouteWithPortMatchUpdated(meshName, vrName, vn1Name, vn2Name, rName),
				Check: resource.ComposeAggregateTestCheckFunc(
					testAccCheckRouteExists(ctx, resourceName, &r),
					resource.TestCheckResourceAttr(resourceName, names.AttrName, rName),
					resource.TestCheckResourceAttr(resourceName, "mesh_name", meshName),
					acctest.CheckResourceAttrAccountID(resourceName, "mesh_owner"),
					resource.TestCheckResourceAttr(resourceName, "virtual_router_name", vrName),
					resource.TestCheckResourceAttr(resourceName, "spec.#", acctest.Ct1),
					resource.TestCheckResourceAttr(resourceName, "spec.0.grpc_route.#", acctest.Ct1),
					resource.TestCheckResourceAttr(resourceName, "spec.0.grpc_route.0.action.#", acctest.Ct1),
					resource.TestCheckResourceAttr(resourceName, "spec.0.grpc_route.0.action.0.weighted_target.#", acctest.Ct2),
					resource.TestCheckResourceAttr(resourceName, "spec.0.grpc_route.0.action.0.weighted_target.0.port", "8080"),
					resource.TestCheckResourceAttr(resourceName, "spec.0.grpc_route.0.action.0.weighted_target.1.port", "8080"),
					resource.TestCheckResourceAttr(resourceName, "spec.0.grpc_route.0.match.#", acctest.Ct1),
					resource.TestCheckResourceAttr(resourceName, "spec.0.grpc_route.0.match.0.metadata.#", acctest.Ct2),
					resource.TestCheckTypeSetElemNestedAttrs(resourceName, "spec.0.grpc_route.0.match.0.metadata.*", map[string]string{
						"invert":       acctest.CtTrue,
						"match.#":      acctest.Ct0,
						names.AttrName: "X-Testing1",
					}),
					resource.TestCheckTypeSetElemNestedAttrs(resourceName, "spec.0.grpc_route.0.match.0.metadata.*", map[string]string{
						"invert":                acctest.CtFalse,
						"match.#":               acctest.Ct1,
						"match.0.range.#":       acctest.Ct1,
						"match.0.range.0.end":   "7",
						"match.0.range.0.start": acctest.Ct2,
						names.AttrName:          "X-Testing2",
					}),
					resource.TestCheckResourceAttr(resourceName, "spec.0.grpc_route.0.match.0.method_name", "test"),
					resource.TestCheckResourceAttr(resourceName, "spec.0.grpc_route.0.match.0.service_name", "test.local"),
					resource.TestCheckResourceAttr(resourceName, "spec.0.grpc_route.0.match.0.port", "8080"),
					resource.TestCheckResourceAttr(resourceName, "spec.0.grpc_route.0.retry_policy.#", acctest.Ct1),
					resource.TestCheckResourceAttr(resourceName, "spec.0.grpc_route.0.retry_policy.0.grpc_retry_events.#", acctest.Ct1),
					resource.TestCheckTypeSetElemAttr(resourceName, "spec.0.grpc_route.0.retry_policy.0.grpc_retry_events.*", "cancelled"),
					resource.TestCheckResourceAttr(resourceName, "spec.0.grpc_route.0.retry_policy.0.http_retry_events.#", acctest.Ct2),
					resource.TestCheckTypeSetElemAttr(resourceName, "spec.0.grpc_route.0.retry_policy.0.http_retry_events.*", "gateway-error"),
					resource.TestCheckTypeSetElemAttr(resourceName, "spec.0.grpc_route.0.retry_policy.0.http_retry_events.*", "client-error"),
					resource.TestCheckResourceAttr(resourceName, "spec.0.grpc_route.0.retry_policy.0.max_retries", acctest.Ct3),
					resource.TestCheckResourceAttr(resourceName, "spec.0.grpc_route.0.retry_policy.0.per_retry_timeout.#", acctest.Ct1),
					resource.TestCheckResourceAttr(resourceName, "spec.0.grpc_route.0.retry_policy.0.per_retry_timeout.0.unit", "ms"),
					resource.TestCheckResourceAttr(resourceName, "spec.0.grpc_route.0.retry_policy.0.per_retry_timeout.0.value", "250000"),
					resource.TestCheckResourceAttr(resourceName, "spec.0.grpc_route.0.retry_policy.0.tcp_retry_events.#", acctest.Ct1),
					resource.TestCheckTypeSetElemAttr(resourceName, "spec.0.grpc_route.0.retry_policy.0.tcp_retry_events.*", "connection-error"),
					resource.TestCheckResourceAttr(resourceName, "spec.0.grpc_route.0.timeout.#", acctest.Ct0),
					resource.TestCheckResourceAttr(resourceName, "spec.0.http2_route.#", acctest.Ct0),
					resource.TestCheckResourceAttr(resourceName, "spec.0.http_route.#", acctest.Ct0),
					resource.TestCheckResourceAttr(resourceName, "spec.0.tcp_route.#", acctest.Ct0),
					resource.TestCheckResourceAttr(resourceName, acctest.CtTagsPercent, acctest.Ct0),
					resource.TestCheckResourceAttrSet(resourceName, names.AttrCreatedDate),
					resource.TestCheckResourceAttrSet(resourceName, names.AttrLastUpdatedDate),
					acctest.CheckResourceAttrAccountID(resourceName, acctest.CtResourceOwner),
					acctest.CheckResourceAttrRegionalARN(resourceName, names.AttrARN, "appmesh", fmt.Sprintf("mesh/%s/virtualRouter/%s/route/%s", meshName, vrName, rName)),
				),
			},
			{
				Config: testAccRouteConfig_grpcRouteUpdatedWithZeroWeight(meshName, vrName, vn1Name, vn2Name, rName),
				Check: resource.ComposeAggregateTestCheckFunc(
					testAccCheckRouteExists(ctx, resourceName, &r),
					resource.TestCheckResourceAttr(resourceName, names.AttrName, rName),
					resource.TestCheckResourceAttr(resourceName, "mesh_name", meshName),
					acctest.CheckResourceAttrAccountID(resourceName, "mesh_owner"),
					resource.TestCheckResourceAttr(resourceName, "virtual_router_name", vrName),
					resource.TestCheckResourceAttr(resourceName, "spec.#", acctest.Ct1),
					resource.TestCheckResourceAttr(resourceName, "spec.0.grpc_route.#", acctest.Ct1),
					resource.TestCheckResourceAttr(resourceName, "spec.0.grpc_route.0.action.#", acctest.Ct1),
					resource.TestCheckResourceAttr(resourceName, "spec.0.grpc_route.0.action.0.weighted_target.#", acctest.Ct2),
					resource.TestCheckResourceAttr(resourceName, "spec.0.grpc_route.0.match.#", acctest.Ct1),
					resource.TestCheckResourceAttr(resourceName, "spec.0.grpc_route.0.match.0.metadata.#", acctest.Ct2),
					resource.TestCheckTypeSetElemNestedAttrs(resourceName, "spec.0.grpc_route.0.match.0.metadata.*", map[string]string{
						"invert":       acctest.CtTrue,
						"match.#":      acctest.Ct0,
						names.AttrName: "X-Testing1",
					}),
					resource.TestCheckTypeSetElemNestedAttrs(resourceName, "spec.0.grpc_route.0.match.0.metadata.*", map[string]string{
						"invert":                acctest.CtFalse,
						"match.#":               acctest.Ct1,
						"match.0.range.#":       acctest.Ct1,
						"match.0.range.0.end":   "7",
						"match.0.range.0.start": acctest.Ct2,
						names.AttrName:          "X-Testing2",
					}),
					resource.TestCheckResourceAttr(resourceName, "spec.0.grpc_route.0.match.0.method_name", "test"),
					resource.TestCheckResourceAttr(resourceName, "spec.0.grpc_route.0.match.0.service_name", "test.local"),
					resource.TestCheckResourceAttr(resourceName, "spec.0.grpc_route.0.retry_policy.#", acctest.Ct1),
					resource.TestCheckResourceAttr(resourceName, "spec.0.grpc_route.0.retry_policy.0.grpc_retry_events.#", acctest.Ct1),
					resource.TestCheckTypeSetElemAttr(resourceName, "spec.0.grpc_route.0.retry_policy.0.grpc_retry_events.*", "cancelled"),
					resource.TestCheckResourceAttr(resourceName, "spec.0.grpc_route.0.retry_policy.0.http_retry_events.#", acctest.Ct2),
					resource.TestCheckTypeSetElemAttr(resourceName, "spec.0.grpc_route.0.retry_policy.0.http_retry_events.*", "gateway-error"),
					resource.TestCheckTypeSetElemAttr(resourceName, "spec.0.grpc_route.0.retry_policy.0.http_retry_events.*", "client-error"),
					resource.TestCheckResourceAttr(resourceName, "spec.0.grpc_route.0.retry_policy.0.max_retries", acctest.Ct3),
					resource.TestCheckResourceAttr(resourceName, "spec.0.grpc_route.0.retry_policy.0.per_retry_timeout.#", acctest.Ct1),
					resource.TestCheckResourceAttr(resourceName, "spec.0.grpc_route.0.retry_policy.0.per_retry_timeout.0.unit", "ms"),
					resource.TestCheckResourceAttr(resourceName, "spec.0.grpc_route.0.retry_policy.0.per_retry_timeout.0.value", "250000"),
					resource.TestCheckResourceAttr(resourceName, "spec.0.grpc_route.0.retry_policy.0.tcp_retry_events.#", acctest.Ct1),
					resource.TestCheckTypeSetElemAttr(resourceName, "spec.0.grpc_route.0.retry_policy.0.tcp_retry_events.*", "connection-error"),
					resource.TestCheckResourceAttr(resourceName, "spec.0.grpc_route.0.timeout.#", acctest.Ct0),
					resource.TestCheckResourceAttr(resourceName, "spec.0.http2_route.#", acctest.Ct0),
					resource.TestCheckResourceAttr(resourceName, "spec.0.http_route.#", acctest.Ct0),
					resource.TestCheckResourceAttr(resourceName, "spec.0.tcp_route.#", acctest.Ct0),
					resource.TestCheckResourceAttr(resourceName, acctest.CtTagsPercent, acctest.Ct0),
					resource.TestCheckResourceAttrSet(resourceName, names.AttrCreatedDate),
					resource.TestCheckResourceAttrSet(resourceName, names.AttrLastUpdatedDate),
					acctest.CheckResourceAttrAccountID(resourceName, acctest.CtResourceOwner),
					acctest.CheckResourceAttrRegionalARN(resourceName, names.AttrARN, "appmesh", fmt.Sprintf("mesh/%s/virtualRouter/%s/route/%s", meshName, vrName, rName)),
				),
			},
			{
				Config: testAccRouteConfig_grpcRouteWithMaxRetriesZero(meshName, vrName, vn1Name, vn2Name, rName),
				Check: resource.ComposeAggregateTestCheckFunc(
					testAccCheckRouteExists(ctx, resourceName, &r),
					resource.TestCheckResourceAttr(resourceName, names.AttrName, rName),
					resource.TestCheckResourceAttr(resourceName, "mesh_name", meshName),
					acctest.CheckResourceAttrAccountID(resourceName, "mesh_owner"),
					resource.TestCheckResourceAttr(resourceName, "virtual_router_name", vrName),
					resource.TestCheckResourceAttr(resourceName, "spec.#", acctest.Ct1),
					resource.TestCheckResourceAttr(resourceName, "spec.0.grpc_route.#", acctest.Ct1),
					resource.TestCheckResourceAttr(resourceName, "spec.0.grpc_route.0.action.#", acctest.Ct1),
					resource.TestCheckResourceAttr(resourceName, "spec.0.grpc_route.0.action.0.weighted_target.#", acctest.Ct1),
					resource.TestCheckResourceAttr(resourceName, "spec.0.grpc_route.0.match.#", acctest.Ct1),
					resource.TestCheckResourceAttr(resourceName, "spec.0.grpc_route.0.match.0.metadata.#", acctest.Ct1),
					resource.TestCheckTypeSetElemNestedAttrs(resourceName, "spec.0.grpc_route.0.match.0.metadata.*", map[string]string{
						"invert":       acctest.CtFalse,
						"match.#":      acctest.Ct0,
						names.AttrName: "X-Testing1",
					}),
					resource.TestCheckResourceAttr(resourceName, "spec.0.grpc_route.0.match.0.method_name", ""),
					resource.TestCheckResourceAttr(resourceName, "spec.0.grpc_route.0.match.0.service_name", ""),
					resource.TestCheckResourceAttr(resourceName, "spec.0.grpc_route.0.retry_policy.#", acctest.Ct1),
					resource.TestCheckResourceAttr(resourceName, "spec.0.grpc_route.0.retry_policy.0.grpc_retry_events.#", acctest.Ct2),
					resource.TestCheckTypeSetElemAttr(resourceName, "spec.0.grpc_route.0.retry_policy.0.grpc_retry_events.*", "deadline-exceeded"),
					resource.TestCheckTypeSetElemAttr(resourceName, "spec.0.grpc_route.0.retry_policy.0.grpc_retry_events.*", "resource-exhausted"),
					resource.TestCheckResourceAttr(resourceName, "spec.0.grpc_route.0.retry_policy.0.http_retry_events.#", acctest.Ct1),
					resource.TestCheckTypeSetElemAttr(resourceName, "spec.0.grpc_route.0.retry_policy.0.http_retry_events.*", "server-error"),
					resource.TestCheckResourceAttr(resourceName, "spec.0.grpc_route.0.retry_policy.0.max_retries", acctest.Ct0),
					resource.TestCheckResourceAttr(resourceName, "spec.0.grpc_route.0.retry_policy.0.per_retry_timeout.#", acctest.Ct1),
					resource.TestCheckResourceAttr(resourceName, "spec.0.grpc_route.0.retry_policy.0.per_retry_timeout.0.unit", "s"),
					resource.TestCheckResourceAttr(resourceName, "spec.0.grpc_route.0.retry_policy.0.per_retry_timeout.0.value", "15"),
					resource.TestCheckResourceAttr(resourceName, "spec.0.grpc_route.0.retry_policy.0.tcp_retry_events.#", acctest.Ct0),
					resource.TestCheckResourceAttr(resourceName, "spec.0.grpc_route.0.timeout.#", acctest.Ct0),
					resource.TestCheckResourceAttr(resourceName, "spec.0.http2_route.#", acctest.Ct0),
					resource.TestCheckResourceAttr(resourceName, "spec.0.http_route.#", acctest.Ct0),
					resource.TestCheckResourceAttr(resourceName, "spec.0.tcp_route.#", acctest.Ct0),
					resource.TestCheckResourceAttr(resourceName, acctest.CtTagsPercent, acctest.Ct0),
					resource.TestCheckResourceAttrSet(resourceName, names.AttrCreatedDate),
					resource.TestCheckResourceAttrSet(resourceName, names.AttrLastUpdatedDate),
					acctest.CheckResourceAttrAccountID(resourceName, acctest.CtResourceOwner),
					acctest.CheckResourceAttrRegionalARN(resourceName, names.AttrARN, "appmesh", fmt.Sprintf("mesh/%s/virtualRouter/%s/route/%s", meshName, vrName, rName)),
				),
			},
			{
				ResourceName:      resourceName,
				ImportStateIdFunc: testAccRouteImportStateIdFunc(resourceName),
				ImportState:       true,
				ImportStateVerify: true,
			},
		},
	})
}

func testAccRoute_grpcRouteTimeout(t *testing.T) {
	ctx := acctest.Context(t)
	var r awstypes.RouteData
	resourceName := "aws_appmesh_route.test"
	meshName := sdkacctest.RandomWithPrefix(acctest.ResourcePrefix)
	vrName := sdkacctest.RandomWithPrefix(acctest.ResourcePrefix)
	vn1Name := sdkacctest.RandomWithPrefix(acctest.ResourcePrefix)
	vn2Name := sdkacctest.RandomWithPrefix(acctest.ResourcePrefix)
	rName := sdkacctest.RandomWithPrefix(acctest.ResourcePrefix)

	resource.Test(t, resource.TestCase{
		PreCheck:                 func() { acctest.PreCheck(ctx, t); acctest.PreCheckPartitionHasService(t, names.AppMeshEndpointID) },
		ErrorCheck:               acctest.ErrorCheck(t, names.AppMeshServiceID),
		ProtoV5ProviderFactories: acctest.ProtoV5ProviderFactories,
		CheckDestroy:             testAccCheckRouteDestroy(ctx),
		Steps: []resource.TestStep{
			{
				Config: testAccRouteConfig_grpcRouteWithTimeout(meshName, vrName, vn1Name, vn2Name, rName),
				Check: resource.ComposeAggregateTestCheckFunc(
					testAccCheckRouteExists(ctx, resourceName, &r),
					resource.TestCheckResourceAttr(resourceName, names.AttrName, rName),
					resource.TestCheckResourceAttr(resourceName, "mesh_name", meshName),
					acctest.CheckResourceAttrAccountID(resourceName, "mesh_owner"),
					resource.TestCheckResourceAttr(resourceName, "virtual_router_name", vrName),
					resource.TestCheckResourceAttr(resourceName, "spec.#", acctest.Ct1),
					resource.TestCheckResourceAttr(resourceName, "spec.0.grpc_route.#", acctest.Ct1),
					resource.TestCheckResourceAttr(resourceName, "spec.0.grpc_route.0.action.#", acctest.Ct1),
					resource.TestCheckResourceAttr(resourceName, "spec.0.grpc_route.0.action.0.weighted_target.#", acctest.Ct1),
					resource.TestCheckResourceAttr(resourceName, "spec.0.grpc_route.0.match.#", acctest.Ct1),
					resource.TestCheckResourceAttr(resourceName, "spec.0.grpc_route.0.match.0.metadata.#", acctest.Ct1),
					resource.TestCheckTypeSetElemNestedAttrs(resourceName, "spec.0.grpc_route.0.match.0.metadata.*", map[string]string{
						"invert":       acctest.CtFalse,
						"match.#":      acctest.Ct0,
						names.AttrName: "X-Testing1",
					}),
					resource.TestCheckResourceAttr(resourceName, "spec.0.grpc_route.0.match.0.method_name", ""),
					resource.TestCheckResourceAttr(resourceName, "spec.0.grpc_route.0.match.0.service_name", ""),
					resource.TestCheckResourceAttr(resourceName, "spec.0.grpc_route.0.timeout.#", acctest.Ct1),
					resource.TestCheckResourceAttr(resourceName, "spec.0.grpc_route.0.timeout.0.idle.#", acctest.Ct1),
					resource.TestCheckResourceAttr(resourceName, "spec.0.grpc_route.0.timeout.0.idle.0.unit", "ms"),
					resource.TestCheckResourceAttr(resourceName, "spec.0.grpc_route.0.timeout.0.idle.0.value", "250000"),
					resource.TestCheckResourceAttr(resourceName, "spec.0.grpc_route.0.timeout.0.per_request.#", acctest.Ct0),
					resource.TestCheckResourceAttr(resourceName, "spec.0.http2_route.#", acctest.Ct0),
					resource.TestCheckResourceAttr(resourceName, "spec.0.http_route.#", acctest.Ct0),
					resource.TestCheckResourceAttr(resourceName, "spec.0.tcp_route.#", acctest.Ct0),
					resource.TestCheckResourceAttr(resourceName, acctest.CtTagsPercent, acctest.Ct0),
					resource.TestCheckResourceAttrSet(resourceName, names.AttrCreatedDate),
					resource.TestCheckResourceAttrSet(resourceName, names.AttrLastUpdatedDate),
					acctest.CheckResourceAttrAccountID(resourceName, acctest.CtResourceOwner),
					acctest.CheckResourceAttrRegionalARN(resourceName, names.AttrARN, "appmesh", fmt.Sprintf("mesh/%s/virtualRouter/%s/route/%s", meshName, vrName, rName)),
				),
			},
			{
				Config: testAccRouteConfig_grpcRouteWithTimeoutUpdated(meshName, vrName, vn1Name, vn2Name, rName),
				Check: resource.ComposeAggregateTestCheckFunc(
					testAccCheckRouteExists(ctx, resourceName, &r),
					resource.TestCheckResourceAttr(resourceName, names.AttrName, rName),
					resource.TestCheckResourceAttr(resourceName, "mesh_name", meshName),
					acctest.CheckResourceAttrAccountID(resourceName, "mesh_owner"),
					resource.TestCheckResourceAttr(resourceName, "virtual_router_name", vrName),
					resource.TestCheckResourceAttr(resourceName, "spec.#", acctest.Ct1),
					resource.TestCheckResourceAttr(resourceName, "spec.0.grpc_route.#", acctest.Ct1),
					resource.TestCheckResourceAttr(resourceName, "spec.0.grpc_route.0.action.#", acctest.Ct1),
					resource.TestCheckResourceAttr(resourceName, "spec.0.grpc_route.0.action.0.weighted_target.#", acctest.Ct1),
					resource.TestCheckResourceAttr(resourceName, "spec.0.grpc_route.0.match.#", acctest.Ct1),
					resource.TestCheckResourceAttr(resourceName, "spec.0.grpc_route.0.match.0.metadata.#", acctest.Ct1),
					resource.TestCheckTypeSetElemNestedAttrs(resourceName, "spec.0.grpc_route.0.match.0.metadata.*", map[string]string{
						"invert":       acctest.CtFalse,
						"match.#":      acctest.Ct0,
						names.AttrName: "X-Testing1",
					}),
					resource.TestCheckResourceAttr(resourceName, "spec.0.grpc_route.0.match.0.method_name", ""),
					resource.TestCheckResourceAttr(resourceName, "spec.0.grpc_route.0.match.0.service_name", ""),
					resource.TestCheckResourceAttr(resourceName, "spec.0.grpc_route.0.timeout.#", acctest.Ct1),
					resource.TestCheckResourceAttr(resourceName, "spec.0.grpc_route.0.timeout.0.idle.#", acctest.Ct1),
					resource.TestCheckResourceAttr(resourceName, "spec.0.grpc_route.0.timeout.0.idle.0.unit", "s"),
					resource.TestCheckResourceAttr(resourceName, "spec.0.grpc_route.0.timeout.0.idle.0.value", acctest.Ct10),
					resource.TestCheckResourceAttr(resourceName, "spec.0.grpc_route.0.timeout.0.per_request.#", acctest.Ct1),
					resource.TestCheckResourceAttr(resourceName, "spec.0.grpc_route.0.timeout.0.per_request.0.unit", "s"),
					resource.TestCheckResourceAttr(resourceName, "spec.0.grpc_route.0.timeout.0.per_request.0.value", "5"),
					resource.TestCheckResourceAttr(resourceName, "spec.0.http2_route.#", acctest.Ct0),
					resource.TestCheckResourceAttr(resourceName, "spec.0.http_route.#", acctest.Ct0),
					resource.TestCheckResourceAttr(resourceName, "spec.0.tcp_route.#", acctest.Ct0),
					resource.TestCheckResourceAttr(resourceName, acctest.CtTagsPercent, acctest.Ct0),
					resource.TestCheckResourceAttrSet(resourceName, names.AttrCreatedDate),
					resource.TestCheckResourceAttrSet(resourceName, names.AttrLastUpdatedDate),
					acctest.CheckResourceAttrAccountID(resourceName, acctest.CtResourceOwner),
					acctest.CheckResourceAttrRegionalARN(resourceName, names.AttrARN, "appmesh", fmt.Sprintf("mesh/%s/virtualRouter/%s/route/%s", meshName, vrName, rName)),
				),
			},
			{
				ResourceName:      resourceName,
				ImportStateIdFunc: testAccRouteImportStateIdFunc(resourceName),
				ImportState:       true,
				ImportStateVerify: true,
			},
		},
	})
}

func testAccRoute_grpcRouteEmptyMatch(t *testing.T) {
	ctx := acctest.Context(t)
	var r awstypes.RouteData
	resourceName := "aws_appmesh_route.test"
	meshName := sdkacctest.RandomWithPrefix(acctest.ResourcePrefix)
	vrName := sdkacctest.RandomWithPrefix(acctest.ResourcePrefix)
	vn1Name := sdkacctest.RandomWithPrefix(acctest.ResourcePrefix)
	vn2Name := sdkacctest.RandomWithPrefix(acctest.ResourcePrefix)
	rName := sdkacctest.RandomWithPrefix(acctest.ResourcePrefix)

	resource.Test(t, resource.TestCase{
		PreCheck:                 func() { acctest.PreCheck(ctx, t); acctest.PreCheckPartitionHasService(t, names.AppMeshEndpointID) },
		ErrorCheck:               acctest.ErrorCheck(t, names.AppMeshServiceID),
		ProtoV5ProviderFactories: acctest.ProtoV5ProviderFactories,
		CheckDestroy:             testAccCheckRouteDestroy(ctx),
		Steps: []resource.TestStep{
			{
				Config: testAccRouteConfig_grpcRouteWithEmptyMatch(meshName, vrName, vn1Name, vn2Name, rName),
				Check: resource.ComposeAggregateTestCheckFunc(
					testAccCheckRouteExists(ctx, resourceName, &r),
					resource.TestCheckResourceAttr(resourceName, names.AttrName, rName),
					resource.TestCheckResourceAttr(resourceName, "mesh_name", meshName),
					acctest.CheckResourceAttrAccountID(resourceName, "mesh_owner"),
					resource.TestCheckResourceAttr(resourceName, "virtual_router_name", vrName),
					resource.TestCheckResourceAttr(resourceName, "spec.#", acctest.Ct1),
					resource.TestCheckResourceAttr(resourceName, "spec.0.grpc_route.#", acctest.Ct1),
					resource.TestCheckResourceAttr(resourceName, "spec.0.grpc_route.0.action.#", acctest.Ct1),
					resource.TestCheckResourceAttr(resourceName, "spec.0.grpc_route.0.action.0.weighted_target.#", acctest.Ct1),
					resource.TestCheckResourceAttr(resourceName, "spec.0.grpc_route.0.match.#", acctest.Ct1),
					resource.TestCheckResourceAttr(resourceName, "spec.0.grpc_route.0.match.0.metadata.#", acctest.Ct0),
					resource.TestCheckResourceAttr(resourceName, "spec.0.grpc_route.0.match.0.method_name", ""),
					resource.TestCheckResourceAttr(resourceName, "spec.0.grpc_route.0.match.0.service_name", ""),
					resource.TestCheckResourceAttr(resourceName, "spec.0.grpc_route.0.retry_policy.#", acctest.Ct0),
					resource.TestCheckResourceAttr(resourceName, "spec.0.grpc_route.0.timeout.#", acctest.Ct0),
					resource.TestCheckResourceAttr(resourceName, "spec.0.http2_route.#", acctest.Ct0),
					resource.TestCheckResourceAttr(resourceName, "spec.0.http_route.#", acctest.Ct0),
					resource.TestCheckResourceAttr(resourceName, "spec.0.tcp_route.#", acctest.Ct0),
					resource.TestCheckResourceAttr(resourceName, acctest.CtTagsPercent, acctest.Ct0),
					resource.TestCheckResourceAttrSet(resourceName, names.AttrCreatedDate),
					resource.TestCheckResourceAttrSet(resourceName, names.AttrLastUpdatedDate),
					acctest.CheckResourceAttrAccountID(resourceName, acctest.CtResourceOwner),
					acctest.CheckResourceAttrRegionalARN(resourceName, names.AttrARN, "appmesh", fmt.Sprintf("mesh/%s/virtualRouter/%s/route/%s", meshName, vrName, rName)),
				),
			},
			{
				ResourceName:      resourceName,
				ImportStateIdFunc: testAccRouteImportStateIdFunc(resourceName),
				ImportState:       true,
				ImportStateVerify: true,
			},
		},
	})
}

func testAccRoute_http2Route(t *testing.T) {
	ctx := acctest.Context(t)
	var r awstypes.RouteData
	resourceName := "aws_appmesh_route.test"
	meshName := sdkacctest.RandomWithPrefix(acctest.ResourcePrefix)
	vrName := sdkacctest.RandomWithPrefix(acctest.ResourcePrefix)
	vn1Name := sdkacctest.RandomWithPrefix(acctest.ResourcePrefix)
	vn2Name := sdkacctest.RandomWithPrefix(acctest.ResourcePrefix)
	rName := sdkacctest.RandomWithPrefix(acctest.ResourcePrefix)

	resource.Test(t, resource.TestCase{
		PreCheck:                 func() { acctest.PreCheck(ctx, t); acctest.PreCheckPartitionHasService(t, names.AppMeshEndpointID) },
		ErrorCheck:               acctest.ErrorCheck(t, names.AppMeshServiceID),
		ProtoV5ProviderFactories: acctest.ProtoV5ProviderFactories,
		CheckDestroy:             testAccCheckRouteDestroy(ctx),
		Steps: []resource.TestStep{
			{
				Config: testAccRouteConfig_http2Route(meshName, vrName, vn1Name, vn2Name, rName),
				Check: resource.ComposeAggregateTestCheckFunc(
					testAccCheckRouteExists(ctx, resourceName, &r),
					resource.TestCheckResourceAttr(resourceName, names.AttrName, rName),
					resource.TestCheckResourceAttr(resourceName, "mesh_name", meshName),
					acctest.CheckResourceAttrAccountID(resourceName, "mesh_owner"),
					resource.TestCheckResourceAttr(resourceName, "virtual_router_name", vrName),
					resource.TestCheckResourceAttr(resourceName, "spec.#", acctest.Ct1),
					resource.TestCheckResourceAttr(resourceName, "spec.0.grpc_route.#", acctest.Ct0),
					resource.TestCheckResourceAttr(resourceName, "spec.0.http2_route.#", acctest.Ct1),
					resource.TestCheckResourceAttr(resourceName, "spec.0.http2_route.0.action.#", acctest.Ct1),
					resource.TestCheckResourceAttr(resourceName, "spec.0.http2_route.0.action.0.weighted_target.#", acctest.Ct1),
					resource.TestCheckResourceAttr(resourceName, "spec.0.http2_route.0.match.#", acctest.Ct1),
					resource.TestCheckResourceAttr(resourceName, "spec.0.http2_route.0.match.0.header.#", acctest.Ct1),
					resource.TestCheckTypeSetElemNestedAttrs(resourceName, "spec.0.http2_route.0.match.0.header.*", map[string]string{
						"invert":       acctest.CtFalse,
						"match.#":      acctest.Ct0,
						names.AttrName: "X-Testing1",
					}),
					resource.TestCheckResourceAttr(resourceName, "spec.0.http2_route.0.match.0.method", "POST"),
					resource.TestCheckResourceAttr(resourceName, "spec.0.http2_route.0.match.0.path.#", acctest.Ct0),
					resource.TestCheckResourceAttr(resourceName, "spec.0.http2_route.0.match.0.port", acctest.Ct0),
					resource.TestCheckResourceAttr(resourceName, "spec.0.http2_route.0.match.0.prefix", "/"),
					resource.TestCheckResourceAttr(resourceName, "spec.0.http2_route.0.match.0.query_parameter.#", acctest.Ct0),
					resource.TestCheckResourceAttr(resourceName, "spec.0.http2_route.0.match.0.scheme", "http"),
					resource.TestCheckResourceAttr(resourceName, "spec.0.http2_route.0.retry_policy.#", acctest.Ct1),
					resource.TestCheckResourceAttr(resourceName, "spec.0.http2_route.0.retry_policy.0.http_retry_events.#", acctest.Ct1),
					resource.TestCheckTypeSetElemAttr(resourceName, "spec.0.http2_route.0.retry_policy.0.http_retry_events.*", "server-error"),
					resource.TestCheckResourceAttr(resourceName, "spec.0.http2_route.0.retry_policy.0.max_retries", acctest.Ct1),
					resource.TestCheckResourceAttr(resourceName, "spec.0.http2_route.0.retry_policy.0.per_retry_timeout.#", acctest.Ct1),
					resource.TestCheckResourceAttr(resourceName, "spec.0.http2_route.0.retry_policy.0.per_retry_timeout.0.unit", "s"),
					resource.TestCheckResourceAttr(resourceName, "spec.0.http2_route.0.retry_policy.0.per_retry_timeout.0.value", "15"),
					resource.TestCheckResourceAttr(resourceName, "spec.0.http2_route.0.retry_policy.0.tcp_retry_events.#", acctest.Ct0),
					resource.TestCheckResourceAttr(resourceName, "spec.0.http2_route.0.timeout.#", acctest.Ct0),
					resource.TestCheckResourceAttr(resourceName, "spec.0.http_route.#", acctest.Ct0),
					resource.TestCheckResourceAttr(resourceName, "spec.0.tcp_route.#", acctest.Ct0),
					resource.TestCheckResourceAttr(resourceName, acctest.CtTagsPercent, acctest.Ct0),
					resource.TestCheckResourceAttrSet(resourceName, names.AttrCreatedDate),
					resource.TestCheckResourceAttrSet(resourceName, names.AttrLastUpdatedDate),
					acctest.CheckResourceAttrAccountID(resourceName, acctest.CtResourceOwner),
					acctest.CheckResourceAttrRegionalARN(resourceName, names.AttrARN, "appmesh", fmt.Sprintf("mesh/%s/virtualRouter/%s/route/%s", meshName, vrName, rName)),
				),
			},
			{
				Config: testAccRouteConfig_http2RouteUpdated(meshName, vrName, vn1Name, vn2Name, rName),
				Check: resource.ComposeAggregateTestCheckFunc(
					testAccCheckRouteExists(ctx, resourceName, &r),
					resource.TestCheckResourceAttr(resourceName, names.AttrName, rName),
					resource.TestCheckResourceAttr(resourceName, "mesh_name", meshName),
					acctest.CheckResourceAttrAccountID(resourceName, "mesh_owner"),
					resource.TestCheckResourceAttr(resourceName, "virtual_router_name", vrName),
					resource.TestCheckResourceAttr(resourceName, "spec.#", acctest.Ct1),
					resource.TestCheckResourceAttr(resourceName, "spec.0.grpc_route.#", acctest.Ct0),
					resource.TestCheckResourceAttr(resourceName, "spec.0.http2_route.#", acctest.Ct1),
					resource.TestCheckResourceAttr(resourceName, "spec.0.http2_route.0.action.#", acctest.Ct1),
					resource.TestCheckResourceAttr(resourceName, "spec.0.http2_route.0.action.0.weighted_target.#", acctest.Ct1),
					resource.TestCheckResourceAttr(resourceName, "spec.0.http2_route.0.match.#", acctest.Ct1),
					resource.TestCheckResourceAttr(resourceName, "spec.0.http2_route.0.match.0.header.#", acctest.Ct2),
					resource.TestCheckTypeSetElemNestedAttrs(resourceName, "spec.0.http2_route.0.match.0.header.*", map[string]string{
						"invert":       acctest.CtTrue,
						"match.#":      acctest.Ct0,
						names.AttrName: "X-Testing1",
					}),
					resource.TestCheckTypeSetElemNestedAttrs(resourceName, "spec.0.http2_route.0.match.0.header.*", map[string]string{
						"invert":                acctest.CtFalse,
						"match.#":               acctest.Ct1,
						"match.0.range.#":       acctest.Ct1,
						"match.0.range.0.end":   "7",
						"match.0.range.0.start": acctest.Ct2,
						names.AttrName:          "X-Testing2",
					}),
					resource.TestCheckResourceAttr(resourceName, "spec.0.http2_route.0.match.0.method", "PUT"),
					resource.TestCheckResourceAttr(resourceName, "spec.0.http2_route.0.match.0.prefix", "/path"),
					resource.TestCheckResourceAttr(resourceName, "spec.0.http2_route.0.match.0.scheme", "https"),
					resource.TestCheckResourceAttr(resourceName, "spec.0.http2_route.0.retry_policy.#", acctest.Ct1),
					resource.TestCheckResourceAttr(resourceName, "spec.0.http2_route.0.retry_policy.0.http_retry_events.#", acctest.Ct2),
					resource.TestCheckTypeSetElemAttr(resourceName, "spec.0.http2_route.0.retry_policy.0.http_retry_events.*", "gateway-error"),
					resource.TestCheckTypeSetElemAttr(resourceName, "spec.0.http2_route.0.retry_policy.0.http_retry_events.*", "client-error"),
					resource.TestCheckResourceAttr(resourceName, "spec.0.http2_route.0.retry_policy.0.max_retries", acctest.Ct3),
					resource.TestCheckResourceAttr(resourceName, "spec.0.http2_route.0.retry_policy.0.per_retry_timeout.#", acctest.Ct1),
					resource.TestCheckResourceAttr(resourceName, "spec.0.http2_route.0.retry_policy.0.per_retry_timeout.0.unit", "ms"),
					resource.TestCheckResourceAttr(resourceName, "spec.0.http2_route.0.retry_policy.0.per_retry_timeout.0.value", "250000"),
					resource.TestCheckResourceAttr(resourceName, "spec.0.http2_route.0.retry_policy.0.tcp_retry_events.#", acctest.Ct1),
					resource.TestCheckTypeSetElemAttr(resourceName, "spec.0.http2_route.0.retry_policy.0.tcp_retry_events.*", "connection-error"),
					resource.TestCheckResourceAttr(resourceName, "spec.0.http2_route.0.timeout.#", acctest.Ct0),
					resource.TestCheckResourceAttr(resourceName, "spec.0.http_route.#", acctest.Ct0),
					resource.TestCheckResourceAttr(resourceName, "spec.0.tcp_route.#", acctest.Ct0),
					resource.TestCheckResourceAttr(resourceName, acctest.CtTagsPercent, acctest.Ct0),
					resource.TestCheckResourceAttrSet(resourceName, names.AttrCreatedDate),
					resource.TestCheckResourceAttrSet(resourceName, names.AttrLastUpdatedDate),
					acctest.CheckResourceAttrAccountID(resourceName, acctest.CtResourceOwner),
					acctest.CheckResourceAttrRegionalARN(resourceName, names.AttrARN, "appmesh", fmt.Sprintf("mesh/%s/virtualRouter/%s/route/%s", meshName, vrName, rName)),
				),
			},
			{
				ResourceName:      resourceName,
				ImportStateIdFunc: testAccRouteImportStateIdFunc(resourceName),
				ImportState:       true,
				ImportStateVerify: true,
			},
		},
	})
}

func testAccRoute_http2RouteWithPathMatch(t *testing.T) {
	ctx := acctest.Context(t)
	var r awstypes.RouteData
	resourceName := "aws_appmesh_route.test"
	meshName := sdkacctest.RandomWithPrefix(acctest.ResourcePrefix)
	vrName := sdkacctest.RandomWithPrefix(acctest.ResourcePrefix)
	vn1Name := sdkacctest.RandomWithPrefix(acctest.ResourcePrefix)
	vn2Name := sdkacctest.RandomWithPrefix(acctest.ResourcePrefix)
	rName := sdkacctest.RandomWithPrefix(acctest.ResourcePrefix)

	resource.Test(t, resource.TestCase{
		PreCheck:                 func() { acctest.PreCheck(ctx, t); acctest.PreCheckPartitionHasService(t, names.AppMeshEndpointID) },
		ErrorCheck:               acctest.ErrorCheck(t, names.AppMeshServiceID),
		ProtoV5ProviderFactories: acctest.ProtoV5ProviderFactories,
		CheckDestroy:             testAccCheckRouteDestroy(ctx),
		Steps: []resource.TestStep{
			{
				Config: testAccRouteConfig_http2RouteWithPathMatch(meshName, vrName, vn1Name, vn2Name, rName),
				Check: resource.ComposeAggregateTestCheckFunc(
					testAccCheckRouteExists(ctx, resourceName, &r),
					resource.TestCheckResourceAttr(resourceName, names.AttrName, rName),
					resource.TestCheckResourceAttr(resourceName, "mesh_name", meshName),
					acctest.CheckResourceAttrAccountID(resourceName, "mesh_owner"),
					resource.TestCheckResourceAttr(resourceName, "virtual_router_name", vrName),
					resource.TestCheckResourceAttr(resourceName, "spec.#", acctest.Ct1),
					resource.TestCheckResourceAttr(resourceName, "spec.0.grpc_route.#", acctest.Ct0),
					resource.TestCheckResourceAttr(resourceName, "spec.0.http2_route.#", acctest.Ct1),
					resource.TestCheckResourceAttr(resourceName, "spec.0.http2_route.0.action.#", acctest.Ct1),
					resource.TestCheckResourceAttr(resourceName, "spec.0.http2_route.0.action.0.weighted_target.#", acctest.Ct1),
					resource.TestCheckResourceAttr(resourceName, "spec.0.http2_route.0.action.0.weighted_target.0.port", "8080"),
					resource.TestCheckResourceAttr(resourceName, "spec.0.http2_route.0.match.#", acctest.Ct1),
					resource.TestCheckResourceAttr(resourceName, "spec.0.http2_route.0.match.0.method", "POST"),
					resource.TestCheckResourceAttr(resourceName, "spec.0.http2_route.0.match.0.prefix", ""),
					resource.TestCheckResourceAttr(resourceName, "spec.0.http2_route.0.match.0.scheme", "http"),
					resource.TestCheckResourceAttr(resourceName, "spec.0.http2_route.0.match.0.path.#", acctest.Ct1),
					resource.TestCheckResourceAttr(resourceName, "spec.0.http2_route.0.match.0.path.0.exact", "/test"),
					resource.TestCheckResourceAttr(resourceName, "spec.0.http2_route.0.match.0.path.0.regex", ""),
					resource.TestCheckResourceAttr(resourceName, "spec.0.http2_route.0.match.0.port", acctest.Ct0),
					resource.TestCheckResourceAttr(resourceName, "spec.0.http2_route.0.match.0.query_parameter.#", acctest.Ct0),
					resource.TestCheckResourceAttr(resourceName, "spec.0.http2_route.0.retry_policy.#", acctest.Ct1),
					resource.TestCheckResourceAttr(resourceName, "spec.0.http2_route.0.retry_policy.0.http_retry_events.#", acctest.Ct1),
					resource.TestCheckTypeSetElemAttr(resourceName, "spec.0.http2_route.0.retry_policy.0.http_retry_events.*", "server-error"),
					resource.TestCheckResourceAttr(resourceName, "spec.0.http2_route.0.retry_policy.0.max_retries", acctest.Ct1),
					resource.TestCheckResourceAttr(resourceName, "spec.0.http2_route.0.retry_policy.0.per_retry_timeout.#", acctest.Ct1),
					resource.TestCheckResourceAttr(resourceName, "spec.0.http2_route.0.retry_policy.0.per_retry_timeout.0.unit", "s"),
					resource.TestCheckResourceAttr(resourceName, "spec.0.http2_route.0.retry_policy.0.per_retry_timeout.0.value", "15"),
					resource.TestCheckResourceAttr(resourceName, "spec.0.http2_route.0.retry_policy.0.tcp_retry_events.#", acctest.Ct0),
					resource.TestCheckResourceAttr(resourceName, "spec.0.http2_route.0.timeout.#", acctest.Ct0),
					resource.TestCheckResourceAttr(resourceName, "spec.0.http_route.#", acctest.Ct0),
					resource.TestCheckResourceAttr(resourceName, "spec.0.tcp_route.#", acctest.Ct0),
					resource.TestCheckResourceAttr(resourceName, acctest.CtTagsPercent, acctest.Ct0),
					resource.TestCheckResourceAttrSet(resourceName, names.AttrCreatedDate),
					resource.TestCheckResourceAttrSet(resourceName, names.AttrLastUpdatedDate),
					acctest.CheckResourceAttrAccountID(resourceName, acctest.CtResourceOwner),
					acctest.CheckResourceAttrRegionalARN(resourceName, names.AttrARN, "appmesh", fmt.Sprintf("mesh/%s/virtualRouter/%s/route/%s", meshName, vrName, rName)),
				),
			},
			{
				ResourceName:      resourceName,
				ImportStateIdFunc: testAccRouteImportStateIdFunc(resourceName),
				ImportState:       true,
				ImportStateVerify: true,
			},
		},
	})
}

func testAccRoute_http2RouteWithPortMatch(t *testing.T) {
	ctx := acctest.Context(t)
	var r awstypes.RouteData
	resourceName := "aws_appmesh_route.test"
	meshName := sdkacctest.RandomWithPrefix(acctest.ResourcePrefix)
	vrName := sdkacctest.RandomWithPrefix(acctest.ResourcePrefix)
	vn1Name := sdkacctest.RandomWithPrefix(acctest.ResourcePrefix)
	vn2Name := sdkacctest.RandomWithPrefix(acctest.ResourcePrefix)
	rName := sdkacctest.RandomWithPrefix(acctest.ResourcePrefix)

	resource.Test(t, resource.TestCase{
		PreCheck:                 func() { acctest.PreCheck(ctx, t); acctest.PreCheckPartitionHasService(t, names.AppMeshEndpointID) },
		ErrorCheck:               acctest.ErrorCheck(t, names.AppMeshServiceID),
		ProtoV5ProviderFactories: acctest.ProtoV5ProviderFactories,
		CheckDestroy:             testAccCheckRouteDestroy(ctx),
		Steps: []resource.TestStep{
			{
				Config: testAccRouteConfig_http2RouteWithPortMatch(meshName, vrName, vn1Name, vn2Name, rName),
				Check: resource.ComposeAggregateTestCheckFunc(
					testAccCheckRouteExists(ctx, resourceName, &r),
					resource.TestCheckResourceAttr(resourceName, names.AttrName, rName),
					resource.TestCheckResourceAttr(resourceName, "mesh_name", meshName),
					acctest.CheckResourceAttrAccountID(resourceName, "mesh_owner"),
					resource.TestCheckResourceAttr(resourceName, "virtual_router_name", vrName),
					resource.TestCheckResourceAttr(resourceName, "spec.#", acctest.Ct1),
					resource.TestCheckResourceAttr(resourceName, "spec.0.grpc_route.#", acctest.Ct0),
					resource.TestCheckResourceAttr(resourceName, "spec.0.http2_route.#", acctest.Ct1),
					resource.TestCheckResourceAttr(resourceName, "spec.0.http2_route.0.action.#", acctest.Ct1),
					resource.TestCheckResourceAttr(resourceName, "spec.0.http2_route.0.action.0.weighted_target.#", acctest.Ct1),
					resource.TestCheckResourceAttr(resourceName, "spec.0.http2_route.0.action.0.weighted_target.0.port", "8080"),
					resource.TestCheckResourceAttr(resourceName, "spec.0.http2_route.0.match.#", acctest.Ct1),
					resource.TestCheckResourceAttr(resourceName, "spec.0.http2_route.0.match.0.header.#", acctest.Ct1),
					resource.TestCheckTypeSetElemNestedAttrs(resourceName, "spec.0.http2_route.0.match.0.header.*", map[string]string{
						"invert":       acctest.CtFalse,
						"match.#":      acctest.Ct0,
						names.AttrName: "X-Testing1",
					}),
					resource.TestCheckResourceAttr(resourceName, "spec.0.http2_route.0.match.0.method", "POST"),
					resource.TestCheckResourceAttr(resourceName, "spec.0.http2_route.0.match.0.prefix", "/"),
					resource.TestCheckResourceAttr(resourceName, "spec.0.http2_route.0.match.0.scheme", "http"),
					resource.TestCheckResourceAttr(resourceName, "spec.0.http2_route.0.match.0.port", "8080"),
					resource.TestCheckResourceAttr(resourceName, "spec.0.http2_route.0.retry_policy.#", acctest.Ct1),
					resource.TestCheckResourceAttr(resourceName, "spec.0.http2_route.0.retry_policy.0.http_retry_events.#", acctest.Ct1),
					resource.TestCheckTypeSetElemAttr(resourceName, "spec.0.http2_route.0.retry_policy.0.http_retry_events.*", "server-error"),
					resource.TestCheckResourceAttr(resourceName, "spec.0.http2_route.0.retry_policy.0.max_retries", acctest.Ct1),
					resource.TestCheckResourceAttr(resourceName, "spec.0.http2_route.0.retry_policy.0.per_retry_timeout.#", acctest.Ct1),
					resource.TestCheckResourceAttr(resourceName, "spec.0.http2_route.0.retry_policy.0.per_retry_timeout.0.unit", "s"),
					resource.TestCheckResourceAttr(resourceName, "spec.0.http2_route.0.retry_policy.0.per_retry_timeout.0.value", "15"),
					resource.TestCheckResourceAttr(resourceName, "spec.0.http2_route.0.retry_policy.0.tcp_retry_events.#", acctest.Ct0),
					resource.TestCheckResourceAttr(resourceName, "spec.0.http2_route.0.timeout.#", acctest.Ct0),
					resource.TestCheckResourceAttr(resourceName, "spec.0.http_route.#", acctest.Ct0),
					resource.TestCheckResourceAttr(resourceName, "spec.0.tcp_route.#", acctest.Ct0),
					resource.TestCheckResourceAttr(resourceName, acctest.CtTagsPercent, acctest.Ct0),
					resource.TestCheckResourceAttrSet(resourceName, names.AttrCreatedDate),
					resource.TestCheckResourceAttrSet(resourceName, names.AttrLastUpdatedDate),
					acctest.CheckResourceAttrAccountID(resourceName, acctest.CtResourceOwner),
					acctest.CheckResourceAttrRegionalARN(resourceName, names.AttrARN, "appmesh", fmt.Sprintf("mesh/%s/virtualRouter/%s/route/%s", meshName, vrName, rName)),
				),
			},
			{
				Config: testAccRouteConfig_http2RouteWithPortMatchUpdated(meshName, vrName, vn1Name, vn2Name, rName),
				Check: resource.ComposeAggregateTestCheckFunc(
					testAccCheckRouteExists(ctx, resourceName, &r),
					resource.TestCheckResourceAttr(resourceName, names.AttrName, rName),
					resource.TestCheckResourceAttr(resourceName, "mesh_name", meshName),
					acctest.CheckResourceAttrAccountID(resourceName, "mesh_owner"),
					resource.TestCheckResourceAttr(resourceName, "virtual_router_name", vrName),
					resource.TestCheckResourceAttr(resourceName, "spec.#", acctest.Ct1),
					resource.TestCheckResourceAttr(resourceName, "spec.0.grpc_route.#", acctest.Ct0),
					resource.TestCheckResourceAttr(resourceName, "spec.0.http2_route.#", acctest.Ct1),
					resource.TestCheckResourceAttr(resourceName, "spec.0.http2_route.0.action.#", acctest.Ct1),
					resource.TestCheckResourceAttr(resourceName, "spec.0.http2_route.0.action.0.weighted_target.#", acctest.Ct1),
					resource.TestCheckResourceAttr(resourceName, "spec.0.http2_route.0.action.0.weighted_target.0.port", "8080"),
					resource.TestCheckResourceAttr(resourceName, "spec.0.http2_route.0.match.#", acctest.Ct1),
					resource.TestCheckResourceAttr(resourceName, "spec.0.http2_route.0.match.0.header.#", acctest.Ct2),
					resource.TestCheckTypeSetElemNestedAttrs(resourceName, "spec.0.http2_route.0.match.0.header.*", map[string]string{
						"invert":       acctest.CtTrue,
						"match.#":      acctest.Ct0,
						names.AttrName: "X-Testing1",
					}),
					resource.TestCheckTypeSetElemNestedAttrs(resourceName, "spec.0.http2_route.0.match.0.header.*", map[string]string{
						"invert":                acctest.CtFalse,
						"match.#":               acctest.Ct1,
						"match.0.range.#":       acctest.Ct1,
						"match.0.range.0.end":   "7",
						"match.0.range.0.start": acctest.Ct2,
						names.AttrName:          "X-Testing2",
					}),
					resource.TestCheckResourceAttr(resourceName, "spec.0.http2_route.0.match.0.method", "PUT"),
					resource.TestCheckResourceAttr(resourceName, "spec.0.http2_route.0.match.0.prefix", "/path"),
					resource.TestCheckResourceAttr(resourceName, "spec.0.http2_route.0.match.0.scheme", "https"),
					resource.TestCheckResourceAttr(resourceName, "spec.0.http2_route.0.match.0.port", "8080"),
					resource.TestCheckResourceAttr(resourceName, "spec.0.http2_route.0.retry_policy.#", acctest.Ct1),
					resource.TestCheckResourceAttr(resourceName, "spec.0.http2_route.0.retry_policy.0.http_retry_events.#", acctest.Ct2),
					resource.TestCheckTypeSetElemAttr(resourceName, "spec.0.http2_route.0.retry_policy.0.http_retry_events.*", "gateway-error"),
					resource.TestCheckTypeSetElemAttr(resourceName, "spec.0.http2_route.0.retry_policy.0.http_retry_events.*", "client-error"),
					resource.TestCheckResourceAttr(resourceName, "spec.0.http2_route.0.retry_policy.0.max_retries", acctest.Ct3),
					resource.TestCheckResourceAttr(resourceName, "spec.0.http2_route.0.retry_policy.0.per_retry_timeout.#", acctest.Ct1),
					resource.TestCheckResourceAttr(resourceName, "spec.0.http2_route.0.retry_policy.0.per_retry_timeout.0.unit", "ms"),
					resource.TestCheckResourceAttr(resourceName, "spec.0.http2_route.0.retry_policy.0.per_retry_timeout.0.value", "250000"),
					resource.TestCheckResourceAttr(resourceName, "spec.0.http2_route.0.retry_policy.0.tcp_retry_events.#", acctest.Ct1),
					resource.TestCheckTypeSetElemAttr(resourceName, "spec.0.http2_route.0.retry_policy.0.tcp_retry_events.*", "connection-error"),
					resource.TestCheckResourceAttr(resourceName, "spec.0.http2_route.0.timeout.#", acctest.Ct0),
					resource.TestCheckResourceAttr(resourceName, "spec.0.http_route.#", acctest.Ct0),
					resource.TestCheckResourceAttr(resourceName, "spec.0.tcp_route.#", acctest.Ct0),
					resource.TestCheckResourceAttr(resourceName, acctest.CtTagsPercent, acctest.Ct0),
					resource.TestCheckResourceAttrSet(resourceName, names.AttrCreatedDate),
					resource.TestCheckResourceAttrSet(resourceName, names.AttrLastUpdatedDate),
					acctest.CheckResourceAttrAccountID(resourceName, acctest.CtResourceOwner),
					acctest.CheckResourceAttrRegionalARN(resourceName, names.AttrARN, "appmesh", fmt.Sprintf("mesh/%s/virtualRouter/%s/route/%s", meshName, vrName, rName)),
				),
			},
			{
				ResourceName:      resourceName,
				ImportStateIdFunc: testAccRouteImportStateIdFunc(resourceName),
				ImportState:       true,
				ImportStateVerify: true,
			},
		},
	})
}

func testAccRoute_http2RouteTimeout(t *testing.T) {
	ctx := acctest.Context(t)
	var r awstypes.RouteData
	resourceName := "aws_appmesh_route.test"
	meshName := sdkacctest.RandomWithPrefix(acctest.ResourcePrefix)
	vrName := sdkacctest.RandomWithPrefix(acctest.ResourcePrefix)
	vn1Name := sdkacctest.RandomWithPrefix(acctest.ResourcePrefix)
	vn2Name := sdkacctest.RandomWithPrefix(acctest.ResourcePrefix)
	rName := sdkacctest.RandomWithPrefix(acctest.ResourcePrefix)

	resource.Test(t, resource.TestCase{
		PreCheck:                 func() { acctest.PreCheck(ctx, t); acctest.PreCheckPartitionHasService(t, names.AppMeshEndpointID) },
		ErrorCheck:               acctest.ErrorCheck(t, names.AppMeshServiceID),
		ProtoV5ProviderFactories: acctest.ProtoV5ProviderFactories,
		CheckDestroy:             testAccCheckRouteDestroy(ctx),
		Steps: []resource.TestStep{
			{
				Config: testAccRouteConfig_http2RouteWithTimeout(meshName, vrName, vn1Name, vn2Name, rName),
				Check: resource.ComposeAggregateTestCheckFunc(
					testAccCheckRouteExists(ctx, resourceName, &r),
					resource.TestCheckResourceAttr(resourceName, names.AttrName, rName),
					resource.TestCheckResourceAttr(resourceName, "mesh_name", meshName),
					acctest.CheckResourceAttrAccountID(resourceName, "mesh_owner"),
					resource.TestCheckResourceAttr(resourceName, "virtual_router_name", vrName),
					resource.TestCheckResourceAttr(resourceName, "spec.#", acctest.Ct1),
					resource.TestCheckResourceAttr(resourceName, "spec.0.grpc_route.#", acctest.Ct0),
					resource.TestCheckResourceAttr(resourceName, "spec.0.http2_route.#", acctest.Ct1),
					resource.TestCheckResourceAttr(resourceName, "spec.0.http2_route.0.action.#", acctest.Ct1),
					resource.TestCheckResourceAttr(resourceName, "spec.0.http2_route.0.action.0.weighted_target.#", acctest.Ct1),
					resource.TestCheckResourceAttr(resourceName, "spec.0.http2_route.0.match.#", acctest.Ct1),
					resource.TestCheckResourceAttr(resourceName, "spec.0.http2_route.0.match.0.header.#", acctest.Ct1),
					resource.TestCheckTypeSetElemNestedAttrs(resourceName, "spec.0.http2_route.0.match.0.header.*", map[string]string{
						"invert":       acctest.CtFalse,
						"match.#":      acctest.Ct0,
						names.AttrName: "X-Testing1",
					}),
					resource.TestCheckResourceAttr(resourceName, "spec.0.http2_route.0.match.0.method", "POST"),
					resource.TestCheckResourceAttr(resourceName, "spec.0.http2_route.0.match.0.prefix", "/"),
					resource.TestCheckResourceAttr(resourceName, "spec.0.http2_route.0.match.0.scheme", "http"),
					resource.TestCheckResourceAttr(resourceName, "spec.0.http2_route.0.retry_policy.#", acctest.Ct0),
					resource.TestCheckResourceAttr(resourceName, "spec.0.http2_route.0.timeout.#", acctest.Ct1),
					resource.TestCheckResourceAttr(resourceName, "spec.0.http2_route.0.timeout.0.idle.#", acctest.Ct1),
					resource.TestCheckResourceAttr(resourceName, "spec.0.http2_route.0.timeout.0.idle.0.unit", "ms"),
					resource.TestCheckResourceAttr(resourceName, "spec.0.http2_route.0.timeout.0.idle.0.value", "250000"),
					resource.TestCheckResourceAttr(resourceName, "spec.0.http2_route.0.timeout.0.per_request.#", acctest.Ct0),
					resource.TestCheckResourceAttr(resourceName, "spec.0.http_route.#", acctest.Ct0),
					resource.TestCheckResourceAttr(resourceName, "spec.0.tcp_route.#", acctest.Ct0),
					resource.TestCheckResourceAttr(resourceName, acctest.CtTagsPercent, acctest.Ct0),
					resource.TestCheckResourceAttrSet(resourceName, names.AttrCreatedDate),
					resource.TestCheckResourceAttrSet(resourceName, names.AttrLastUpdatedDate),
					acctest.CheckResourceAttrAccountID(resourceName, acctest.CtResourceOwner),
					acctest.CheckResourceAttrRegionalARN(resourceName, names.AttrARN, "appmesh", fmt.Sprintf("mesh/%s/virtualRouter/%s/route/%s", meshName, vrName, rName)),
				),
			},
			{
				Config: testAccRouteConfig_http2RouteWithTimeoutUpdated(meshName, vrName, vn1Name, vn2Name, rName),
				Check: resource.ComposeAggregateTestCheckFunc(
					testAccCheckRouteExists(ctx, resourceName, &r),
					resource.TestCheckResourceAttr(resourceName, names.AttrName, rName),
					resource.TestCheckResourceAttr(resourceName, "mesh_name", meshName),
					acctest.CheckResourceAttrAccountID(resourceName, "mesh_owner"),
					resource.TestCheckResourceAttr(resourceName, "virtual_router_name", vrName),
					resource.TestCheckResourceAttr(resourceName, "spec.#", acctest.Ct1),
					resource.TestCheckResourceAttr(resourceName, "spec.0.grpc_route.#", acctest.Ct0),
					resource.TestCheckResourceAttr(resourceName, "spec.0.http2_route.#", acctest.Ct1),
					resource.TestCheckResourceAttr(resourceName, "spec.0.http2_route.0.action.#", acctest.Ct1),
					resource.TestCheckResourceAttr(resourceName, "spec.0.http2_route.0.action.0.weighted_target.#", acctest.Ct1),
					resource.TestCheckResourceAttr(resourceName, "spec.0.http2_route.0.match.#", acctest.Ct1),
					resource.TestCheckResourceAttr(resourceName, "spec.0.http2_route.0.match.0.header.#", acctest.Ct1),
					resource.TestCheckTypeSetElemNestedAttrs(resourceName, "spec.0.http2_route.0.match.0.header.*", map[string]string{
						"invert":       acctest.CtFalse,
						"match.#":      acctest.Ct0,
						names.AttrName: "X-Testing1",
					}),
					resource.TestCheckResourceAttr(resourceName, "spec.0.http2_route.0.match.0.method", "POST"),
					resource.TestCheckResourceAttr(resourceName, "spec.0.http2_route.0.match.0.prefix", "/"),
					resource.TestCheckResourceAttr(resourceName, "spec.0.http2_route.0.match.0.scheme", "http"),
					resource.TestCheckResourceAttr(resourceName, "spec.0.http2_route.0.retry_policy.#", acctest.Ct0),
					resource.TestCheckResourceAttr(resourceName, "spec.0.http2_route.0.timeout.#", acctest.Ct1),
					resource.TestCheckResourceAttr(resourceName, "spec.0.http2_route.0.timeout.0.idle.#", acctest.Ct1),
					resource.TestCheckResourceAttr(resourceName, "spec.0.http2_route.0.timeout.0.idle.0.unit", "s"),
					resource.TestCheckResourceAttr(resourceName, "spec.0.http2_route.0.timeout.0.idle.0.value", acctest.Ct10),
					resource.TestCheckResourceAttr(resourceName, "spec.0.http2_route.0.timeout.0.per_request.#", acctest.Ct1),
					resource.TestCheckResourceAttr(resourceName, "spec.0.http2_route.0.timeout.0.per_request.0.unit", "s"),
					resource.TestCheckResourceAttr(resourceName, "spec.0.http2_route.0.timeout.0.per_request.0.value", "5"),
					resource.TestCheckResourceAttr(resourceName, "spec.0.http_route.#", acctest.Ct0),
					resource.TestCheckResourceAttr(resourceName, "spec.0.tcp_route.#", acctest.Ct0),
					resource.TestCheckResourceAttr(resourceName, acctest.CtTagsPercent, acctest.Ct0),
					resource.TestCheckResourceAttrSet(resourceName, names.AttrCreatedDate),
					resource.TestCheckResourceAttrSet(resourceName, names.AttrLastUpdatedDate),
					acctest.CheckResourceAttrAccountID(resourceName, acctest.CtResourceOwner),
					acctest.CheckResourceAttrRegionalARN(resourceName, names.AttrARN, "appmesh", fmt.Sprintf("mesh/%s/virtualRouter/%s/route/%s", meshName, vrName, rName)),
				),
			},
			{
				ResourceName:      resourceName,
				ImportStateIdFunc: testAccRouteImportStateIdFunc(resourceName),
				ImportState:       true,
				ImportStateVerify: true,
			},
		},
	})
}

func testAccRoute_httpRoute(t *testing.T) {
	ctx := acctest.Context(t)
	var r awstypes.RouteData
	resourceName := "aws_appmesh_route.test"
	meshName := sdkacctest.RandomWithPrefix(acctest.ResourcePrefix)
	vrName := sdkacctest.RandomWithPrefix(acctest.ResourcePrefix)
	vn1Name := sdkacctest.RandomWithPrefix(acctest.ResourcePrefix)
	vn2Name := sdkacctest.RandomWithPrefix(acctest.ResourcePrefix)
	rName := sdkacctest.RandomWithPrefix(acctest.ResourcePrefix)

	resource.Test(t, resource.TestCase{
		PreCheck:                 func() { acctest.PreCheck(ctx, t); acctest.PreCheckPartitionHasService(t, names.AppMeshEndpointID) },
		ErrorCheck:               acctest.ErrorCheck(t, names.AppMeshServiceID),
		ProtoV5ProviderFactories: acctest.ProtoV5ProviderFactories,
		CheckDestroy:             testAccCheckRouteDestroy(ctx),
		Steps: []resource.TestStep{
			{
				Config: testAccRouteConfig_http(meshName, vrName, vn1Name, vn2Name, rName),
				Check: resource.ComposeAggregateTestCheckFunc(
					testAccCheckRouteExists(ctx, resourceName, &r),
					resource.TestCheckResourceAttr(resourceName, names.AttrName, rName),
					resource.TestCheckResourceAttr(resourceName, "mesh_name", meshName),
					acctest.CheckResourceAttrAccountID(resourceName, "mesh_owner"),
					resource.TestCheckResourceAttr(resourceName, "virtual_router_name", vrName),
					resource.TestCheckResourceAttr(resourceName, "spec.#", acctest.Ct1),
					resource.TestCheckResourceAttr(resourceName, "spec.0.grpc_route.#", acctest.Ct0),
					resource.TestCheckResourceAttr(resourceName, "spec.0.http2_route.#", acctest.Ct0),
					resource.TestCheckResourceAttr(resourceName, "spec.0.http_route.#", acctest.Ct1),
					resource.TestCheckResourceAttr(resourceName, "spec.0.http_route.0.action.#", acctest.Ct1),
					resource.TestCheckResourceAttr(resourceName, "spec.0.http_route.0.action.0.weighted_target.#", acctest.Ct1),
					resource.TestCheckResourceAttr(resourceName, "spec.0.http_route.0.match.#", acctest.Ct1),
					resource.TestCheckResourceAttr(resourceName, "spec.0.http_route.0.match.0.header.#", acctest.Ct0),
					resource.TestCheckResourceAttr(resourceName, "spec.0.http_route.0.match.0.method", ""),
					resource.TestCheckResourceAttr(resourceName, "spec.0.http_route.0.match.0.path.#", acctest.Ct0),
					resource.TestCheckResourceAttr(resourceName, "spec.0.http_route.0.match.0.port", acctest.Ct0),
					resource.TestCheckResourceAttr(resourceName, "spec.0.http_route.0.match.0.prefix", "/"),
					resource.TestCheckResourceAttr(resourceName, "spec.0.http_route.0.match.0.query_parameter.#", acctest.Ct0),
					resource.TestCheckResourceAttr(resourceName, "spec.0.http_route.0.match.0.scheme", ""),
					resource.TestCheckResourceAttr(resourceName, "spec.0.http_route.0.retry_policy.#", acctest.Ct0),
					resource.TestCheckResourceAttr(resourceName, "spec.0.http_route.0.timeout.#", acctest.Ct0),
					resource.TestCheckResourceAttr(resourceName, "spec.0.priority", acctest.Ct0),
					resource.TestCheckResourceAttr(resourceName, "spec.0.tcp_route.#", acctest.Ct0),
					resource.TestCheckResourceAttr(resourceName, acctest.CtTagsPercent, acctest.Ct0),
					resource.TestCheckResourceAttrSet(resourceName, names.AttrCreatedDate),
					resource.TestCheckResourceAttrSet(resourceName, names.AttrLastUpdatedDate),
					acctest.CheckResourceAttrAccountID(resourceName, acctest.CtResourceOwner),
					acctest.CheckResourceAttrRegionalARN(resourceName, names.AttrARN, "appmesh", fmt.Sprintf("mesh/%s/virtualRouter/%s/route/%s", meshName, vrName, rName)),
				),
			},
			{
				Config: testAccRouteConfig_httpUpdated(meshName, vrName, vn1Name, vn2Name, rName),
				Check: resource.ComposeAggregateTestCheckFunc(
					testAccCheckRouteExists(ctx, resourceName, &r),
					resource.TestCheckResourceAttr(resourceName, names.AttrName, rName),
					resource.TestCheckResourceAttr(resourceName, "mesh_name", meshName),
					acctest.CheckResourceAttrAccountID(resourceName, "mesh_owner"),
					resource.TestCheckResourceAttr(resourceName, "virtual_router_name", vrName),
					resource.TestCheckResourceAttr(resourceName, "spec.#", acctest.Ct1),
					resource.TestCheckResourceAttr(resourceName, "spec.0.grpc_route.#", acctest.Ct0),
					resource.TestCheckResourceAttr(resourceName, "spec.0.http2_route.#", acctest.Ct0),
					resource.TestCheckResourceAttr(resourceName, "spec.0.http_route.#", acctest.Ct1),
					resource.TestCheckResourceAttr(resourceName, "spec.0.http_route.0.action.#", acctest.Ct1),
					resource.TestCheckResourceAttr(resourceName, "spec.0.http_route.0.action.0.weighted_target.#", acctest.Ct2),
					resource.TestCheckResourceAttr(resourceName, "spec.0.http_route.0.match.#", acctest.Ct1),
					resource.TestCheckResourceAttr(resourceName, "spec.0.http_route.0.match.0.header.#", acctest.Ct0),
					resource.TestCheckResourceAttr(resourceName, "spec.0.http_route.0.match.0.method", ""),
					resource.TestCheckResourceAttr(resourceName, "spec.0.http_route.0.match.0.prefix", "/path"),
					resource.TestCheckResourceAttr(resourceName, "spec.0.http_route.0.match.0.query_parameter.#", acctest.Ct0),
					resource.TestCheckResourceAttr(resourceName, "spec.0.http_route.0.match.0.scheme", ""),
					resource.TestCheckResourceAttr(resourceName, "spec.0.http_route.0.retry_policy.#", acctest.Ct0),
					resource.TestCheckResourceAttr(resourceName, "spec.0.http_route.0.timeout.#", acctest.Ct0),
					resource.TestCheckResourceAttr(resourceName, "spec.0.priority", acctest.Ct0),
					resource.TestCheckResourceAttr(resourceName, "spec.0.tcp_route.#", acctest.Ct0),
					resource.TestCheckResourceAttr(resourceName, acctest.CtTagsPercent, acctest.Ct0),
					resource.TestCheckResourceAttrSet(resourceName, names.AttrCreatedDate),
					resource.TestCheckResourceAttrSet(resourceName, names.AttrLastUpdatedDate),
					acctest.CheckResourceAttrAccountID(resourceName, acctest.CtResourceOwner),
					acctest.CheckResourceAttrRegionalARN(resourceName, names.AttrARN, "appmesh", fmt.Sprintf("mesh/%s/virtualRouter/%s/route/%s", meshName, vrName, rName)),
				),
			},
			{
				Config: testAccRouteConfig_httpUpdatedZeroWeight(meshName, vrName, vn1Name, vn2Name, rName),
				Check: resource.ComposeAggregateTestCheckFunc(
					testAccCheckRouteExists(ctx, resourceName, &r),
					resource.TestCheckResourceAttr(resourceName, names.AttrName, rName),
					resource.TestCheckResourceAttr(resourceName, "mesh_name", meshName),
					acctest.CheckResourceAttrAccountID(resourceName, "mesh_owner"),
					resource.TestCheckResourceAttr(resourceName, "virtual_router_name", vrName),
					resource.TestCheckResourceAttr(resourceName, "spec.#", acctest.Ct1),
					resource.TestCheckResourceAttr(resourceName, "spec.0.http_route.#", acctest.Ct1),
					resource.TestCheckResourceAttr(resourceName, "spec.0.http_route.0.action.#", acctest.Ct1),
					resource.TestCheckResourceAttr(resourceName, "spec.0.http_route.0.action.0.weighted_target.#", acctest.Ct2),
					resource.TestCheckResourceAttr(resourceName, "spec.0.http_route.0.match.#", acctest.Ct1),
					resource.TestCheckResourceAttr(resourceName, "spec.0.http_route.0.match.0.header.#", acctest.Ct0),
					resource.TestCheckResourceAttr(resourceName, "spec.0.http_route.0.match.0.method", ""),
					resource.TestCheckResourceAttr(resourceName, "spec.0.http_route.0.match.0.prefix", "/path"),
					resource.TestCheckResourceAttr(resourceName, "spec.0.http_route.0.match.0.query_parameter.#", acctest.Ct0),
					resource.TestCheckResourceAttr(resourceName, "spec.0.http_route.0.match.0.scheme", ""),
					resource.TestCheckResourceAttr(resourceName, "spec.0.http_route.0.timeout.#", acctest.Ct0),
					resource.TestCheckResourceAttr(resourceName, "spec.0.priority", acctest.Ct0),
					resource.TestCheckResourceAttr(resourceName, "spec.0.tcp_route.#", acctest.Ct0),
					resource.TestCheckResourceAttrSet(resourceName, names.AttrCreatedDate),
					resource.TestCheckResourceAttrSet(resourceName, names.AttrLastUpdatedDate),
					acctest.CheckResourceAttrAccountID(resourceName, acctest.CtResourceOwner),
					acctest.CheckResourceAttrRegionalARN(resourceName, names.AttrARN, "appmesh", fmt.Sprintf("mesh/%s/virtualRouter/%s/route/%s", meshName, vrName, rName)),
				),
			},
			{
				ResourceName:      resourceName,
				ImportStateIdFunc: testAccRouteImportStateIdFunc(resourceName),
				ImportState:       true,
				ImportStateVerify: true,
			},
		},
	})
}

func testAccRoute_httpRouteWithPortMatch(t *testing.T) {
	ctx := acctest.Context(t)
	var r awstypes.RouteData
	resourceName := "aws_appmesh_route.test"
	meshName := sdkacctest.RandomWithPrefix(acctest.ResourcePrefix)
	vrName := sdkacctest.RandomWithPrefix(acctest.ResourcePrefix)
	vn1Name := sdkacctest.RandomWithPrefix(acctest.ResourcePrefix)
	vn2Name := sdkacctest.RandomWithPrefix(acctest.ResourcePrefix)
	rName := sdkacctest.RandomWithPrefix(acctest.ResourcePrefix)

	resource.Test(t, resource.TestCase{
		PreCheck:                 func() { acctest.PreCheck(ctx, t); acctest.PreCheckPartitionHasService(t, names.AppMeshEndpointID) },
		ErrorCheck:               acctest.ErrorCheck(t, names.AppMeshServiceID),
		ProtoV5ProviderFactories: acctest.ProtoV5ProviderFactories,
		CheckDestroy:             testAccCheckRouteDestroy(ctx),
		Steps: []resource.TestStep{
			{
				Config: testAccRouteConfig_httpWithPortMatch(meshName, vrName, vn1Name, vn2Name, rName),
				Check: resource.ComposeAggregateTestCheckFunc(
					testAccCheckRouteExists(ctx, resourceName, &r),
					resource.TestCheckResourceAttr(resourceName, names.AttrName, rName),
					resource.TestCheckResourceAttr(resourceName, "mesh_name", meshName),
					acctest.CheckResourceAttrAccountID(resourceName, "mesh_owner"),
					resource.TestCheckResourceAttr(resourceName, "virtual_router_name", vrName),
					resource.TestCheckResourceAttr(resourceName, "spec.#", acctest.Ct1),
					resource.TestCheckResourceAttr(resourceName, "spec.0.grpc_route.#", acctest.Ct0),
					resource.TestCheckResourceAttr(resourceName, "spec.0.http2_route.#", acctest.Ct0),
					resource.TestCheckResourceAttr(resourceName, "spec.0.http_route.#", acctest.Ct1),
					resource.TestCheckResourceAttr(resourceName, "spec.0.http_route.0.action.#", acctest.Ct1),
					resource.TestCheckResourceAttr(resourceName, "spec.0.http_route.0.action.0.weighted_target.#", acctest.Ct1),
					resource.TestCheckResourceAttr(resourceName, "spec.0.http_route.0.action.0.weighted_target.0.port", "8080"),
					resource.TestCheckResourceAttr(resourceName, "spec.0.http_route.0.match.#", acctest.Ct1),
					resource.TestCheckResourceAttr(resourceName, "spec.0.http_route.0.match.0.header.#", acctest.Ct0),
					resource.TestCheckResourceAttr(resourceName, "spec.0.http_route.0.match.0.method", ""),
					resource.TestCheckResourceAttr(resourceName, "spec.0.http_route.0.match.0.prefix", "/"),
					resource.TestCheckResourceAttr(resourceName, "spec.0.http_route.0.match.0.scheme", ""),
					resource.TestCheckResourceAttr(resourceName, "spec.0.http_route.0.match.0.port", "8080"),
					resource.TestCheckResourceAttr(resourceName, "spec.0.http_route.0.retry_policy.#", acctest.Ct0),
					resource.TestCheckResourceAttr(resourceName, "spec.0.http_route.0.timeout.#", acctest.Ct0),
					resource.TestCheckResourceAttr(resourceName, "spec.0.priority", acctest.Ct0),
					resource.TestCheckResourceAttr(resourceName, "spec.0.tcp_route.#", acctest.Ct0),
					resource.TestCheckResourceAttr(resourceName, acctest.CtTagsPercent, acctest.Ct0),
					resource.TestCheckResourceAttrSet(resourceName, names.AttrCreatedDate),
					resource.TestCheckResourceAttrSet(resourceName, names.AttrLastUpdatedDate),
					acctest.CheckResourceAttrAccountID(resourceName, acctest.CtResourceOwner),
					acctest.CheckResourceAttrRegionalARN(resourceName, names.AttrARN, "appmesh", fmt.Sprintf("mesh/%s/virtualRouter/%s/route/%s", meshName, vrName, rName)),
				),
			},
			{
				Config: testAccRouteConfig_httpWithPortMatchUpdated(meshName, vrName, vn1Name, vn2Name, rName),
				Check: resource.ComposeAggregateTestCheckFunc(
					testAccCheckRouteExists(ctx, resourceName, &r),
					resource.TestCheckResourceAttr(resourceName, names.AttrName, rName),
					resource.TestCheckResourceAttr(resourceName, "mesh_name", meshName),
					acctest.CheckResourceAttrAccountID(resourceName, "mesh_owner"),
					resource.TestCheckResourceAttr(resourceName, "virtual_router_name", vrName),
					resource.TestCheckResourceAttr(resourceName, "spec.#", acctest.Ct1),
					resource.TestCheckResourceAttr(resourceName, "spec.0.grpc_route.#", acctest.Ct0),
					resource.TestCheckResourceAttr(resourceName, "spec.0.http2_route.#", acctest.Ct0),
					resource.TestCheckResourceAttr(resourceName, "spec.0.http_route.#", acctest.Ct1),
					resource.TestCheckResourceAttr(resourceName, "spec.0.http_route.0.action.#", acctest.Ct1),
					resource.TestCheckResourceAttr(resourceName, "spec.0.http_route.0.action.0.weighted_target.#", acctest.Ct2),
					resource.TestCheckResourceAttr(resourceName, "spec.0.http_route.0.action.0.weighted_target.0.port", "8080"),
					resource.TestCheckResourceAttr(resourceName, "spec.0.http_route.0.action.0.weighted_target.1.port", "8080"),
					resource.TestCheckResourceAttr(resourceName, "spec.0.http_route.0.match.#", acctest.Ct1),
					resource.TestCheckResourceAttr(resourceName, "spec.0.http_route.0.match.0.header.#", acctest.Ct0),
					resource.TestCheckResourceAttr(resourceName, "spec.0.http_route.0.match.0.method", ""),
					resource.TestCheckResourceAttr(resourceName, "spec.0.http_route.0.match.0.prefix", "/path"),
					resource.TestCheckResourceAttr(resourceName, "spec.0.http_route.0.match.0.scheme", ""),
					resource.TestCheckResourceAttr(resourceName, "spec.0.http_route.0.match.0.port", "8080"),
					resource.TestCheckResourceAttr(resourceName, "spec.0.http_route.0.retry_policy.#", acctest.Ct0),
					resource.TestCheckResourceAttr(resourceName, "spec.0.http_route.0.timeout.#", acctest.Ct0),
					resource.TestCheckResourceAttr(resourceName, "spec.0.priority", acctest.Ct0),
					resource.TestCheckResourceAttr(resourceName, "spec.0.tcp_route.#", acctest.Ct0),
					resource.TestCheckResourceAttr(resourceName, acctest.CtTagsPercent, acctest.Ct0),
					resource.TestCheckResourceAttrSet(resourceName, names.AttrCreatedDate),
					resource.TestCheckResourceAttrSet(resourceName, names.AttrLastUpdatedDate),
					acctest.CheckResourceAttrAccountID(resourceName, acctest.CtResourceOwner),
					acctest.CheckResourceAttrRegionalARN(resourceName, names.AttrARN, "appmesh", fmt.Sprintf("mesh/%s/virtualRouter/%s/route/%s", meshName, vrName, rName)),
				),
			},
			{
				Config: testAccRouteConfig_httpUpdatedZeroWeight(meshName, vrName, vn1Name, vn2Name, rName),
				Check: resource.ComposeAggregateTestCheckFunc(
					testAccCheckRouteExists(ctx, resourceName, &r),
					resource.TestCheckResourceAttr(resourceName, names.AttrName, rName),
					resource.TestCheckResourceAttr(resourceName, "mesh_name", meshName),
					acctest.CheckResourceAttrAccountID(resourceName, "mesh_owner"),
					resource.TestCheckResourceAttr(resourceName, "virtual_router_name", vrName),
					resource.TestCheckResourceAttr(resourceName, "spec.#", acctest.Ct1),
					resource.TestCheckResourceAttr(resourceName, "spec.0.http_route.#", acctest.Ct1),
					resource.TestCheckResourceAttr(resourceName, "spec.0.http_route.0.action.#", acctest.Ct1),
					resource.TestCheckResourceAttr(resourceName, "spec.0.http_route.0.action.0.weighted_target.#", acctest.Ct2),
					resource.TestCheckResourceAttr(resourceName, "spec.0.http_route.0.match.#", acctest.Ct1),
					resource.TestCheckResourceAttr(resourceName, "spec.0.http_route.0.match.0.header.#", acctest.Ct0),
					resource.TestCheckResourceAttr(resourceName, "spec.0.http_route.0.match.0.method", ""),
					resource.TestCheckResourceAttr(resourceName, "spec.0.http_route.0.match.0.prefix", "/path"),
					resource.TestCheckResourceAttr(resourceName, "spec.0.http_route.0.match.0.scheme", ""),
					resource.TestCheckResourceAttr(resourceName, "spec.0.http_route.0.timeout.#", acctest.Ct0),
					resource.TestCheckResourceAttr(resourceName, "spec.0.priority", acctest.Ct0),
					resource.TestCheckResourceAttr(resourceName, "spec.0.tcp_route.#", acctest.Ct0),
					resource.TestCheckResourceAttrSet(resourceName, names.AttrCreatedDate),
					resource.TestCheckResourceAttrSet(resourceName, names.AttrLastUpdatedDate),
					acctest.CheckResourceAttrAccountID(resourceName, acctest.CtResourceOwner),
					acctest.CheckResourceAttrRegionalARN(resourceName, names.AttrARN, "appmesh", fmt.Sprintf("mesh/%s/virtualRouter/%s/route/%s", meshName, vrName, rName)),
				),
			},
			{
				ResourceName:      resourceName,
				ImportStateIdFunc: testAccRouteImportStateIdFunc(resourceName),
				ImportState:       true,
				ImportStateVerify: true,
			},
		},
	})
}

func testAccRoute_httpRouteWithQueryParameterMatch(t *testing.T) {
	ctx := acctest.Context(t)
	var r awstypes.RouteData
	resourceName := "aws_appmesh_route.test"
	meshName := sdkacctest.RandomWithPrefix(acctest.ResourcePrefix)
	vrName := sdkacctest.RandomWithPrefix(acctest.ResourcePrefix)
	vn1Name := sdkacctest.RandomWithPrefix(acctest.ResourcePrefix)
	vn2Name := sdkacctest.RandomWithPrefix(acctest.ResourcePrefix)
	rName := sdkacctest.RandomWithPrefix(acctest.ResourcePrefix)

	resource.Test(t, resource.TestCase{
		PreCheck:                 func() { acctest.PreCheck(ctx, t); acctest.PreCheckPartitionHasService(t, names.AppMeshEndpointID) },
		ErrorCheck:               acctest.ErrorCheck(t, names.AppMeshServiceID),
		ProtoV5ProviderFactories: acctest.ProtoV5ProviderFactories,
		CheckDestroy:             testAccCheckRouteDestroy(ctx),
		Steps: []resource.TestStep{
			{
				Config: testAccRouteConfig_httpWithQueryParameterMatch(meshName, vrName, vn1Name, vn2Name, rName),
				Check: resource.ComposeAggregateTestCheckFunc(
					testAccCheckRouteExists(ctx, resourceName, &r),
					resource.TestCheckResourceAttr(resourceName, names.AttrName, rName),
					resource.TestCheckResourceAttr(resourceName, "mesh_name", meshName),
					acctest.CheckResourceAttrAccountID(resourceName, "mesh_owner"),
					resource.TestCheckResourceAttr(resourceName, "virtual_router_name", vrName),
					resource.TestCheckResourceAttr(resourceName, "spec.#", acctest.Ct1),
					resource.TestCheckResourceAttr(resourceName, "spec.0.grpc_route.#", acctest.Ct0),
					resource.TestCheckResourceAttr(resourceName, "spec.0.http2_route.#", acctest.Ct0),
					resource.TestCheckResourceAttr(resourceName, "spec.0.http_route.#", acctest.Ct1),
					resource.TestCheckResourceAttr(resourceName, "spec.0.http_route.0.action.#", acctest.Ct1),
					resource.TestCheckResourceAttr(resourceName, "spec.0.http_route.0.action.0.weighted_target.#", acctest.Ct1),
					resource.TestCheckResourceAttr(resourceName, "spec.0.http_route.0.action.0.weighted_target.0.port", "8080"),
					resource.TestCheckResourceAttr(resourceName, "spec.0.http_route.0.match.#", acctest.Ct1),
					resource.TestCheckResourceAttr(resourceName, "spec.0.http_route.0.match.0.header.#", acctest.Ct0),
					resource.TestCheckResourceAttr(resourceName, "spec.0.http_route.0.match.0.method", ""),
					resource.TestCheckResourceAttr(resourceName, "spec.0.http_route.0.match.0.prefix", "/"),
					resource.TestCheckResourceAttr(resourceName, "spec.0.http_route.0.match.0.scheme", ""),
					resource.TestCheckResourceAttr(resourceName, "spec.0.http_route.0.match.0.port", acctest.Ct0),
					resource.TestCheckResourceAttr(resourceName, "spec.0.http_route.0.match.0.query_parameter.#", acctest.Ct1),
					resource.TestCheckTypeSetElemNestedAttrs(resourceName, "spec.0.http_route.0.match.0.query_parameter.*", map[string]string{
						"match.#":       acctest.Ct1,
						"match.0.exact": "xact",
						names.AttrName:  "param1",
					}),
					resource.TestCheckResourceAttr(resourceName, "spec.0.http_route.0.retry_policy.#", acctest.Ct0),
					resource.TestCheckResourceAttr(resourceName, "spec.0.http_route.0.timeout.#", acctest.Ct0),
					resource.TestCheckResourceAttr(resourceName, "spec.0.priority", acctest.Ct0),
					resource.TestCheckResourceAttr(resourceName, "spec.0.tcp_route.#", acctest.Ct0),
					resource.TestCheckResourceAttr(resourceName, acctest.CtTagsPercent, acctest.Ct0),
					resource.TestCheckResourceAttrSet(resourceName, names.AttrCreatedDate),
					resource.TestCheckResourceAttrSet(resourceName, names.AttrLastUpdatedDate),
					acctest.CheckResourceAttrAccountID(resourceName, acctest.CtResourceOwner),
					acctest.CheckResourceAttrRegionalARN(resourceName, names.AttrARN, "appmesh", fmt.Sprintf("mesh/%s/virtualRouter/%s/route/%s", meshName, vrName, rName)),
				),
			},
			{
				ResourceName:      resourceName,
				ImportStateIdFunc: testAccRouteImportStateIdFunc(resourceName),
				ImportState:       true,
				ImportStateVerify: true,
			},
		},
	})
}

func testAccRoute_httpRouteTimeout(t *testing.T) {
	ctx := acctest.Context(t)
	var r awstypes.RouteData
	resourceName := "aws_appmesh_route.test"
	meshName := sdkacctest.RandomWithPrefix(acctest.ResourcePrefix)
	vrName := sdkacctest.RandomWithPrefix(acctest.ResourcePrefix)
	vn1Name := sdkacctest.RandomWithPrefix(acctest.ResourcePrefix)
	vn2Name := sdkacctest.RandomWithPrefix(acctest.ResourcePrefix)
	rName := sdkacctest.RandomWithPrefix(acctest.ResourcePrefix)

	resource.Test(t, resource.TestCase{
		PreCheck:                 func() { acctest.PreCheck(ctx, t); acctest.PreCheckPartitionHasService(t, names.AppMeshEndpointID) },
		ErrorCheck:               acctest.ErrorCheck(t, names.AppMeshServiceID),
		ProtoV5ProviderFactories: acctest.ProtoV5ProviderFactories,
		CheckDestroy:             testAccCheckRouteDestroy(ctx),
		Steps: []resource.TestStep{
			{
				Config: testAccRouteConfig_httpTimeout(meshName, vrName, vn1Name, vn2Name, rName),
				Check: resource.ComposeAggregateTestCheckFunc(
					testAccCheckRouteExists(ctx, resourceName, &r),
					resource.TestCheckResourceAttr(resourceName, names.AttrName, rName),
					resource.TestCheckResourceAttr(resourceName, "mesh_name", meshName),
					acctest.CheckResourceAttrAccountID(resourceName, "mesh_owner"),
					resource.TestCheckResourceAttr(resourceName, "virtual_router_name", vrName),
					resource.TestCheckResourceAttr(resourceName, "spec.#", acctest.Ct1),
					resource.TestCheckResourceAttr(resourceName, "spec.0.grpc_route.#", acctest.Ct0),
					resource.TestCheckResourceAttr(resourceName, "spec.0.http2_route.#", acctest.Ct0),
					resource.TestCheckResourceAttr(resourceName, "spec.0.http_route.#", acctest.Ct1),
					resource.TestCheckResourceAttr(resourceName, "spec.0.http_route.0.action.#", acctest.Ct1),
					resource.TestCheckResourceAttr(resourceName, "spec.0.http_route.0.action.0.weighted_target.#", acctest.Ct1),
					resource.TestCheckResourceAttr(resourceName, "spec.0.http_route.0.match.#", acctest.Ct1),
					resource.TestCheckResourceAttr(resourceName, "spec.0.http_route.0.match.0.header.#", acctest.Ct0),
					resource.TestCheckResourceAttr(resourceName, "spec.0.http_route.0.match.0.method", ""),
					resource.TestCheckResourceAttr(resourceName, "spec.0.http_route.0.match.0.prefix", "/"),
					resource.TestCheckResourceAttr(resourceName, "spec.0.http_route.0.match.0.scheme", ""),
					resource.TestCheckResourceAttr(resourceName, "spec.0.http_route.0.retry_policy.#", acctest.Ct0),
					resource.TestCheckResourceAttr(resourceName, "spec.0.http_route.0.timeout.#", acctest.Ct1),
					resource.TestCheckResourceAttr(resourceName, "spec.0.http_route.0.timeout.0.idle.#", acctest.Ct1),
					resource.TestCheckResourceAttr(resourceName, "spec.0.http_route.0.timeout.0.idle.0.unit", "ms"),
					resource.TestCheckResourceAttr(resourceName, "spec.0.http_route.0.timeout.0.idle.0.value", "250000"),
					resource.TestCheckResourceAttr(resourceName, "spec.0.http_route.0.timeout.0.per_request.#", acctest.Ct0),
					resource.TestCheckResourceAttr(resourceName, "spec.0.priority", acctest.Ct0),
					resource.TestCheckResourceAttr(resourceName, "spec.0.tcp_route.#", acctest.Ct0),
					resource.TestCheckResourceAttr(resourceName, acctest.CtTagsPercent, acctest.Ct0),
					resource.TestCheckResourceAttrSet(resourceName, names.AttrCreatedDate),
					resource.TestCheckResourceAttrSet(resourceName, names.AttrLastUpdatedDate),
					acctest.CheckResourceAttrAccountID(resourceName, acctest.CtResourceOwner),
					acctest.CheckResourceAttrRegionalARN(resourceName, names.AttrARN, "appmesh", fmt.Sprintf("mesh/%s/virtualRouter/%s/route/%s", meshName, vrName, rName)),
				),
			},
			{
				Config: testAccRouteConfig_httpTimeoutUpdated(meshName, vrName, vn1Name, vn2Name, rName),
				Check: resource.ComposeAggregateTestCheckFunc(
					testAccCheckRouteExists(ctx, resourceName, &r),
					resource.TestCheckResourceAttr(resourceName, names.AttrName, rName),
					resource.TestCheckResourceAttr(resourceName, "mesh_name", meshName),
					acctest.CheckResourceAttrAccountID(resourceName, "mesh_owner"),
					resource.TestCheckResourceAttr(resourceName, "virtual_router_name", vrName),
					resource.TestCheckResourceAttr(resourceName, "spec.#", acctest.Ct1),
					resource.TestCheckResourceAttr(resourceName, "spec.0.grpc_route.#", acctest.Ct0),
					resource.TestCheckResourceAttr(resourceName, "spec.0.http2_route.#", acctest.Ct0),
					resource.TestCheckResourceAttr(resourceName, "spec.0.http_route.#", acctest.Ct1),
					resource.TestCheckResourceAttr(resourceName, "spec.0.http_route.0.action.#", acctest.Ct1),
					resource.TestCheckResourceAttr(resourceName, "spec.0.http_route.0.action.0.weighted_target.#", acctest.Ct1),
					resource.TestCheckResourceAttr(resourceName, "spec.0.http_route.0.match.#", acctest.Ct1),
					resource.TestCheckResourceAttr(resourceName, "spec.0.http_route.0.match.0.header.#", acctest.Ct0),
					resource.TestCheckResourceAttr(resourceName, "spec.0.http_route.0.match.0.method", ""),
					resource.TestCheckResourceAttr(resourceName, "spec.0.http_route.0.match.0.prefix", "/"),
					resource.TestCheckResourceAttr(resourceName, "spec.0.http_route.0.match.0.scheme", ""),
					resource.TestCheckResourceAttr(resourceName, "spec.0.http_route.0.retry_policy.#", acctest.Ct0),
					resource.TestCheckResourceAttr(resourceName, "spec.0.http_route.0.timeout.#", acctest.Ct1),
					resource.TestCheckResourceAttr(resourceName, "spec.0.http_route.0.timeout.0.idle.#", acctest.Ct1),
					resource.TestCheckResourceAttr(resourceName, "spec.0.http_route.0.timeout.0.idle.0.unit", "s"),
					resource.TestCheckResourceAttr(resourceName, "spec.0.http_route.0.timeout.0.idle.0.value", acctest.Ct10),
					resource.TestCheckResourceAttr(resourceName, "spec.0.http_route.0.timeout.0.per_request.#", acctest.Ct1),
					resource.TestCheckResourceAttr(resourceName, "spec.0.http_route.0.timeout.0.per_request.0.unit", "s"),
					resource.TestCheckResourceAttr(resourceName, "spec.0.http_route.0.timeout.0.per_request.0.value", "5"),
					resource.TestCheckResourceAttr(resourceName, "spec.0.priority", acctest.Ct0),
					resource.TestCheckResourceAttr(resourceName, "spec.0.tcp_route.#", acctest.Ct0),
					resource.TestCheckResourceAttr(resourceName, acctest.CtTagsPercent, acctest.Ct0),
					resource.TestCheckResourceAttrSet(resourceName, names.AttrCreatedDate),
					resource.TestCheckResourceAttrSet(resourceName, names.AttrLastUpdatedDate),
					acctest.CheckResourceAttrAccountID(resourceName, acctest.CtResourceOwner),
					acctest.CheckResourceAttrRegionalARN(resourceName, names.AttrARN, "appmesh", fmt.Sprintf("mesh/%s/virtualRouter/%s/route/%s", meshName, vrName, rName)),
				),
			},
			{
				ResourceName:      resourceName,
				ImportStateIdFunc: testAccRouteImportStateIdFunc(resourceName),
				ImportState:       true,
				ImportStateVerify: true,
			},
		},
	})
}

func testAccRoute_tcpRoute(t *testing.T) {
	ctx := acctest.Context(t)
	var r awstypes.RouteData
	resourceName := "aws_appmesh_route.test"
	meshName := sdkacctest.RandomWithPrefix(acctest.ResourcePrefix)
	vrName := sdkacctest.RandomWithPrefix(acctest.ResourcePrefix)
	vn1Name := sdkacctest.RandomWithPrefix(acctest.ResourcePrefix)
	vn2Name := sdkacctest.RandomWithPrefix(acctest.ResourcePrefix)
	rName := sdkacctest.RandomWithPrefix(acctest.ResourcePrefix)

	resource.Test(t, resource.TestCase{
		PreCheck:                 func() { acctest.PreCheck(ctx, t); acctest.PreCheckPartitionHasService(t, names.AppMeshEndpointID) },
		ErrorCheck:               acctest.ErrorCheck(t, names.AppMeshServiceID),
		ProtoV5ProviderFactories: acctest.ProtoV5ProviderFactories,
		CheckDestroy:             testAccCheckRouteDestroy(ctx),
		Steps: []resource.TestStep{
			{
				Config: testAccRouteConfig_tcp(meshName, vrName, vn1Name, vn2Name, rName),
				Check: resource.ComposeAggregateTestCheckFunc(
					testAccCheckRouteExists(ctx, resourceName, &r),
					resource.TestCheckResourceAttr(resourceName, names.AttrName, rName),
					resource.TestCheckResourceAttr(resourceName, "mesh_name", meshName),
					acctest.CheckResourceAttrAccountID(resourceName, "mesh_owner"),
					resource.TestCheckResourceAttr(resourceName, "virtual_router_name", vrName),
					resource.TestCheckResourceAttr(resourceName, "spec.#", acctest.Ct1),
					resource.TestCheckResourceAttr(resourceName, "spec.0.grpc_route.#", acctest.Ct0),
					resource.TestCheckResourceAttr(resourceName, "spec.0.http2_route.#", acctest.Ct0),
					resource.TestCheckResourceAttr(resourceName, "spec.0.http_route.#", acctest.Ct0),
					resource.TestCheckResourceAttr(resourceName, "spec.0.priority", acctest.Ct0),
					resource.TestCheckResourceAttr(resourceName, "spec.0.tcp_route.#", acctest.Ct1),
					resource.TestCheckResourceAttr(resourceName, "spec.0.tcp_route.0.action.#", acctest.Ct1),
					resource.TestCheckResourceAttr(resourceName, "spec.0.tcp_route.0.action.0.weighted_target.#", acctest.Ct1),
					resource.TestCheckResourceAttr(resourceName, "spec.0.tcp_route.0.timeout.#", acctest.Ct0),
					resource.TestCheckResourceAttr(resourceName, acctest.CtTagsPercent, acctest.Ct0),
					resource.TestCheckResourceAttrSet(resourceName, names.AttrCreatedDate),
					resource.TestCheckResourceAttrSet(resourceName, names.AttrLastUpdatedDate),
					acctest.CheckResourceAttrAccountID(resourceName, acctest.CtResourceOwner),
					acctest.CheckResourceAttrRegionalARN(resourceName, names.AttrARN, "appmesh", fmt.Sprintf("mesh/%s/virtualRouter/%s/route/%s", meshName, vrName, rName)),
				),
			},
			{
				Config: testAccRouteConfig_tcpUpdated(meshName, vrName, vn1Name, vn2Name, rName),
				Check: resource.ComposeAggregateTestCheckFunc(
					testAccCheckRouteExists(ctx, resourceName, &r),
					resource.TestCheckResourceAttr(resourceName, names.AttrName, rName),
					resource.TestCheckResourceAttr(resourceName, "mesh_name", meshName),
					acctest.CheckResourceAttrAccountID(resourceName, "mesh_owner"),
					resource.TestCheckResourceAttr(resourceName, "virtual_router_name", vrName),
					resource.TestCheckResourceAttr(resourceName, "spec.#", acctest.Ct1),
					resource.TestCheckResourceAttr(resourceName, "spec.0.grpc_route.#", acctest.Ct0),
					resource.TestCheckResourceAttr(resourceName, "spec.0.http2_route.#", acctest.Ct0),
					resource.TestCheckResourceAttr(resourceName, "spec.0.http_route.#", acctest.Ct0),
					resource.TestCheckResourceAttr(resourceName, "spec.0.priority", acctest.Ct0),
					resource.TestCheckResourceAttr(resourceName, "spec.0.tcp_route.#", acctest.Ct1),
					resource.TestCheckResourceAttr(resourceName, "spec.0.tcp_route.0.action.#", acctest.Ct1),
					resource.TestCheckResourceAttr(resourceName, "spec.0.tcp_route.0.action.0.weighted_target.#", acctest.Ct2),
					resource.TestCheckResourceAttr(resourceName, "spec.0.tcp_route.0.timeout.#", acctest.Ct0),
					resource.TestCheckResourceAttr(resourceName, acctest.CtTagsPercent, acctest.Ct0),
					resource.TestCheckResourceAttrSet(resourceName, names.AttrCreatedDate),
					resource.TestCheckResourceAttrSet(resourceName, names.AttrLastUpdatedDate),
					acctest.CheckResourceAttrAccountID(resourceName, acctest.CtResourceOwner),
					acctest.CheckResourceAttrRegionalARN(resourceName, names.AttrARN, "appmesh", fmt.Sprintf("mesh/%s/virtualRouter/%s/route/%s", meshName, vrName, rName)),
				),
			},
			{
				Config: testAccRouteConfig_tcpUpdatedZeroWeight(meshName, vrName, vn1Name, vn2Name, rName),
				Check: resource.ComposeAggregateTestCheckFunc(
					testAccCheckRouteExists(ctx, resourceName, &r),
					resource.TestCheckResourceAttr(resourceName, names.AttrName, rName),
					resource.TestCheckResourceAttr(resourceName, "mesh_name", meshName),
					acctest.CheckResourceAttrAccountID(resourceName, "mesh_owner"),
					resource.TestCheckResourceAttr(resourceName, "virtual_router_name", vrName),
					resource.TestCheckResourceAttr(resourceName, "spec.#", acctest.Ct1),
					resource.TestCheckResourceAttr(resourceName, "spec.0.http_route.#", acctest.Ct0),
					resource.TestCheckResourceAttr(resourceName, "spec.0.priority", acctest.Ct0),
					resource.TestCheckResourceAttr(resourceName, "spec.0.tcp_route.#", acctest.Ct1),
					resource.TestCheckResourceAttr(resourceName, "spec.0.tcp_route.0.action.#", acctest.Ct1),
					resource.TestCheckResourceAttr(resourceName, "spec.0.tcp_route.0.action.0.weighted_target.#", acctest.Ct2),
					resource.TestCheckResourceAttr(resourceName, "spec.0.tcp_route.0.timeout.#", acctest.Ct0),
					resource.TestCheckResourceAttrSet(resourceName, names.AttrCreatedDate),
					resource.TestCheckResourceAttrSet(resourceName, names.AttrLastUpdatedDate),
					acctest.CheckResourceAttrAccountID(resourceName, acctest.CtResourceOwner),
					acctest.CheckResourceAttrRegionalARN(resourceName, names.AttrARN, "appmesh", fmt.Sprintf("mesh/%s/virtualRouter/%s/route/%s", meshName, vrName, rName)),
				),
			},
			{
				ResourceName:      resourceName,
				ImportStateIdFunc: testAccRouteImportStateIdFunc(resourceName),
				ImportState:       true,
				ImportStateVerify: true,
			},
		},
	})
}

func testAccRoute_tcpRouteWithPortMatch(t *testing.T) {
	ctx := acctest.Context(t)
	var r awstypes.RouteData
	resourceName := "aws_appmesh_route.test"
	meshName := sdkacctest.RandomWithPrefix(acctest.ResourcePrefix)
	vrName := sdkacctest.RandomWithPrefix(acctest.ResourcePrefix)
	vn1Name := sdkacctest.RandomWithPrefix(acctest.ResourcePrefix)
	vn2Name := sdkacctest.RandomWithPrefix(acctest.ResourcePrefix)
	rName := sdkacctest.RandomWithPrefix(acctest.ResourcePrefix)

	resource.Test(t, resource.TestCase{
		PreCheck:                 func() { acctest.PreCheck(ctx, t); acctest.PreCheckPartitionHasService(t, names.AppMeshEndpointID) },
		ErrorCheck:               acctest.ErrorCheck(t, names.AppMeshServiceID),
		ProtoV5ProviderFactories: acctest.ProtoV5ProviderFactories,
		CheckDestroy:             testAccCheckRouteDestroy(ctx),
		Steps: []resource.TestStep{
			{
				Config: testAccRouteConfig_tcpWithPortMatch(meshName, vrName, vn1Name, vn2Name, rName),
				Check: resource.ComposeAggregateTestCheckFunc(
					testAccCheckRouteExists(ctx, resourceName, &r),
					resource.TestCheckResourceAttr(resourceName, names.AttrName, rName),
					resource.TestCheckResourceAttr(resourceName, "mesh_name", meshName),
					acctest.CheckResourceAttrAccountID(resourceName, "mesh_owner"),
					resource.TestCheckResourceAttr(resourceName, "virtual_router_name", vrName),
					resource.TestCheckResourceAttr(resourceName, "spec.#", acctest.Ct1),
					resource.TestCheckResourceAttr(resourceName, "spec.0.grpc_route.#", acctest.Ct0),
					resource.TestCheckResourceAttr(resourceName, "spec.0.http2_route.#", acctest.Ct0),
					resource.TestCheckResourceAttr(resourceName, "spec.0.http_route.#", acctest.Ct0),
					resource.TestCheckResourceAttr(resourceName, "spec.0.priority", acctest.Ct0),
					resource.TestCheckResourceAttr(resourceName, "spec.0.tcp_route.#", acctest.Ct1),
					resource.TestCheckResourceAttr(resourceName, "spec.0.tcp_route.0.action.#", acctest.Ct1),
					resource.TestCheckResourceAttr(resourceName, "spec.0.tcp_route.0.action.0.weighted_target.#", acctest.Ct1),
					resource.TestCheckResourceAttr(resourceName, "spec.0.tcp_route.0.action.0.weighted_target.0.port", "8080"),
					resource.TestCheckResourceAttr(resourceName, "spec.0.tcp_route.0.match.#", acctest.Ct1),
					resource.TestCheckResourceAttr(resourceName, "spec.0.tcp_route.0.match.0.port", "8080"),
					resource.TestCheckResourceAttr(resourceName, "spec.0.tcp_route.0.timeout.#", acctest.Ct0),
					resource.TestCheckResourceAttr(resourceName, acctest.CtTagsPercent, acctest.Ct0),
					resource.TestCheckResourceAttrSet(resourceName, names.AttrCreatedDate),
					resource.TestCheckResourceAttrSet(resourceName, names.AttrLastUpdatedDate),
					acctest.CheckResourceAttrAccountID(resourceName, acctest.CtResourceOwner),
					acctest.CheckResourceAttrRegionalARN(resourceName, names.AttrARN, "appmesh", fmt.Sprintf("mesh/%s/virtualRouter/%s/route/%s", meshName, vrName, rName)),
				),
			},
			{
				Config: testAccRouteConfig_tcpWithPortMatchUpdated(meshName, vrName, vn1Name, vn2Name, rName),
				Check: resource.ComposeAggregateTestCheckFunc(
					testAccCheckRouteExists(ctx, resourceName, &r),
					resource.TestCheckResourceAttr(resourceName, names.AttrName, rName),
					resource.TestCheckResourceAttr(resourceName, "mesh_name", meshName),
					acctest.CheckResourceAttrAccountID(resourceName, "mesh_owner"),
					resource.TestCheckResourceAttr(resourceName, "virtual_router_name", vrName),
					resource.TestCheckResourceAttr(resourceName, "spec.#", acctest.Ct1),
					resource.TestCheckResourceAttr(resourceName, "spec.0.grpc_route.#", acctest.Ct0),
					resource.TestCheckResourceAttr(resourceName, "spec.0.http2_route.#", acctest.Ct0),
					resource.TestCheckResourceAttr(resourceName, "spec.0.http_route.#", acctest.Ct0),
					resource.TestCheckResourceAttr(resourceName, "spec.0.priority", acctest.Ct0),
					resource.TestCheckResourceAttr(resourceName, "spec.0.tcp_route.#", acctest.Ct1),
					resource.TestCheckResourceAttr(resourceName, "spec.0.tcp_route.0.action.#", acctest.Ct1),
					resource.TestCheckResourceAttr(resourceName, "spec.0.tcp_route.0.action.0.weighted_target.#", acctest.Ct2),
					resource.TestCheckResourceAttr(resourceName, "spec.0.tcp_route.0.action.0.weighted_target.0.port", "8080"),
					resource.TestCheckResourceAttr(resourceName, "spec.0.tcp_route.0.action.0.weighted_target.1.port", "8080"),
					resource.TestCheckResourceAttr(resourceName, "spec.0.tcp_route.0.match.#", acctest.Ct1),
					resource.TestCheckResourceAttr(resourceName, "spec.0.tcp_route.0.match.0.port", "8080"),
					resource.TestCheckResourceAttr(resourceName, "spec.0.tcp_route.0.timeout.#", acctest.Ct0),
					resource.TestCheckResourceAttr(resourceName, acctest.CtTagsPercent, acctest.Ct0),
					resource.TestCheckResourceAttrSet(resourceName, names.AttrCreatedDate),
					resource.TestCheckResourceAttrSet(resourceName, names.AttrLastUpdatedDate),
					acctest.CheckResourceAttrAccountID(resourceName, acctest.CtResourceOwner),
					acctest.CheckResourceAttrRegionalARN(resourceName, names.AttrARN, "appmesh", fmt.Sprintf("mesh/%s/virtualRouter/%s/route/%s", meshName, vrName, rName)),
				),
			},
			{
				Config: testAccRouteConfig_tcpUpdatedZeroWeight(meshName, vrName, vn1Name, vn2Name, rName),
				Check: resource.ComposeAggregateTestCheckFunc(
					testAccCheckRouteExists(ctx, resourceName, &r),
					resource.TestCheckResourceAttr(resourceName, names.AttrName, rName),
					resource.TestCheckResourceAttr(resourceName, "mesh_name", meshName),
					acctest.CheckResourceAttrAccountID(resourceName, "mesh_owner"),
					resource.TestCheckResourceAttr(resourceName, "virtual_router_name", vrName),
					resource.TestCheckResourceAttr(resourceName, "spec.#", acctest.Ct1),
					resource.TestCheckResourceAttr(resourceName, "spec.0.http_route.#", acctest.Ct0),
					resource.TestCheckResourceAttr(resourceName, "spec.0.priority", acctest.Ct0),
					resource.TestCheckResourceAttr(resourceName, "spec.0.tcp_route.#", acctest.Ct1),
					resource.TestCheckResourceAttr(resourceName, "spec.0.tcp_route.0.action.#", acctest.Ct1),
					resource.TestCheckResourceAttr(resourceName, "spec.0.tcp_route.0.action.0.weighted_target.#", acctest.Ct2),
					resource.TestCheckResourceAttr(resourceName, "spec.0.tcp_route.0.timeout.#", acctest.Ct0),
					resource.TestCheckResourceAttrSet(resourceName, names.AttrCreatedDate),
					resource.TestCheckResourceAttrSet(resourceName, names.AttrLastUpdatedDate),
					acctest.CheckResourceAttrAccountID(resourceName, acctest.CtResourceOwner),
					acctest.CheckResourceAttrRegionalARN(resourceName, names.AttrARN, "appmesh", fmt.Sprintf("mesh/%s/virtualRouter/%s/route/%s", meshName, vrName, rName)),
				),
			},
			{
				ResourceName:      resourceName,
				ImportStateIdFunc: testAccRouteImportStateIdFunc(resourceName),
				ImportState:       true,
				ImportStateVerify: true,
			},
		},
	})
}

func testAccRoute_tcpRouteTimeout(t *testing.T) {
	ctx := acctest.Context(t)
	var r awstypes.RouteData
	resourceName := "aws_appmesh_route.test"
	meshName := sdkacctest.RandomWithPrefix(acctest.ResourcePrefix)
	vrName := sdkacctest.RandomWithPrefix(acctest.ResourcePrefix)
	vn1Name := sdkacctest.RandomWithPrefix(acctest.ResourcePrefix)
	vn2Name := sdkacctest.RandomWithPrefix(acctest.ResourcePrefix)
	rName := sdkacctest.RandomWithPrefix(acctest.ResourcePrefix)

	resource.Test(t, resource.TestCase{
		PreCheck:                 func() { acctest.PreCheck(ctx, t); acctest.PreCheckPartitionHasService(t, names.AppMeshEndpointID) },
		ErrorCheck:               acctest.ErrorCheck(t, names.AppMeshServiceID),
		ProtoV5ProviderFactories: acctest.ProtoV5ProviderFactories,
		CheckDestroy:             testAccCheckRouteDestroy(ctx),
		Steps: []resource.TestStep{
			{
				Config: testAccRouteConfig_tcpTimeout(meshName, vrName, vn1Name, vn2Name, rName),
				Check: resource.ComposeAggregateTestCheckFunc(
					testAccCheckRouteExists(ctx, resourceName, &r),
					resource.TestCheckResourceAttr(resourceName, names.AttrName, rName),
					resource.TestCheckResourceAttr(resourceName, "mesh_name", meshName),
					acctest.CheckResourceAttrAccountID(resourceName, "mesh_owner"),
					resource.TestCheckResourceAttr(resourceName, "virtual_router_name", vrName),
					resource.TestCheckResourceAttr(resourceName, "spec.#", acctest.Ct1),
					resource.TestCheckResourceAttr(resourceName, "spec.0.grpc_route.#", acctest.Ct0),
					resource.TestCheckResourceAttr(resourceName, "spec.0.http2_route.#", acctest.Ct0),
					resource.TestCheckResourceAttr(resourceName, "spec.0.http_route.#", acctest.Ct0),
					resource.TestCheckResourceAttr(resourceName, "spec.0.priority", acctest.Ct0),
					resource.TestCheckResourceAttr(resourceName, "spec.0.tcp_route.#", acctest.Ct1),
					resource.TestCheckResourceAttr(resourceName, "spec.0.tcp_route.0.action.#", acctest.Ct1),
					resource.TestCheckResourceAttr(resourceName, "spec.0.tcp_route.0.action.0.weighted_target.#", acctest.Ct1),
					resource.TestCheckResourceAttr(resourceName, "spec.0.tcp_route.0.timeout.#", acctest.Ct1),
					resource.TestCheckResourceAttr(resourceName, "spec.0.tcp_route.0.timeout.0.idle.#", acctest.Ct1),
					resource.TestCheckResourceAttr(resourceName, "spec.0.tcp_route.0.timeout.0.idle.0.unit", "ms"),
					resource.TestCheckResourceAttr(resourceName, "spec.0.tcp_route.0.timeout.0.idle.0.value", "250000"),
					resource.TestCheckResourceAttr(resourceName, acctest.CtTagsPercent, acctest.Ct0),
					resource.TestCheckResourceAttrSet(resourceName, names.AttrCreatedDate),
					resource.TestCheckResourceAttrSet(resourceName, names.AttrLastUpdatedDate),
					acctest.CheckResourceAttrAccountID(resourceName, acctest.CtResourceOwner),
					acctest.CheckResourceAttrRegionalARN(resourceName, names.AttrARN, "appmesh", fmt.Sprintf("mesh/%s/virtualRouter/%s/route/%s", meshName, vrName, rName)),
				),
			},
			{
				Config: testAccRouteConfig_tcpTimeoutUpdated(meshName, vrName, vn1Name, vn2Name, rName),
				Check: resource.ComposeAggregateTestCheckFunc(
					testAccCheckRouteExists(ctx, resourceName, &r),
					resource.TestCheckResourceAttr(resourceName, names.AttrName, rName),
					resource.TestCheckResourceAttr(resourceName, "mesh_name", meshName),
					acctest.CheckResourceAttrAccountID(resourceName, "mesh_owner"),
					resource.TestCheckResourceAttr(resourceName, "virtual_router_name", vrName),
					resource.TestCheckResourceAttr(resourceName, "spec.#", acctest.Ct1),
					resource.TestCheckResourceAttr(resourceName, "spec.0.grpc_route.#", acctest.Ct0),
					resource.TestCheckResourceAttr(resourceName, "spec.0.http2_route.#", acctest.Ct0),
					resource.TestCheckResourceAttr(resourceName, "spec.0.http_route.#", acctest.Ct0),
					resource.TestCheckResourceAttr(resourceName, "spec.0.priority", acctest.Ct0),
					resource.TestCheckResourceAttr(resourceName, "spec.0.tcp_route.#", acctest.Ct1),
					resource.TestCheckResourceAttr(resourceName, "spec.0.tcp_route.0.action.#", acctest.Ct1),
					resource.TestCheckResourceAttr(resourceName, "spec.0.tcp_route.0.action.0.weighted_target.#", acctest.Ct1),
					resource.TestCheckResourceAttr(resourceName, "spec.0.tcp_route.0.timeout.#", acctest.Ct1),
					resource.TestCheckResourceAttr(resourceName, "spec.0.tcp_route.0.timeout.0.idle.#", acctest.Ct1),
					resource.TestCheckResourceAttr(resourceName, "spec.0.tcp_route.0.timeout.0.idle.0.unit", "s"),
					resource.TestCheckResourceAttr(resourceName, "spec.0.tcp_route.0.timeout.0.idle.0.value", acctest.Ct10),
					resource.TestCheckResourceAttr(resourceName, acctest.CtTagsPercent, acctest.Ct0),
					resource.TestCheckResourceAttrSet(resourceName, names.AttrCreatedDate),
					resource.TestCheckResourceAttrSet(resourceName, names.AttrLastUpdatedDate),
					acctest.CheckResourceAttrAccountID(resourceName, acctest.CtResourceOwner),
					acctest.CheckResourceAttrRegionalARN(resourceName, names.AttrARN, "appmesh", fmt.Sprintf("mesh/%s/virtualRouter/%s/route/%s", meshName, vrName, rName)),
				),
			},
			{
				ResourceName:      resourceName,
				ImportStateIdFunc: testAccRouteImportStateIdFunc(resourceName),
				ImportState:       true,
				ImportStateVerify: true,
			},
		},
	})
}

<<<<<<< HEAD
func testAccRoute_tags(t *testing.T) {
	ctx := acctest.Context(t)
	var r awstypes.RouteData
	resourceName := "aws_appmesh_route.test"
	meshName := sdkacctest.RandomWithPrefix(acctest.ResourcePrefix)
	vrName := sdkacctest.RandomWithPrefix(acctest.ResourcePrefix)
	vn1Name := sdkacctest.RandomWithPrefix(acctest.ResourcePrefix)
	vn2Name := sdkacctest.RandomWithPrefix(acctest.ResourcePrefix)
	rName := sdkacctest.RandomWithPrefix(acctest.ResourcePrefix)

	resource.Test(t, resource.TestCase{
		PreCheck:                 func() { acctest.PreCheck(ctx, t); acctest.PreCheckPartitionHasService(t, names.AppMeshEndpointID) },
		ErrorCheck:               acctest.ErrorCheck(t, names.AppMeshServiceID),
		ProtoV5ProviderFactories: acctest.ProtoV5ProviderFactories,
		CheckDestroy:             testAccCheckRouteDestroy(ctx),
		Steps: []resource.TestStep{
			{
				Config: testAccRouteConfig_tags1(meshName, vrName, vn1Name, vn2Name, rName, "key1", "value1"),
				Check: resource.ComposeTestCheckFunc(
					testAccCheckRouteExists(ctx, resourceName, &r),
					resource.TestCheckResourceAttr(resourceName, "tags.%", "1"),
					resource.TestCheckResourceAttr(resourceName, "tags.key1", "value1"),
				),
			},
			{
				ResourceName:      resourceName,
				ImportStateIdFunc: testAccRouteImportStateIdFunc(resourceName),
				ImportState:       true,
				ImportStateVerify: true,
			},
			{
				Config: testAccRouteConfig_tags2(meshName, vrName, vn1Name, vn2Name, rName, "key1", "value1updated", "key2", "value2"),
				Check: resource.ComposeTestCheckFunc(
					testAccCheckRouteExists(ctx, resourceName, &r),
					resource.TestCheckResourceAttr(resourceName, "tags.%", "2"),
					resource.TestCheckResourceAttr(resourceName, "tags.key1", "value1updated"),
					resource.TestCheckResourceAttr(resourceName, "tags.key2", "value2"),
				),
			},
			{
				Config: testAccRouteConfig_tags1(meshName, vrName, vn1Name, vn2Name, rName, "key2", "value2"),
				Check: resource.ComposeTestCheckFunc(
					testAccCheckRouteExists(ctx, resourceName, &r),
					resource.TestCheckResourceAttr(resourceName, "tags.%", "1"),
					resource.TestCheckResourceAttr(resourceName, "tags.key2", "value2"),
				),
			},
		},
	})
}

=======
>>>>>>> a50735c3
func testAccRoute_httpHeader(t *testing.T) {
	ctx := acctest.Context(t)
	var r awstypes.RouteData
	resourceName := "aws_appmesh_route.test"
	meshName := sdkacctest.RandomWithPrefix(acctest.ResourcePrefix)
	vrName := sdkacctest.RandomWithPrefix(acctest.ResourcePrefix)
	vn1Name := sdkacctest.RandomWithPrefix(acctest.ResourcePrefix)
	vn2Name := sdkacctest.RandomWithPrefix(acctest.ResourcePrefix)
	rName := sdkacctest.RandomWithPrefix(acctest.ResourcePrefix)

	resource.Test(t, resource.TestCase{
		PreCheck:                 func() { acctest.PreCheck(ctx, t); acctest.PreCheckPartitionHasService(t, names.AppMeshEndpointID) },
		ErrorCheck:               acctest.ErrorCheck(t, names.AppMeshServiceID),
		ProtoV5ProviderFactories: acctest.ProtoV5ProviderFactories,
		CheckDestroy:             testAccCheckRouteDestroy(ctx),
		Steps: []resource.TestStep{
			{
				Config: testAccRouteConfig_httpHeader(meshName, vrName, vn1Name, vn2Name, rName),
				Check: resource.ComposeAggregateTestCheckFunc(
					testAccCheckRouteExists(ctx, resourceName, &r),
					resource.TestCheckResourceAttr(resourceName, names.AttrName, rName),
					resource.TestCheckResourceAttr(resourceName, "mesh_name", meshName),
					acctest.CheckResourceAttrAccountID(resourceName, "mesh_owner"),
					resource.TestCheckResourceAttr(resourceName, "virtual_router_name", vrName),
					resource.TestCheckResourceAttr(resourceName, "spec.#", acctest.Ct1),
					resource.TestCheckResourceAttr(resourceName, "spec.0.grpc_route.#", acctest.Ct0),
					resource.TestCheckResourceAttr(resourceName, "spec.0.http2_route.#", acctest.Ct0),
					resource.TestCheckResourceAttr(resourceName, "spec.0.http_route.#", acctest.Ct1),
					resource.TestCheckResourceAttr(resourceName, "spec.0.http_route.0.action.#", acctest.Ct1),
					resource.TestCheckResourceAttr(resourceName, "spec.0.http_route.0.action.0.weighted_target.#", acctest.Ct1),
					resource.TestCheckResourceAttr(resourceName, "spec.0.http_route.0.match.#", acctest.Ct1),
					resource.TestCheckResourceAttr(resourceName, "spec.0.http_route.0.match.0.header.#", acctest.Ct1),
					resource.TestCheckTypeSetElemNestedAttrs(resourceName, "spec.0.http_route.0.match.0.header.*", map[string]string{
						"invert":       acctest.CtFalse,
						"match.#":      acctest.Ct0,
						names.AttrName: "X-Testing1",
					}),
					resource.TestCheckResourceAttr(resourceName, "spec.0.http_route.0.match.0.method", "POST"),
					resource.TestCheckResourceAttr(resourceName, "spec.0.http_route.0.match.0.prefix", "/"),
					resource.TestCheckResourceAttr(resourceName, "spec.0.http_route.0.retry_policy.#", acctest.Ct0),
					resource.TestCheckResourceAttr(resourceName, "spec.0.priority", acctest.Ct0),
					resource.TestCheckResourceAttr(resourceName, "spec.0.tcp_route.#", acctest.Ct0),
					resource.TestCheckResourceAttr(resourceName, acctest.CtTagsPercent, acctest.Ct0),
					resource.TestCheckResourceAttrSet(resourceName, names.AttrCreatedDate),
					resource.TestCheckResourceAttrSet(resourceName, names.AttrLastUpdatedDate),
					acctest.CheckResourceAttrAccountID(resourceName, acctest.CtResourceOwner),
					acctest.CheckResourceAttrRegionalARN(resourceName, names.AttrARN, "appmesh", fmt.Sprintf("mesh/%s/virtualRouter/%s/route/%s", meshName, vrName, rName)),
				),
			},
			{
				Config: testAccRouteConfig_httpHeaderUpdated(meshName, vrName, vn1Name, vn2Name, rName),
				Check: resource.ComposeAggregateTestCheckFunc(
					testAccCheckRouteExists(ctx, resourceName, &r),
					resource.TestCheckResourceAttr(resourceName, names.AttrName, rName),
					resource.TestCheckResourceAttr(resourceName, "mesh_name", meshName),
					acctest.CheckResourceAttrAccountID(resourceName, "mesh_owner"),
					resource.TestCheckResourceAttr(resourceName, "virtual_router_name", vrName),
					resource.TestCheckResourceAttr(resourceName, "spec.#", acctest.Ct1),
					resource.TestCheckResourceAttr(resourceName, "spec.0.grpc_route.#", acctest.Ct0),
					resource.TestCheckResourceAttr(resourceName, "spec.0.http2_route.#", acctest.Ct0),
					resource.TestCheckResourceAttr(resourceName, "spec.0.http_route.#", acctest.Ct1),
					resource.TestCheckResourceAttr(resourceName, "spec.0.http_route.0.action.#", acctest.Ct1),
					resource.TestCheckResourceAttr(resourceName, "spec.0.http_route.0.action.0.weighted_target.#", acctest.Ct1),
					resource.TestCheckResourceAttr(resourceName, "spec.0.http_route.0.match.#", acctest.Ct1),
					resource.TestCheckResourceAttr(resourceName, "spec.0.http_route.0.match.0.header.#", acctest.Ct2),
					resource.TestCheckTypeSetElemNestedAttrs(resourceName, "spec.0.http_route.0.match.0.header.*", map[string]string{
						"invert":       acctest.CtTrue,
						"match.#":      acctest.Ct0,
						names.AttrName: "X-Testing1",
					}),
					resource.TestCheckTypeSetElemNestedAttrs(resourceName, "spec.0.http_route.0.match.0.header.*", map[string]string{
						"invert":                acctest.CtFalse,
						"match.#":               acctest.Ct1,
						"match.0.range.#":       acctest.Ct1,
						"match.0.range.0.end":   "7",
						"match.0.range.0.start": acctest.Ct2,
						names.AttrName:          "X-Testing2",
					}),
					resource.TestCheckResourceAttr(resourceName, "spec.0.http_route.0.match.0.method", "PUT"),
					resource.TestCheckResourceAttr(resourceName, "spec.0.http_route.0.match.0.prefix", "/path"),
					resource.TestCheckResourceAttr(resourceName, "spec.0.http_route.0.retry_policy.#", acctest.Ct0),
					resource.TestCheckResourceAttr(resourceName, "spec.0.priority", acctest.Ct0),
					resource.TestCheckResourceAttr(resourceName, "spec.0.tcp_route.#", acctest.Ct0),
					resource.TestCheckResourceAttr(resourceName, acctest.CtTagsPercent, acctest.Ct0),
					resource.TestCheckResourceAttrSet(resourceName, names.AttrCreatedDate),
					resource.TestCheckResourceAttrSet(resourceName, names.AttrLastUpdatedDate),
					acctest.CheckResourceAttrAccountID(resourceName, acctest.CtResourceOwner),
					acctest.CheckResourceAttrRegionalARN(resourceName, names.AttrARN, "appmesh", fmt.Sprintf("mesh/%s/virtualRouter/%s/route/%s", meshName, vrName, rName)),
				),
			},
			{
				ResourceName:      resourceName,
				ImportStateIdFunc: testAccRouteImportStateIdFunc(resourceName),
				ImportState:       true,
				ImportStateVerify: true,
			},
		},
	})
}

func testAccRoute_routePriority(t *testing.T) {
	ctx := acctest.Context(t)
	var r awstypes.RouteData
	resourceName := "aws_appmesh_route.test"
	meshName := sdkacctest.RandomWithPrefix(acctest.ResourcePrefix)
	vrName := sdkacctest.RandomWithPrefix(acctest.ResourcePrefix)
	vn1Name := sdkacctest.RandomWithPrefix(acctest.ResourcePrefix)
	vn2Name := sdkacctest.RandomWithPrefix(acctest.ResourcePrefix)
	rName := sdkacctest.RandomWithPrefix(acctest.ResourcePrefix)

	resource.Test(t, resource.TestCase{
		PreCheck:                 func() { acctest.PreCheck(ctx, t); acctest.PreCheckPartitionHasService(t, names.AppMeshEndpointID) },
		ErrorCheck:               acctest.ErrorCheck(t, names.AppMeshServiceID),
		ProtoV5ProviderFactories: acctest.ProtoV5ProviderFactories,
		CheckDestroy:             testAccCheckRouteDestroy(ctx),
		Steps: []resource.TestStep{
			{
				Config: testAccRouteConfig_routePriority(meshName, vrName, vn1Name, vn2Name, rName, 42),
				Check: resource.ComposeAggregateTestCheckFunc(
					testAccCheckRouteExists(ctx, resourceName, &r),
					resource.TestCheckResourceAttr(resourceName, names.AttrName, rName),
					resource.TestCheckResourceAttr(resourceName, "mesh_name", meshName),
					acctest.CheckResourceAttrAccountID(resourceName, "mesh_owner"),
					resource.TestCheckResourceAttr(resourceName, "virtual_router_name", vrName),
					resource.TestCheckResourceAttr(resourceName, "spec.#", acctest.Ct1),
					resource.TestCheckResourceAttr(resourceName, "spec.0.grpc_route.#", acctest.Ct0),
					resource.TestCheckResourceAttr(resourceName, "spec.0.http2_route.#", acctest.Ct0),
					resource.TestCheckResourceAttr(resourceName, "spec.0.http_route.#", acctest.Ct1),
					resource.TestCheckResourceAttr(resourceName, "spec.0.http_route.0.action.#", acctest.Ct1),
					resource.TestCheckResourceAttr(resourceName, "spec.0.http_route.0.action.0.weighted_target.#", acctest.Ct1),
					resource.TestCheckResourceAttr(resourceName, "spec.0.http_route.0.match.#", acctest.Ct1),
					resource.TestCheckResourceAttr(resourceName, "spec.0.http_route.0.match.0.header.#", acctest.Ct0),
					resource.TestCheckResourceAttr(resourceName, "spec.0.http_route.0.match.0.method", ""),
					resource.TestCheckResourceAttr(resourceName, "spec.0.http_route.0.match.0.prefix", "/"),
					resource.TestCheckResourceAttr(resourceName, "spec.0.http_route.0.match.0.scheme", ""),
					resource.TestCheckResourceAttr(resourceName, "spec.0.http_route.0.retry_policy.#", acctest.Ct0),
					resource.TestCheckResourceAttr(resourceName, "spec.0.priority", "42"),
					resource.TestCheckResourceAttr(resourceName, "spec.0.tcp_route.#", acctest.Ct0),
					resource.TestCheckResourceAttr(resourceName, acctest.CtTagsPercent, acctest.Ct0),
					resource.TestCheckResourceAttrSet(resourceName, names.AttrCreatedDate),
					resource.TestCheckResourceAttrSet(resourceName, names.AttrLastUpdatedDate),
					acctest.CheckResourceAttrAccountID(resourceName, acctest.CtResourceOwner),
					acctest.CheckResourceAttrRegionalARN(resourceName, names.AttrARN, "appmesh", fmt.Sprintf("mesh/%s/virtualRouter/%s/route/%s", meshName, vrName, rName)),
				),
			},
			{
				Config: testAccRouteConfig_routePriority(meshName, vrName, vn1Name, vn2Name, rName, 1000),
				Check: resource.ComposeAggregateTestCheckFunc(
					testAccCheckRouteExists(ctx, resourceName, &r),
					resource.TestCheckResourceAttr(resourceName, names.AttrName, rName),
					resource.TestCheckResourceAttr(resourceName, "mesh_name", meshName),
					acctest.CheckResourceAttrAccountID(resourceName, "mesh_owner"),
					resource.TestCheckResourceAttr(resourceName, "virtual_router_name", vrName),
					resource.TestCheckResourceAttr(resourceName, "spec.#", acctest.Ct1),
					resource.TestCheckResourceAttr(resourceName, "spec.0.grpc_route.#", acctest.Ct0),
					resource.TestCheckResourceAttr(resourceName, "spec.0.http2_route.#", acctest.Ct0),
					resource.TestCheckResourceAttr(resourceName, "spec.0.http_route.#", acctest.Ct1),
					resource.TestCheckResourceAttr(resourceName, "spec.0.http_route.0.action.#", acctest.Ct1),
					resource.TestCheckResourceAttr(resourceName, "spec.0.http_route.0.action.0.weighted_target.#", acctest.Ct1),
					resource.TestCheckResourceAttr(resourceName, "spec.0.http_route.0.match.#", acctest.Ct1),
					resource.TestCheckResourceAttr(resourceName, "spec.0.http_route.0.match.0.header.#", acctest.Ct0),
					resource.TestCheckResourceAttr(resourceName, "spec.0.http_route.0.match.0.method", ""),
					resource.TestCheckResourceAttr(resourceName, "spec.0.http_route.0.match.0.prefix", "/"),
					resource.TestCheckResourceAttr(resourceName, "spec.0.http_route.0.match.0.scheme", ""),
					resource.TestCheckResourceAttr(resourceName, "spec.0.http_route.0.retry_policy.#", acctest.Ct0),
					resource.TestCheckResourceAttr(resourceName, "spec.0.priority", "1000"),
					resource.TestCheckResourceAttr(resourceName, "spec.0.tcp_route.#", acctest.Ct0),
					resource.TestCheckResourceAttr(resourceName, acctest.CtTagsPercent, acctest.Ct0),
					resource.TestCheckResourceAttrSet(resourceName, names.AttrCreatedDate),
					resource.TestCheckResourceAttrSet(resourceName, names.AttrLastUpdatedDate),
					acctest.CheckResourceAttrAccountID(resourceName, acctest.CtResourceOwner),
					acctest.CheckResourceAttrRegionalARN(resourceName, names.AttrARN, "appmesh", fmt.Sprintf("mesh/%s/virtualRouter/%s/route/%s", meshName, vrName, rName)),
				),
			},
			{
				ResourceName:      resourceName,
				ImportStateIdFunc: testAccRouteImportStateIdFunc(resourceName),
				ImportState:       true,
				ImportStateVerify: true,
			},
		},
	})
}

func testAccRoute_httpRetryPolicy(t *testing.T) {
	ctx := acctest.Context(t)
	var r awstypes.RouteData
	resourceName := "aws_appmesh_route.test"
	meshName := sdkacctest.RandomWithPrefix(acctest.ResourcePrefix)
	vrName := sdkacctest.RandomWithPrefix(acctest.ResourcePrefix)
	vn1Name := sdkacctest.RandomWithPrefix(acctest.ResourcePrefix)
	vn2Name := sdkacctest.RandomWithPrefix(acctest.ResourcePrefix)
	rName := sdkacctest.RandomWithPrefix(acctest.ResourcePrefix)

	resource.Test(t, resource.TestCase{
		PreCheck:                 func() { acctest.PreCheck(ctx, t); acctest.PreCheckPartitionHasService(t, names.AppMeshEndpointID) },
		ErrorCheck:               acctest.ErrorCheck(t, names.AppMeshServiceID),
		ProtoV5ProviderFactories: acctest.ProtoV5ProviderFactories,
		CheckDestroy:             testAccCheckRouteDestroy(ctx),
		Steps: []resource.TestStep{
			{
				Config: testAccRouteConfig_httpRetryPolicy(meshName, vrName, vn1Name, vn2Name, rName),
				Check: resource.ComposeAggregateTestCheckFunc(
					testAccCheckRouteExists(ctx, resourceName, &r),
					resource.TestCheckResourceAttr(resourceName, names.AttrName, rName),
					resource.TestCheckResourceAttr(resourceName, "mesh_name", meshName),
					acctest.CheckResourceAttrAccountID(resourceName, "mesh_owner"),
					resource.TestCheckResourceAttr(resourceName, "virtual_router_name", vrName),
					resource.TestCheckResourceAttr(resourceName, "spec.#", acctest.Ct1),
					resource.TestCheckResourceAttr(resourceName, "spec.0.grpc_route.#", acctest.Ct0),
					resource.TestCheckResourceAttr(resourceName, "spec.0.http2_route.#", acctest.Ct0),
					resource.TestCheckResourceAttr(resourceName, "spec.0.http_route.#", acctest.Ct1),
					resource.TestCheckResourceAttr(resourceName, "spec.0.http_route.0.action.#", acctest.Ct1),
					resource.TestCheckResourceAttr(resourceName, "spec.0.http_route.0.action.0.weighted_target.#", acctest.Ct1),
					resource.TestCheckResourceAttr(resourceName, "spec.0.http_route.0.match.#", acctest.Ct1),
					resource.TestCheckResourceAttr(resourceName, "spec.0.http_route.0.match.0.header.#", acctest.Ct0),
					resource.TestCheckResourceAttr(resourceName, "spec.0.http_route.0.match.0.method", ""),
					resource.TestCheckResourceAttr(resourceName, "spec.0.http_route.0.match.0.prefix", "/"),
					resource.TestCheckResourceAttr(resourceName, "spec.0.http_route.0.match.0.scheme", ""),
					resource.TestCheckResourceAttr(resourceName, "spec.0.http_route.0.retry_policy.#", acctest.Ct1),
					resource.TestCheckResourceAttr(resourceName, "spec.0.http_route.0.retry_policy.0.http_retry_events.#", acctest.Ct1),
					resource.TestCheckTypeSetElemAttr(resourceName, "spec.0.http_route.0.retry_policy.0.http_retry_events.*", "server-error"),
					resource.TestCheckResourceAttr(resourceName, "spec.0.http_route.0.retry_policy.0.max_retries", acctest.Ct1),
					resource.TestCheckResourceAttr(resourceName, "spec.0.http_route.0.retry_policy.0.per_retry_timeout.#", acctest.Ct1),
					resource.TestCheckResourceAttr(resourceName, "spec.0.http_route.0.retry_policy.0.per_retry_timeout.0.unit", "s"),
					resource.TestCheckResourceAttr(resourceName, "spec.0.http_route.0.retry_policy.0.per_retry_timeout.0.value", "15"),
					resource.TestCheckResourceAttr(resourceName, "spec.0.http_route.0.retry_policy.0.tcp_retry_events.#", acctest.Ct0),
					resource.TestCheckResourceAttr(resourceName, "spec.0.tcp_route.#", acctest.Ct0),
					resource.TestCheckResourceAttr(resourceName, acctest.CtTagsPercent, acctest.Ct0),
					resource.TestCheckResourceAttrSet(resourceName, names.AttrCreatedDate),
					resource.TestCheckResourceAttrSet(resourceName, names.AttrLastUpdatedDate),
					acctest.CheckResourceAttrAccountID(resourceName, acctest.CtResourceOwner),
					acctest.CheckResourceAttrRegionalARN(resourceName, names.AttrARN, "appmesh", fmt.Sprintf("mesh/%s/virtualRouter/%s/route/%s", meshName, vrName, rName)),
				),
			},
			{
				Config: testAccRouteConfig_httpMaxRetriesZero(meshName, vrName, vn1Name, vn2Name, rName),
				Check: resource.ComposeAggregateTestCheckFunc(
					testAccCheckRouteExists(ctx, resourceName, &r),
					resource.TestCheckResourceAttr(resourceName, names.AttrName, rName),
					resource.TestCheckResourceAttr(resourceName, "mesh_name", meshName),
					acctest.CheckResourceAttrAccountID(resourceName, "mesh_owner"),
					resource.TestCheckResourceAttr(resourceName, "virtual_router_name", vrName),
					resource.TestCheckResourceAttr(resourceName, "spec.#", acctest.Ct1),
					resource.TestCheckResourceAttr(resourceName, "spec.0.grpc_route.#", acctest.Ct0),
					resource.TestCheckResourceAttr(resourceName, "spec.0.http2_route.#", acctest.Ct0),
					resource.TestCheckResourceAttr(resourceName, "spec.0.http_route.#", acctest.Ct1),
					resource.TestCheckResourceAttr(resourceName, "spec.0.http_route.0.action.#", acctest.Ct1),
					resource.TestCheckResourceAttr(resourceName, "spec.0.http_route.0.action.0.weighted_target.#", acctest.Ct1),
					resource.TestCheckResourceAttr(resourceName, "spec.0.http_route.0.match.#", acctest.Ct1),
					resource.TestCheckResourceAttr(resourceName, "spec.0.http_route.0.match.0.header.#", acctest.Ct0),
					resource.TestCheckResourceAttr(resourceName, "spec.0.http_route.0.match.0.method", ""),
					resource.TestCheckResourceAttr(resourceName, "spec.0.http_route.0.match.0.prefix", "/"),
					resource.TestCheckResourceAttr(resourceName, "spec.0.http_route.0.match.0.scheme", ""),
					resource.TestCheckResourceAttr(resourceName, "spec.0.http_route.0.retry_policy.#", acctest.Ct1),
					resource.TestCheckResourceAttr(resourceName, "spec.0.http_route.0.retry_policy.0.http_retry_events.#", acctest.Ct1),
					resource.TestCheckTypeSetElemAttr(resourceName, "spec.0.http_route.0.retry_policy.0.http_retry_events.*", "server-error"),
					resource.TestCheckResourceAttr(resourceName, "spec.0.http_route.0.retry_policy.0.max_retries", acctest.Ct0),
					resource.TestCheckResourceAttr(resourceName, "spec.0.http_route.0.retry_policy.0.per_retry_timeout.#", acctest.Ct1),
					resource.TestCheckResourceAttr(resourceName, "spec.0.http_route.0.retry_policy.0.per_retry_timeout.0.unit", "s"),
					resource.TestCheckResourceAttr(resourceName, "spec.0.http_route.0.retry_policy.0.per_retry_timeout.0.value", "15"),
					resource.TestCheckResourceAttr(resourceName, "spec.0.http_route.0.retry_policy.0.tcp_retry_events.#", acctest.Ct0),
					resource.TestCheckResourceAttr(resourceName, "spec.0.tcp_route.#", acctest.Ct0),
					resource.TestCheckResourceAttr(resourceName, acctest.CtTagsPercent, acctest.Ct0),
					resource.TestCheckResourceAttrSet(resourceName, names.AttrCreatedDate),
					resource.TestCheckResourceAttrSet(resourceName, names.AttrLastUpdatedDate),
					acctest.CheckResourceAttrAccountID(resourceName, acctest.CtResourceOwner),
					acctest.CheckResourceAttrRegionalARN(resourceName, names.AttrARN, "appmesh", fmt.Sprintf("mesh/%s/virtualRouter/%s/route/%s", meshName, vrName, rName)),
				),
			},
			{
				Config: testAccRouteConfig_httpRetryPolicyUpdated(meshName, vrName, vn1Name, vn2Name, rName),
				Check: resource.ComposeAggregateTestCheckFunc(
					testAccCheckRouteExists(ctx, resourceName, &r),
					resource.TestCheckResourceAttr(resourceName, names.AttrName, rName),
					resource.TestCheckResourceAttr(resourceName, "mesh_name", meshName),
					acctest.CheckResourceAttrAccountID(resourceName, "mesh_owner"),
					resource.TestCheckResourceAttr(resourceName, "virtual_router_name", vrName),
					resource.TestCheckResourceAttr(resourceName, "spec.#", acctest.Ct1),
					resource.TestCheckResourceAttr(resourceName, "spec.0.grpc_route.#", acctest.Ct0),
					resource.TestCheckResourceAttr(resourceName, "spec.0.http2_route.#", acctest.Ct0),
					resource.TestCheckResourceAttr(resourceName, "spec.0.http_route.#", acctest.Ct1),
					resource.TestCheckResourceAttr(resourceName, "spec.0.http_route.0.action.#", acctest.Ct1),
					resource.TestCheckResourceAttr(resourceName, "spec.0.http_route.0.action.0.weighted_target.#", acctest.Ct1),
					resource.TestCheckResourceAttr(resourceName, "spec.0.http_route.0.match.#", acctest.Ct1),
					resource.TestCheckResourceAttr(resourceName, "spec.0.http_route.0.match.0.header.#", acctest.Ct0),
					resource.TestCheckResourceAttr(resourceName, "spec.0.http_route.0.match.0.method", ""),
					resource.TestCheckResourceAttr(resourceName, "spec.0.http_route.0.match.0.prefix", "/"),
					resource.TestCheckResourceAttr(resourceName, "spec.0.http_route.0.match.0.scheme", ""),
					resource.TestCheckResourceAttr(resourceName, "spec.0.http_route.0.retry_policy.#", acctest.Ct1),
					resource.TestCheckResourceAttr(resourceName, "spec.0.http_route.0.retry_policy.0.http_retry_events.#", acctest.Ct2),
					resource.TestCheckTypeSetElemAttr(resourceName, "spec.0.http_route.0.retry_policy.0.http_retry_events.*", "gateway-error"),
					resource.TestCheckTypeSetElemAttr(resourceName, "spec.0.http_route.0.retry_policy.0.http_retry_events.*", "client-error"),
					resource.TestCheckResourceAttr(resourceName, "spec.0.http_route.0.retry_policy.0.max_retries", acctest.Ct3),
					resource.TestCheckResourceAttr(resourceName, "spec.0.http_route.0.retry_policy.0.per_retry_timeout.#", acctest.Ct1),
					resource.TestCheckResourceAttr(resourceName, "spec.0.http_route.0.retry_policy.0.per_retry_timeout.0.unit", "ms"),
					resource.TestCheckResourceAttr(resourceName, "spec.0.http_route.0.retry_policy.0.per_retry_timeout.0.value", "250000"),
					resource.TestCheckResourceAttr(resourceName, "spec.0.http_route.0.retry_policy.0.tcp_retry_events.#", acctest.Ct1),
					resource.TestCheckTypeSetElemAttr(resourceName, "spec.0.http_route.0.retry_policy.0.tcp_retry_events.*", "connection-error"),
					resource.TestCheckResourceAttr(resourceName, "spec.0.tcp_route.#", acctest.Ct0),
					resource.TestCheckResourceAttr(resourceName, acctest.CtTagsPercent, acctest.Ct0),
					resource.TestCheckResourceAttrSet(resourceName, names.AttrCreatedDate),
					resource.TestCheckResourceAttrSet(resourceName, names.AttrLastUpdatedDate),
					acctest.CheckResourceAttrAccountID(resourceName, acctest.CtResourceOwner),
					acctest.CheckResourceAttrRegionalARN(resourceName, names.AttrARN, "appmesh", fmt.Sprintf("mesh/%s/virtualRouter/%s/route/%s", meshName, vrName, rName)),
				),
			},
			{
				ResourceName:      resourceName,
				ImportStateIdFunc: testAccRouteImportStateIdFunc(resourceName),
				ImportState:       true,
				ImportStateVerify: true,
			},
		},
	})
}

func testAccRoute_disappears(t *testing.T) {
	ctx := acctest.Context(t)
	var r awstypes.RouteData
	resourceName := "aws_appmesh_route.test"
	meshName := sdkacctest.RandomWithPrefix(acctest.ResourcePrefix)
	vrName := sdkacctest.RandomWithPrefix(acctest.ResourcePrefix)
	vn1Name := sdkacctest.RandomWithPrefix(acctest.ResourcePrefix)
	vn2Name := sdkacctest.RandomWithPrefix(acctest.ResourcePrefix)
	rName := sdkacctest.RandomWithPrefix(acctest.ResourcePrefix)

	resource.Test(t, resource.TestCase{
		PreCheck:                 func() { acctest.PreCheck(ctx, t); acctest.PreCheckPartitionHasService(t, names.AppMeshEndpointID) },
		ErrorCheck:               acctest.ErrorCheck(t, names.AppMeshServiceID),
		ProtoV5ProviderFactories: acctest.ProtoV5ProviderFactories,
		CheckDestroy:             testAccCheckRouteDestroy(ctx),
		Steps: []resource.TestStep{
			{
				Config: testAccRouteConfig_grpcRoute(meshName, vrName, vn1Name, vn2Name, rName),
				Check: resource.ComposeTestCheckFunc(
					testAccCheckRouteExists(ctx, resourceName, &r),
					acctest.CheckResourceDisappears(ctx, acctest.Provider, tfappmesh.ResourceRoute(), resourceName),
				),
				ExpectNonEmptyPlan: true,
			},
		},
	})
}

func testAccRouteImportStateIdFunc(resourceName string) resource.ImportStateIdFunc {
	return func(s *terraform.State) (string, error) {
		rs, ok := s.RootModule().Resources[resourceName]
		if !ok {
			return "", fmt.Errorf("Not Found: %s", resourceName)
		}

		return fmt.Sprintf("%s/%s/%s", rs.Primary.Attributes["mesh_name"], rs.Primary.Attributes["virtual_router_name"], rs.Primary.Attributes[names.AttrName]), nil
	}
}

func testAccCheckRouteDestroy(ctx context.Context) resource.TestCheckFunc {
	return func(s *terraform.State) error {
		conn := acctest.Provider.Meta().(*conns.AWSClient).AppMeshClient(ctx)

		for _, rs := range s.RootModule().Resources {
			if rs.Type != "aws_appmesh_route" {
				continue
			}

			_, err := tfappmesh.FindRouteByFourPartKey(ctx, conn, rs.Primary.Attributes["mesh_name"], rs.Primary.Attributes["mesh_owner"], rs.Primary.Attributes["virtual_router_name"], rs.Primary.Attributes[names.AttrName])

			if tfresource.NotFound(err) {
				continue
			}

			if err != nil {
				return err
			}

			return fmt.Errorf("App Mesh Route %s still exists", rs.Primary.ID)
		}

		return nil
	}
}

func testAccCheckRouteExists(ctx context.Context, n string, v *awstypes.RouteData) resource.TestCheckFunc {
	return func(s *terraform.State) error {
		conn := acctest.Provider.Meta().(*conns.AWSClient).AppMeshClient(ctx)

		rs, ok := s.RootModule().Resources[n]
		if !ok {
			return fmt.Errorf("Not found: %s", n)
		}
		if rs.Primary.ID == "" {
			return fmt.Errorf("No App Mesh Route ID is set")
		}

		output, err := tfappmesh.FindRouteByFourPartKey(ctx, conn, rs.Primary.Attributes["mesh_name"], rs.Primary.Attributes["mesh_owner"], rs.Primary.Attributes["virtual_router_name"], rs.Primary.Attributes[names.AttrName])

		if err != nil {
			return err
		}

		*v = *output

		return nil
	}
}

func testAccRouteConfig_base(meshName, vrName, vrProtocol, vn1Name, vn2Name string) string {
	return fmt.Sprintf(`
resource "aws_appmesh_mesh" "test" {
  name = %[1]q
}

resource "aws_appmesh_virtual_router" "test" {
  name      = %[2]q
  mesh_name = aws_appmesh_mesh.test.id

  spec {
    listener {
      port_mapping {
        port     = 8080
        protocol = %[3]q
      }
    }
  }
}

resource "aws_appmesh_virtual_node" "test1" {
  name      = %[4]q
  mesh_name = aws_appmesh_mesh.test.id

  spec {
    listener {
      port_mapping {
        port     = 8080
        protocol = %[3]q
      }
    }

    service_discovery {
      dns {
        hostname = "test1.simpleapp.local"
      }
    }
  }
}

resource "aws_appmesh_virtual_node" "test2" {
  name      = %[5]q
  mesh_name = aws_appmesh_mesh.test.id

  spec {
    listener {
      port_mapping {
        port     = 8080
        protocol = %[3]q
      }
    }

    service_discovery {
      dns {
        hostname = "test2.simpleapp.local"
      }
    }
  }
}
`, meshName, vrName, vrProtocol, vn1Name, vn2Name)
}

func testAccRouteConfig_grpcRoute(meshName, vrName, vn1Name, vn2Name, rName string) string {
	return acctest.ConfigCompose(testAccRouteConfig_base(meshName, vrName, "grpc", vn1Name, vn2Name), fmt.Sprintf(`
resource "aws_appmesh_route" "test" {
  name                = %[1]q
  mesh_name           = aws_appmesh_mesh.test.id
  virtual_router_name = aws_appmesh_virtual_router.test.name

  spec {
    grpc_route {
      match {
        metadata {
          name = "X-Testing1"
        }
      }

      retry_policy {
        grpc_retry_events = [
          "deadline-exceeded",
          "resource-exhausted",
        ]

        http_retry_events = [
          "server-error",
        ]

        max_retries = 1

        per_retry_timeout {
          unit  = "s"
          value = 15
        }
      }

      action {
        weighted_target {
          virtual_node = aws_appmesh_virtual_node.test1.name
          weight       = 100
        }
      }
    }
  }
}
`, rName))
}

func testAccRouteConfig_grpcRouteUpdated(meshName, vrName, vn1Name, vn2Name, rName string) string {
	return acctest.ConfigCompose(testAccRouteConfig_base(meshName, vrName, "grpc", vn1Name, vn2Name), fmt.Sprintf(`
resource "aws_appmesh_route" "test" {
  name                = %[1]q
  mesh_name           = aws_appmesh_mesh.test.id
  virtual_router_name = aws_appmesh_virtual_router.test.name

  spec {
    grpc_route {
      match {
        method_name  = "test"
        service_name = "test.local"

        metadata {
          name   = "X-Testing1"
          invert = true
        }

        metadata {
          name   = "X-Testing2"
          invert = false

          match {
            range {
              start = 2
              end   = 7
            }
          }
        }
      }

      retry_policy {
        grpc_retry_events = [
          "cancelled",
        ]

        http_retry_events = [
          "client-error",
          "gateway-error",
        ]

        max_retries = 3

        per_retry_timeout {
          unit  = "ms"
          value = 250000
        }

        tcp_retry_events = [
          "connection-error",
        ]
      }

      action {
        weighted_target {
          virtual_node = aws_appmesh_virtual_node.test1.name
          weight       = 90
        }

        weighted_target {
          virtual_node = aws_appmesh_virtual_node.test2.name
          weight       = 10
        }
      }
    }
  }
}
`, rName))
}

func testAccRouteConfig_grpcRouteWithPortMatch(meshName, vrName, vn1Name, vn2Name, rName string) string {
	return acctest.ConfigCompose(testAccRouteConfig_base(meshName, vrName, "grpc", vn1Name, vn2Name), fmt.Sprintf(`
resource "aws_appmesh_route" "test" {
  name                = %[1]q
  mesh_name           = aws_appmesh_mesh.test.id
  virtual_router_name = aws_appmesh_virtual_router.test.name

  spec {
    grpc_route {
      match {
        metadata {
          name = "X-Testing1"
        }
        port = 8080
      }

      retry_policy {
        grpc_retry_events = [
          "deadline-exceeded",
          "resource-exhausted",
        ]

        http_retry_events = [
          "server-error",
        ]

        max_retries = 1

        per_retry_timeout {
          unit  = "s"
          value = 15
        }
      }

      action {
        weighted_target {
          virtual_node = aws_appmesh_virtual_node.test1.name
          weight       = 100
          port         = 8080
        }
      }
    }
  }
}
`, rName))
}

func testAccRouteConfig_grpcRouteWithPortMatchUpdated(meshName, vrName, vn1Name, vn2Name, rName string) string {
	return acctest.ConfigCompose(testAccRouteConfig_base(meshName, vrName, "grpc", vn1Name, vn2Name), fmt.Sprintf(`
resource "aws_appmesh_route" "test" {
  name                = %[1]q
  mesh_name           = aws_appmesh_mesh.test.id
  virtual_router_name = aws_appmesh_virtual_router.test.name

  spec {
    grpc_route {
      match {
        method_name  = "test"
        service_name = "test.local"
        port         = 8080
        metadata {
          name   = "X-Testing1"
          invert = true
        }

        metadata {
          name   = "X-Testing2"
          invert = false

          match {
            range {
              start = 2
              end   = 7
            }
          }
        }
      }

      retry_policy {
        grpc_retry_events = [
          "cancelled",
        ]

        http_retry_events = [
          "client-error",
          "gateway-error",
        ]

        max_retries = 3

        per_retry_timeout {
          unit  = "ms"
          value = 250000
        }

        tcp_retry_events = [
          "connection-error",
        ]
      }

      action {
        weighted_target {
          virtual_node = aws_appmesh_virtual_node.test1.name
          weight       = 90
          port         = 8080
        }

        weighted_target {
          virtual_node = aws_appmesh_virtual_node.test2.name
          weight       = 10
          port         = 8080
        }
      }
    }
  }
}
`, rName))
}

func testAccRouteConfig_grpcRouteUpdatedWithZeroWeight(meshName, vrName, vn1Name, vn2Name, rName string) string {
	return acctest.ConfigCompose(testAccRouteConfig_base(meshName, vrName, "grpc", vn1Name, vn2Name), fmt.Sprintf(`
resource "aws_appmesh_route" "test" {
  name                = %[1]q
  mesh_name           = aws_appmesh_mesh.test.id
  virtual_router_name = aws_appmesh_virtual_router.test.name

  spec {
    grpc_route {
      match {
        method_name  = "test"
        service_name = "test.local"

        metadata {
          name   = "X-Testing1"
          invert = true
        }

        metadata {
          name   = "X-Testing2"
          invert = false

          match {
            range {
              start = 2
              end   = 7
            }
          }
        }
      }

      retry_policy {
        grpc_retry_events = [
          "cancelled",
        ]

        http_retry_events = [
          "client-error",
          "gateway-error",
        ]

        max_retries = 3

        per_retry_timeout {
          unit  = "ms"
          value = 250000
        }

        tcp_retry_events = [
          "connection-error",
        ]
      }

      action {
        weighted_target {
          virtual_node = aws_appmesh_virtual_node.test1.name
          weight       = 99
        }

        weighted_target {
          virtual_node = aws_appmesh_virtual_node.test2.name
          weight       = 0
        }
      }
    }
  }
}
`, rName))
}

func testAccRouteConfig_grpcRouteWithTimeout(meshName, vrName, vn1Name, vn2Name, rName string) string {
	return acctest.ConfigCompose(testAccRouteConfig_base(meshName, vrName, "grpc", vn1Name, vn2Name), fmt.Sprintf(`
resource "aws_appmesh_route" "test" {
  name                = %[1]q
  mesh_name           = aws_appmesh_mesh.test.id
  virtual_router_name = aws_appmesh_virtual_router.test.name

  spec {
    grpc_route {
      match {
        metadata {
          name = "X-Testing1"
        }
      }

      action {
        weighted_target {
          virtual_node = aws_appmesh_virtual_node.test1.name
          weight       = 100
        }
      }

      timeout {
        idle {
          unit  = "ms"
          value = 250000
        }
      }
    }
  }
}
`, rName))
}

func testAccRouteConfig_grpcRouteWithTimeoutUpdated(meshName, vrName, vn1Name, vn2Name, rName string) string {
	return acctest.ConfigCompose(testAccRouteConfig_base(meshName, vrName, "grpc", vn1Name, vn2Name), fmt.Sprintf(`
resource "aws_appmesh_route" "test" {
  name                = %[1]q
  mesh_name           = aws_appmesh_mesh.test.id
  virtual_router_name = aws_appmesh_virtual_router.test.name

  spec {
    grpc_route {
      match {
        metadata {
          name = "X-Testing1"
        }
      }

      action {
        weighted_target {
          virtual_node = aws_appmesh_virtual_node.test1.name
          weight       = 100
        }
      }

      timeout {
        idle {
          unit  = "s"
          value = 10
        }

        per_request {
          unit  = "s"
          value = 5
        }
      }
    }
  }
}
`, rName))
}

func testAccRouteConfig_grpcRouteWithEmptyMatch(meshName, vrName, vn1Name, vn2Name, rName string) string {
	return acctest.ConfigCompose(testAccRouteConfig_base(meshName, vrName, "grpc", vn1Name, vn2Name), fmt.Sprintf(`
resource "aws_appmesh_route" "test" {
  name                = %[1]q
  mesh_name           = aws_appmesh_mesh.test.id
  virtual_router_name = aws_appmesh_virtual_router.test.name

  spec {
    grpc_route {
      match {}

      action {
        weighted_target {
          virtual_node = aws_appmesh_virtual_node.test1.name
          weight       = 100
        }
      }
    }
  }
}
`, rName))
}

func testAccRouteConfig_grpcRouteWithMaxRetriesZero(meshName, vrName, vn1Name, vn2Name, rName string) string {
	return acctest.ConfigCompose(testAccRouteConfig_base(meshName, vrName, "grpc", vn1Name, vn2Name), fmt.Sprintf(`
resource "aws_appmesh_route" "test" {
  name                = %[1]q
  mesh_name           = aws_appmesh_mesh.test.id
  virtual_router_name = aws_appmesh_virtual_router.test.name

  spec {
    grpc_route {
      match {
        metadata {
          name = "X-Testing1"
        }
      }

      retry_policy {
        grpc_retry_events = [
          "deadline-exceeded",
          "resource-exhausted",
        ]

        http_retry_events = [
          "server-error",
        ]

        max_retries = 0

        per_retry_timeout {
          unit  = "s"
          value = 15
        }
      }

      action {
        weighted_target {
          virtual_node = aws_appmesh_virtual_node.test1.name
          weight       = 100
        }
      }
    }
  }
}
`, rName))
}

func testAccRouteConfig_http2Route(meshName, vrName, vn1Name, vn2Name, rName string) string {
	return acctest.ConfigCompose(testAccRouteConfig_base(meshName, vrName, "http2", vn1Name, vn2Name), fmt.Sprintf(`
resource "aws_appmesh_route" "test" {
  name                = %[1]q
  mesh_name           = aws_appmesh_mesh.test.id
  virtual_router_name = aws_appmesh_virtual_router.test.name

  spec {
    http2_route {
      match {
        prefix = "/"
        method = "POST"
        scheme = "http"

        header {
          name = "X-Testing1"
        }
      }

      retry_policy {
        http_retry_events = [
          "server-error",
        ]

        max_retries = 1

        per_retry_timeout {
          unit  = "s"
          value = 15
        }
      }

      action {
        weighted_target {
          virtual_node = aws_appmesh_virtual_node.test1.name
          weight       = 100
        }
      }
    }
  }
}
`, rName))
}

func testAccRouteConfig_http2RouteUpdated(meshName, vrName, vn1Name, vn2Name, rName string) string {
	return acctest.ConfigCompose(testAccRouteConfig_base(meshName, vrName, "http2", vn1Name, vn2Name), fmt.Sprintf(`
resource "aws_appmesh_route" "test" {
  name                = %[1]q
  mesh_name           = aws_appmesh_mesh.test.id
  virtual_router_name = aws_appmesh_virtual_router.test.name

  spec {
    http2_route {
      match {
        prefix = "/path"
        method = "PUT"
        scheme = "https"

        header {
          name   = "X-Testing1"
          invert = true
        }

        header {
          name   = "X-Testing2"
          invert = false

          match {
            range {
              start = 2
              end   = 7
            }
          }
        }
      }

      retry_policy {
        http_retry_events = [
          "client-error",
          "gateway-error",
        ]

        max_retries = 3

        per_retry_timeout {
          unit  = "ms"
          value = 250000
        }

        tcp_retry_events = [
          "connection-error",
        ]
      }

      action {
        weighted_target {
          virtual_node = aws_appmesh_virtual_node.test1.name
          weight       = 100
        }
      }
    }
  }
}
`, rName))
}

func testAccRouteConfig_http2RouteWithPathMatch(meshName, vrName, vn1Name, vn2Name, rName string) string {
	return acctest.ConfigCompose(testAccRouteConfig_base(meshName, vrName, "http2", vn1Name, vn2Name), fmt.Sprintf(`
resource "aws_appmesh_route" "test" {
  name                = %[1]q
  mesh_name           = aws_appmesh_mesh.test.id
  virtual_router_name = aws_appmesh_virtual_router.test.name

  spec {
    http2_route {
      match {
        method = "POST"
        scheme = "http"

        path {
          exact = "/test"
        }
      }

      retry_policy {
        http_retry_events = [
          "server-error",
        ]

        max_retries = 1

        per_retry_timeout {
          unit  = "s"
          value = 15
        }
      }

      action {
        weighted_target {
          virtual_node = aws_appmesh_virtual_node.test1.name
          weight       = 100
          port         = 8080
        }
      }
    }
  }
}
`, rName))
}

func testAccRouteConfig_http2RouteWithPortMatch(meshName, vrName, vn1Name, vn2Name, rName string) string {
	return acctest.ConfigCompose(testAccRouteConfig_base(meshName, vrName, "http2", vn1Name, vn2Name), fmt.Sprintf(`
resource "aws_appmesh_route" "test" {
  name                = %[1]q
  mesh_name           = aws_appmesh_mesh.test.id
  virtual_router_name = aws_appmesh_virtual_router.test.name

  spec {
    http2_route {
      match {
        prefix = "/"
        method = "POST"
        scheme = "http"
        port   = 8080
        header {
          name = "X-Testing1"
        }
      }

      retry_policy {
        http_retry_events = [
          "server-error",
        ]

        max_retries = 1

        per_retry_timeout {
          unit  = "s"
          value = 15
        }
      }

      action {
        weighted_target {
          virtual_node = aws_appmesh_virtual_node.test1.name
          weight       = 100
          port         = 8080
        }
      }
    }
  }
}
`, rName))
}

func testAccRouteConfig_http2RouteWithPortMatchUpdated(meshName, vrName, vn1Name, vn2Name, rName string) string {
	return acctest.ConfigCompose(testAccRouteConfig_base(meshName, vrName, "http2", vn1Name, vn2Name), fmt.Sprintf(`
resource "aws_appmesh_route" "test" {
  name                = %[1]q
  mesh_name           = aws_appmesh_mesh.test.id
  virtual_router_name = aws_appmesh_virtual_router.test.name

  spec {
    http2_route {
      match {
        prefix = "/path"
        method = "PUT"
        scheme = "https"
        port   = 8080
        header {
          name   = "X-Testing1"
          invert = true
        }

        header {
          name   = "X-Testing2"
          invert = false

          match {
            range {
              start = 2
              end   = 7
            }
          }
        }
      }

      retry_policy {
        http_retry_events = [
          "client-error",
          "gateway-error",
        ]

        max_retries = 3

        per_retry_timeout {
          unit  = "ms"
          value = 250000
        }

        tcp_retry_events = [
          "connection-error",
        ]
      }

      action {
        weighted_target {
          virtual_node = aws_appmesh_virtual_node.test1.name
          weight       = 100
          port         = 8080
        }
      }
    }
  }
}
`, rName))
}

func testAccRouteConfig_http2RouteWithTimeout(meshName, vrName, vn1Name, vn2Name, rName string) string {
	return acctest.ConfigCompose(testAccRouteConfig_base(meshName, vrName, "http2", vn1Name, vn2Name), fmt.Sprintf(`
resource "aws_appmesh_route" "test" {
  name                = %[1]q
  mesh_name           = aws_appmesh_mesh.test.id
  virtual_router_name = aws_appmesh_virtual_router.test.name

  spec {
    http2_route {
      match {
        prefix = "/"
        method = "POST"
        scheme = "http"

        header {
          name = "X-Testing1"
        }
      }

      action {
        weighted_target {
          virtual_node = aws_appmesh_virtual_node.test1.name
          weight       = 100
        }
      }

      timeout {
        idle {
          unit  = "ms"
          value = 250000
        }
      }
    }
  }
}
`, rName))
}

func testAccRouteConfig_http2RouteWithTimeoutUpdated(meshName, vrName, vn1Name, vn2Name, rName string) string {
	return acctest.ConfigCompose(testAccRouteConfig_base(meshName, vrName, "http2", vn1Name, vn2Name), fmt.Sprintf(`
resource "aws_appmesh_route" "test" {
  name                = %[1]q
  mesh_name           = aws_appmesh_mesh.test.id
  virtual_router_name = aws_appmesh_virtual_router.test.name

  spec {
    http2_route {
      match {
        prefix = "/"
        method = "POST"
        scheme = "http"

        header {
          name = "X-Testing1"
        }
      }

      action {
        weighted_target {
          virtual_node = aws_appmesh_virtual_node.test1.name
          weight       = 100
        }
      }

      timeout {
        idle {
          unit  = "s"
          value = 10
        }

        per_request {
          unit  = "s"
          value = 5
        }
      }
    }
  }
}
`, rName))
}

func testAccRouteConfig_http(meshName, vrName, vn1Name, vn2Name, rName string) string {
	return acctest.ConfigCompose(testAccRouteConfig_base(meshName, vrName, "http", vn1Name, vn2Name), fmt.Sprintf(`
resource "aws_appmesh_route" "test" {
  name                = %[1]q
  mesh_name           = aws_appmesh_mesh.test.id
  virtual_router_name = aws_appmesh_virtual_router.test.name

  spec {
    http_route {
      match {
        prefix = "/"
      }

      action {
        weighted_target {
          virtual_node = aws_appmesh_virtual_node.test1.name
          weight       = 100
        }
      }
    }
  }
}
`, rName))
}

func testAccRouteConfig_httpUpdated(meshName, vrName, vn1Name, vn2Name, rName string) string {
	return acctest.ConfigCompose(testAccRouteConfig_base(meshName, vrName, "http", vn1Name, vn2Name), fmt.Sprintf(`
resource "aws_appmesh_route" "test" {
  name                = %[1]q
  mesh_name           = aws_appmesh_mesh.test.id
  virtual_router_name = aws_appmesh_virtual_router.test.name

  spec {
    http_route {
      match {
        prefix = "/path"
      }

      action {
        weighted_target {
          virtual_node = aws_appmesh_virtual_node.test1.name
          weight       = 90
        }

        weighted_target {
          virtual_node = aws_appmesh_virtual_node.test2.name
          weight       = 10
        }
      }
    }
  }
}
`, rName))
}

func testAccRouteConfig_httpWithPortMatch(meshName, vrName, vn1Name, vn2Name, rName string) string {
	return acctest.ConfigCompose(testAccRouteConfig_base(meshName, vrName, "http", vn1Name, vn2Name), fmt.Sprintf(`
resource "aws_appmesh_route" "test" {
  name                = %[1]q
  mesh_name           = aws_appmesh_mesh.test.id
  virtual_router_name = aws_appmesh_virtual_router.test.name

  spec {
    http_route {
      match {
        prefix = "/"
        port   = 8080
      }

      action {
        weighted_target {
          virtual_node = aws_appmesh_virtual_node.test1.name
          weight       = 100
          port         = 8080
        }
      }
    }
  }
}
`, rName))
}

func testAccRouteConfig_httpWithPortMatchUpdated(meshName, vrName, vn1Name, vn2Name, rName string) string {
	return acctest.ConfigCompose(testAccRouteConfig_base(meshName, vrName, "http", vn1Name, vn2Name), fmt.Sprintf(`
resource "aws_appmesh_route" "test" {
  name                = %[1]q
  mesh_name           = aws_appmesh_mesh.test.id
  virtual_router_name = aws_appmesh_virtual_router.test.name

  spec {
    http_route {
      match {
        prefix = "/path"
        port   = 8080
      }

      action {
        weighted_target {
          virtual_node = aws_appmesh_virtual_node.test1.name
          weight       = 90
          port         = 8080
        }

        weighted_target {
          virtual_node = aws_appmesh_virtual_node.test2.name
          weight       = 10
          port         = 8080
        }
      }
    }
  }
}
`, rName))
}

func testAccRouteConfig_httpWithQueryParameterMatch(meshName, vrName, vn1Name, vn2Name, rName string) string {
	return acctest.ConfigCompose(testAccRouteConfig_base(meshName, vrName, "http", vn1Name, vn2Name), fmt.Sprintf(`
resource "aws_appmesh_route" "test" {
  name                = %[1]q
  mesh_name           = aws_appmesh_mesh.test.id
  virtual_router_name = aws_appmesh_virtual_router.test.name

  spec {
    http_route {
      match {
        prefix = "/"

        query_parameter {
          name = "param1"

          match {
            exact = "xact"
          }
        }
      }

      action {
        weighted_target {
          virtual_node = aws_appmesh_virtual_node.test1.name
          weight       = 100
          port         = 8080
        }
      }
    }
  }
}
`, rName))
}

func testAccRouteConfig_httpUpdatedZeroWeight(meshName, vrName, vn1Name, vn2Name, rName string) string {
	return acctest.ConfigCompose(testAccRouteConfig_base(meshName, vrName, "http", vn1Name, vn2Name), fmt.Sprintf(`
resource "aws_appmesh_route" "test" {
  name                = %[1]q
  mesh_name           = aws_appmesh_mesh.test.id
  virtual_router_name = aws_appmesh_virtual_router.test.name

  spec {
    http_route {
      match {
        prefix = "/path"
      }

      action {
        weighted_target {
          virtual_node = aws_appmesh_virtual_node.test1.name
          weight       = 99
        }

        weighted_target {
          virtual_node = aws_appmesh_virtual_node.test2.name
          weight       = 0
        }
      }
    }
  }
}
`, rName))
}

func testAccRouteConfig_httpTimeout(meshName, vrName, vn1Name, vn2Name, rName string) string {
	return acctest.ConfigCompose(testAccRouteConfig_base(meshName, vrName, "http", vn1Name, vn2Name), fmt.Sprintf(`
resource "aws_appmesh_route" "test" {
  name                = %[1]q
  mesh_name           = aws_appmesh_mesh.test.id
  virtual_router_name = aws_appmesh_virtual_router.test.name

  spec {
    http_route {
      match {
        prefix = "/"
      }

      action {
        weighted_target {
          virtual_node = aws_appmesh_virtual_node.test1.name
          weight       = 100
        }
      }

      timeout {
        idle {
          unit  = "ms"
          value = 250000
        }
      }
    }
  }
}
`, rName))
}

func testAccRouteConfig_httpTimeoutUpdated(meshName, vrName, vn1Name, vn2Name, rName string) string {
	return acctest.ConfigCompose(testAccRouteConfig_base(meshName, vrName, "http", vn1Name, vn2Name), fmt.Sprintf(`
resource "aws_appmesh_route" "test" {
  name                = %[1]q
  mesh_name           = aws_appmesh_mesh.test.id
  virtual_router_name = aws_appmesh_virtual_router.test.name

  spec {
    http_route {
      match {
        prefix = "/"
      }

      action {
        weighted_target {
          virtual_node = aws_appmesh_virtual_node.test1.name
          weight       = 100
        }
      }

      timeout {
        idle {
          unit  = "s"
          value = 10
        }

        per_request {
          unit  = "s"
          value = 5
        }
      }
    }
  }
}
`, rName))
}

func testAccRouteConfig_tcp(meshName, vrName, vn1Name, vn2Name, rName string) string {
	return acctest.ConfigCompose(testAccRouteConfig_base(meshName, vrName, "tcp", vn1Name, vn2Name), fmt.Sprintf(`
resource "aws_appmesh_route" "test" {
  name                = %[1]q
  mesh_name           = aws_appmesh_mesh.test.id
  virtual_router_name = aws_appmesh_virtual_router.test.name

  spec {
    tcp_route {
      action {
        weighted_target {
          virtual_node = aws_appmesh_virtual_node.test1.name
          weight       = 100
        }
      }
    }
  }
}
`, rName))
}

func testAccRouteConfig_tcpUpdated(meshName, vrName, vn1Name, vn2Name, rName string) string {
	return acctest.ConfigCompose(testAccRouteConfig_base(meshName, vrName, "tcp", vn1Name, vn2Name), fmt.Sprintf(`
resource "aws_appmesh_route" "test" {
  name                = %[1]q
  mesh_name           = aws_appmesh_mesh.test.id
  virtual_router_name = aws_appmesh_virtual_router.test.name

  spec {
    tcp_route {
      action {
        weighted_target {
          virtual_node = aws_appmesh_virtual_node.test1.name
          weight       = 90
        }

        weighted_target {
          virtual_node = aws_appmesh_virtual_node.test2.name
          weight       = 10
        }
      }
    }
  }
}
`, rName))
}

func testAccRouteConfig_tcpWithPortMatch(meshName, vrName, vn1Name, vn2Name, rName string) string {
	return acctest.ConfigCompose(testAccRouteConfig_base(meshName, vrName, "tcp", vn1Name, vn2Name), fmt.Sprintf(`
resource "aws_appmesh_route" "test" {
  name                = %[1]q
  mesh_name           = aws_appmesh_mesh.test.id
  virtual_router_name = aws_appmesh_virtual_router.test.name

  spec {
    tcp_route {
      action {
        weighted_target {
          virtual_node = aws_appmesh_virtual_node.test1.name
          weight       = 100
          port         = 8080
        }
      }
      match {
        port = 8080
      }
    }
  }
}
`, rName))
}

func testAccRouteConfig_tcpWithPortMatchUpdated(meshName, vrName, vn1Name, vn2Name, rName string) string {
	return acctest.ConfigCompose(testAccRouteConfig_base(meshName, vrName, "tcp", vn1Name, vn2Name), fmt.Sprintf(`
resource "aws_appmesh_route" "test" {
  name                = %[1]q
  mesh_name           = aws_appmesh_mesh.test.id
  virtual_router_name = aws_appmesh_virtual_router.test.name

  spec {
    tcp_route {
      action {
        weighted_target {
          virtual_node = aws_appmesh_virtual_node.test1.name
          weight       = 90
          port         = 8080
        }

        weighted_target {
          virtual_node = aws_appmesh_virtual_node.test2.name
          weight       = 10
          port         = 8080
        }
      }
      match {
        port = 8080
      }
    }
  }
}
`, rName))
}

func testAccRouteConfig_tcpUpdatedZeroWeight(meshName, vrName, vn1Name, vn2Name, rName string) string {
	return acctest.ConfigCompose(testAccRouteConfig_base(meshName, vrName, "tcp", vn1Name, vn2Name), fmt.Sprintf(`
resource "aws_appmesh_route" "test" {
  name                = %[1]q
  mesh_name           = aws_appmesh_mesh.test.id
  virtual_router_name = aws_appmesh_virtual_router.test.name

  spec {
    tcp_route {
      action {
        weighted_target {
          virtual_node = aws_appmesh_virtual_node.test1.name
          weight       = 99
        }

        weighted_target {
          virtual_node = aws_appmesh_virtual_node.test2.name
          weight       = 0
        }
      }
    }
  }
}
`, rName))
}

func testAccRouteConfig_tcpTimeout(meshName, vrName, vn1Name, vn2Name, rName string) string {
	return acctest.ConfigCompose(testAccRouteConfig_base(meshName, vrName, "tcp", vn1Name, vn2Name), fmt.Sprintf(`
resource "aws_appmesh_route" "test" {
  name                = %[1]q
  mesh_name           = aws_appmesh_mesh.test.id
  virtual_router_name = aws_appmesh_virtual_router.test.name

  spec {
    tcp_route {
      action {
        weighted_target {
          virtual_node = aws_appmesh_virtual_node.test1.name
          weight       = 100
        }
      }

      timeout {
        idle {
          unit  = "ms"
          value = 250000
        }
      }
    }
  }
}
`, rName))
}

func testAccRouteConfig_tcpTimeoutUpdated(meshName, vrName, vn1Name, vn2Name, rName string) string {
	return acctest.ConfigCompose(testAccRouteConfig_base(meshName, vrName, "tcp", vn1Name, vn2Name), fmt.Sprintf(`
resource "aws_appmesh_route" "test" {
  name                = %[1]q
  mesh_name           = aws_appmesh_mesh.test.id
  virtual_router_name = aws_appmesh_virtual_router.test.name

  spec {
    tcp_route {
      action {
        weighted_target {
          virtual_node = aws_appmesh_virtual_node.test1.name
          weight       = 100
        }
      }

      timeout {
        idle {
          unit  = "s"
          value = 10
        }
      }
    }
  }
}
`, rName))
}

func testAccRouteConfig_httpHeader(meshName, vrName, vn1Name, vn2Name, rName string) string {
	return acctest.ConfigCompose(testAccRouteConfig_base(meshName, vrName, "http", vn1Name, vn2Name), fmt.Sprintf(`
resource "aws_appmesh_route" "test" {
  name                = %[1]q
  mesh_name           = aws_appmesh_mesh.test.id
  virtual_router_name = aws_appmesh_virtual_router.test.name

  spec {
    http_route {
      match {
        prefix = "/"
        method = "POST"

        header {
          name = "X-Testing1"
        }
      }

      action {
        weighted_target {
          virtual_node = aws_appmesh_virtual_node.test1.name
          weight       = 100
        }
      }
    }
  }
}
`, rName))
}

func testAccRouteConfig_httpHeaderUpdated(meshName, vrName, vn1Name, vn2Name, rName string) string {
	return acctest.ConfigCompose(testAccRouteConfig_base(meshName, vrName, "http", vn1Name, vn2Name), fmt.Sprintf(`
resource "aws_appmesh_route" "test" {
  name                = %[1]q
  mesh_name           = aws_appmesh_mesh.test.id
  virtual_router_name = aws_appmesh_virtual_router.test.name

  spec {
    http_route {
      match {
        prefix = "/path"
        method = "PUT"

        header {
          name   = "X-Testing1"
          invert = true
        }

        header {
          name   = "X-Testing2"
          invert = false

          match {
            range {
              start = 2
              end   = 7
            }
          }
        }
      }

      action {
        weighted_target {
          virtual_node = aws_appmesh_virtual_node.test1.name
          weight       = 100
        }
      }
    }
  }
}
`, rName))
}

func testAccRouteConfig_routePriority(meshName, vrName, vn1Name, vn2Name, rName string, priority int) string {
	return acctest.ConfigCompose(testAccRouteConfig_base(meshName, vrName, "http", vn1Name, vn2Name), fmt.Sprintf(`
resource "aws_appmesh_route" "test" {
  name                = %[1]q
  mesh_name           = aws_appmesh_mesh.test.id
  virtual_router_name = aws_appmesh_virtual_router.test.name

  spec {
    http_route {
      match {
        prefix = "/"
      }

      action {
        weighted_target {
          virtual_node = aws_appmesh_virtual_node.test1.name
          weight       = 100
        }
      }
    }

    priority = %[2]d
  }
}
`, rName, priority))
}

func testAccRouteConfig_httpRetryPolicy(meshName, vrName, vn1Name, vn2Name, rName string) string {
	return acctest.ConfigCompose(testAccRouteConfig_base(meshName, vrName, "http", vn1Name, vn2Name), fmt.Sprintf(`
resource "aws_appmesh_route" "test" {
  name                = %[1]q
  mesh_name           = aws_appmesh_mesh.test.id
  virtual_router_name = aws_appmesh_virtual_router.test.name

  spec {
    http_route {
      match {
        prefix = "/"
      }

      retry_policy {
        http_retry_events = [
          "server-error",
        ]

        max_retries = 1

        per_retry_timeout {
          unit  = "s"
          value = 15
        }
      }

      action {
        weighted_target {
          virtual_node = aws_appmesh_virtual_node.test1.name
          weight       = 100
        }
      }
    }
  }
}
`, rName))
}

func testAccRouteConfig_httpMaxRetriesZero(meshName, vrName, vn1Name, vn2Name, rName string) string {
	return acctest.ConfigCompose(testAccRouteConfig_base(meshName, vrName, "http", vn1Name, vn2Name), fmt.Sprintf(`
resource "aws_appmesh_route" "test" {
  name                = %[1]q
  mesh_name           = aws_appmesh_mesh.test.id
  virtual_router_name = aws_appmesh_virtual_router.test.name

  spec {
    http_route {
      match {
        prefix = "/"
      }

      retry_policy {
        http_retry_events = [
          "server-error",
        ]

        max_retries = 0

        per_retry_timeout {
          unit  = "s"
          value = 15
        }
      }

      action {
        weighted_target {
          virtual_node = aws_appmesh_virtual_node.test1.name
          weight       = 100
        }
      }
    }
  }
}
`, rName))
}

func testAccRouteConfig_httpRetryPolicyUpdated(meshName, vrName, vn1Name, vn2Name, rName string) string {
	return acctest.ConfigCompose(testAccRouteConfig_base(meshName, vrName, "http", vn1Name, vn2Name), fmt.Sprintf(`
resource "aws_appmesh_route" "test" {
  name                = %[1]q
  mesh_name           = aws_appmesh_mesh.test.id
  virtual_router_name = aws_appmesh_virtual_router.test.name

  spec {
    http_route {
      match {
        prefix = "/"
      }

      retry_policy {
        http_retry_events = [
          "client-error",
          "gateway-error",
        ]

        max_retries = 3

        per_retry_timeout {
          unit  = "ms"
          value = 250000
        }

        tcp_retry_events = [
          "connection-error",
        ]
      }

      action {
        weighted_target {
          virtual_node = aws_appmesh_virtual_node.test1.name
          weight       = 100
        }
      }
    }
  }
}
`, rName))
}<|MERGE_RESOLUTION|>--- conflicted
+++ resolved
@@ -1695,60 +1695,6 @@
 	})
 }
 
-<<<<<<< HEAD
-func testAccRoute_tags(t *testing.T) {
-	ctx := acctest.Context(t)
-	var r awstypes.RouteData
-	resourceName := "aws_appmesh_route.test"
-	meshName := sdkacctest.RandomWithPrefix(acctest.ResourcePrefix)
-	vrName := sdkacctest.RandomWithPrefix(acctest.ResourcePrefix)
-	vn1Name := sdkacctest.RandomWithPrefix(acctest.ResourcePrefix)
-	vn2Name := sdkacctest.RandomWithPrefix(acctest.ResourcePrefix)
-	rName := sdkacctest.RandomWithPrefix(acctest.ResourcePrefix)
-
-	resource.Test(t, resource.TestCase{
-		PreCheck:                 func() { acctest.PreCheck(ctx, t); acctest.PreCheckPartitionHasService(t, names.AppMeshEndpointID) },
-		ErrorCheck:               acctest.ErrorCheck(t, names.AppMeshServiceID),
-		ProtoV5ProviderFactories: acctest.ProtoV5ProviderFactories,
-		CheckDestroy:             testAccCheckRouteDestroy(ctx),
-		Steps: []resource.TestStep{
-			{
-				Config: testAccRouteConfig_tags1(meshName, vrName, vn1Name, vn2Name, rName, "key1", "value1"),
-				Check: resource.ComposeTestCheckFunc(
-					testAccCheckRouteExists(ctx, resourceName, &r),
-					resource.TestCheckResourceAttr(resourceName, "tags.%", "1"),
-					resource.TestCheckResourceAttr(resourceName, "tags.key1", "value1"),
-				),
-			},
-			{
-				ResourceName:      resourceName,
-				ImportStateIdFunc: testAccRouteImportStateIdFunc(resourceName),
-				ImportState:       true,
-				ImportStateVerify: true,
-			},
-			{
-				Config: testAccRouteConfig_tags2(meshName, vrName, vn1Name, vn2Name, rName, "key1", "value1updated", "key2", "value2"),
-				Check: resource.ComposeTestCheckFunc(
-					testAccCheckRouteExists(ctx, resourceName, &r),
-					resource.TestCheckResourceAttr(resourceName, "tags.%", "2"),
-					resource.TestCheckResourceAttr(resourceName, "tags.key1", "value1updated"),
-					resource.TestCheckResourceAttr(resourceName, "tags.key2", "value2"),
-				),
-			},
-			{
-				Config: testAccRouteConfig_tags1(meshName, vrName, vn1Name, vn2Name, rName, "key2", "value2"),
-				Check: resource.ComposeTestCheckFunc(
-					testAccCheckRouteExists(ctx, resourceName, &r),
-					resource.TestCheckResourceAttr(resourceName, "tags.%", "1"),
-					resource.TestCheckResourceAttr(resourceName, "tags.key2", "value2"),
-				),
-			},
-		},
-	})
-}
-
-=======
->>>>>>> a50735c3
 func testAccRoute_httpHeader(t *testing.T) {
 	ctx := acctest.Context(t)
 	var r awstypes.RouteData
