--- conflicted
+++ resolved
@@ -74,34 +74,17 @@
 // IAMPolicyDocumentSchemaOptionalComputed returns the standard schema for an optional, computed IAM policy JSON document.
 var IAMPolicyDocumentSchemaOptionalComputed = sync.OnceValue(jsonDocumentSchemaOptionalComputedFunc(SuppressEquivalentIAMPolicyDocuments))
 
-<<<<<<< HEAD
+// IAMPolicyDocumentSchemaRequired returns the standard schema for a required IAM policy JSON document.
+var IAMPolicyDocumentSchemaRequired = sync.OnceValue(jsonDocumentSchemaRequiredFunc(SuppressEquivalentIAMPolicyDocuments))
+
 // IAMPolicyDocumentSchemaRequiredForceNew returns the standard schema for a required, force-new IAM policy JSON document.
 var IAMPolicyDocumentSchemaRequiredForceNew = sync.OnceValue(jsonDocumentSchemaRequiredForceNewFunc(SuppressEquivalentIAMPolicyDocuments))
 
-// JSONDocumentSchemaRequired returns the standard schema for an optional, force-new JSON document.
-=======
-// IAMPolicyDocumentSchemaRequired returns the standard schema for a required IAM policy JSON document.
-var IAMPolicyDocumentSchemaRequired = sync.OnceValue(jsonDocumentSchemaRequiredFunc(SuppressEquivalentIAMPolicyDocuments))
-
 // JSONDocumentSchemaOptionalForceNew returns the standard schema for an optional, force-new JSON document.
->>>>>>> 1fdc8bef
 var JSONDocumentSchemaOptionalForceNew = sync.OnceValue(jsonDocumentSchemaOptionalForceNewFunc(SuppressEquivalentJSONDocuments))
 
 // JSONDocumentSchemaRequired returns the standard schema for a required JSON document.
 var JSONDocumentSchemaRequired = sync.OnceValue(jsonDocumentSchemaRequiredFunc(SuppressEquivalentJSONDocuments))
-
-func jsonDocumentSchemaOptionalFunc(diffSuppressFunc schema.SchemaDiffSuppressFunc) func() *schema.Schema {
-	return func() *schema.Schema {
-		return &schema.Schema{
-			Type:                  schema.TypeString,
-			Optional:              true,
-			ValidateFunc:          validation.StringIsJSON,
-			DiffSuppressFunc:      diffSuppressFunc,
-			DiffSuppressOnRefresh: true,
-			StateFunc:             NormalizeJsonStringSchemaStateFunc,
-		}
-	}
-}
 
 func jsonDocumentSchemaOptionalFunc(diffSuppressFunc schema.SchemaDiffSuppressFunc) func() *schema.Schema {
 	return func() *schema.Schema {
