package tfresource_test

import (
	"errors"
	"fmt"
	"sync/atomic"
	"testing"
	"time"

	"github.com/aws/aws-sdk-go/aws/awserr"
	"github.com/hashicorp/terraform-plugin-sdk/v2/helper/resource"
	"github.com/hashicorp/terraform-provider-aws/internal/acctest"
	"github.com/hashicorp/terraform-provider-aws/internal/tfresource"
)

//nolint:tparallel
func TestRetryWhenAWSErrCodeEquals(t *testing.T) { // nosemgrep:ci.aws-in-func-name
	ctx := acctest.Context(t)
	t.Parallel()

	var retryCount int32

	testCases := []struct {
		Name        string
		F           func() (interface{}, error)
		ExpectError bool
	}{
		{
			Name: "no error",
			F: func() (interface{}, error) {
				return nil, nil
			},
		},
		{
			Name: "non-retryable other error",
			F: func() (interface{}, error) {
				return nil, errors.New("TestCode")
			},
			ExpectError: true,
		},
		{
			Name: "non-retryable AWS error",
			F: func() (interface{}, error) {
				return nil, awserr.New("Testing", "Testing", nil)
			},
			ExpectError: true,
		},
		{
			Name: "retryable AWS error timeout",
			F: func() (interface{}, error) {
				return nil, awserr.New("TestCode1", "TestMessage", nil)
			},
			ExpectError: true,
		},
		{
			Name: "retryable AWS error success",
			F: func() (interface{}, error) {
				if atomic.CompareAndSwapInt32(&retryCount, 0, 1) {
					return nil, awserr.New("TestCode2", "TestMessage", nil)
				}

				return nil, nil
			},
		},
	}

	for _, testCase := range testCases { //nolint:paralleltest
		testCase := testCase
		t.Run(testCase.Name, func(t *testing.T) {
			retryCount = 0

			_, err := tfresource.RetryWhenAWSErrCodeEquals(ctx, 5*time.Second, testCase.F, "TestCode1", "TestCode2")

			if testCase.ExpectError && err == nil {
				t.Fatal("expected error")
			} else if !testCase.ExpectError && err != nil {
				t.Fatalf("unexpected error: %s", err)
			}
		})
	}
}

//nolint:tparallel
func TestRetryWhenAWSErrMessageContains(t *testing.T) { // nosemgrep:ci.aws-in-func-name
	ctx := acctest.Context(t)
	t.Parallel()

	var retryCount int32

	testCases := []struct {
		Name        string
		F           func() (interface{}, error)
		ExpectError bool
	}{
		{
			Name: "no error",
			F: func() (interface{}, error) {
				return nil, nil
			},
		},
		{
			Name: "non-retryable other error",
			F: func() (interface{}, error) {
				return nil, errors.New("TestCode")
			},
			ExpectError: true,
		},
		{
			Name: "non-retryable AWS error",
			F: func() (interface{}, error) {
				return nil, awserr.New("TestCode1", "Testing", nil)
			},
			ExpectError: true,
		},
		{
			Name: "retryable AWS error timeout",
			F: func() (interface{}, error) {
				return nil, awserr.New("TestCode1", "TestMessage1", nil)
			},
			ExpectError: true,
		},
		{
			Name: "retryable AWS error success",
			F: func() (interface{}, error) {
				if atomic.CompareAndSwapInt32(&retryCount, 0, 1) {
					return nil, awserr.New("TestCode1", "TestMessage1", nil)
				}

				return nil, nil
			},
		},
	}

	for _, testCase := range testCases { //nolint:paralleltest
		testCase := testCase
		t.Run(testCase.Name, func(t *testing.T) {
			retryCount = 0

			_, err := tfresource.RetryWhenAWSErrMessageContains(ctx, 5*time.Second, testCase.F, "TestCode1", "TestMessage1")

			if testCase.ExpectError && err == nil {
				t.Fatal("expected error")
			} else if !testCase.ExpectError && err != nil {
				t.Fatalf("unexpected error: %s", err)
			}
		})
	}
}

func TestRetryWhenNewResourceNotFound(t *testing.T) { //nolint:tparallel
	ctx := acctest.Context(t)
	t.Parallel()

	var retryCount int32

	testCases := []struct {
		Name        string
		F           func() (interface{}, error)
		NewResource bool
		ExpectError bool
	}{
		{
			Name: "no error",
			F: func() (interface{}, error) {
				return nil, nil
			},
		},
		{
			Name: "no error new resource",
			F: func() (interface{}, error) {
				return nil, nil
			},
			NewResource: true,
		},
		{
			Name: "non-retryable other error",
			F: func() (interface{}, error) {
				return nil, errors.New("TestCode")
			},
			ExpectError: true,
		},
		{
			Name: "non-retryable other error new resource",
			F: func() (interface{}, error) {
				return nil, errors.New("TestCode")
			},
			NewResource: true,
			ExpectError: true,
		},
		{
			Name: "non-retryable AWS error",
			F: func() (interface{}, error) {
				return nil, awserr.New("Testing", "Testing", nil)
			},
			ExpectError: true,
		},
		{
			Name: "retryable NotFoundError not new resource",
			F: func() (interface{}, error) {
				return nil, &resource.NotFoundError{}
			},
			ExpectError: true,
		},
		{
			Name: "retryable NotFoundError new resource timeout",
			F: func() (interface{}, error) {
				return nil, &resource.NotFoundError{}
			},
			NewResource: true,
			ExpectError: true,
		},
		{
			Name: "retryable NotFoundError success new resource",
			F: func() (interface{}, error) {
				if atomic.CompareAndSwapInt32(&retryCount, 0, 1) {
					return nil, &resource.NotFoundError{}
				}

				return nil, nil
			},
			NewResource: true,
		},
	}

	for _, testCase := range testCases { //nolint:paralleltest
		testCase := testCase
		t.Run(testCase.Name, func(t *testing.T) {
			retryCount = 0

			_, err := tfresource.RetryWhenNewResourceNotFound(ctx, 5*time.Second, testCase.F, testCase.NewResource)

			if testCase.ExpectError && err == nil {
				t.Fatal("expected error")
			} else if !testCase.ExpectError && err != nil {
				t.Fatalf("unexpected error: %s", err)
			}
		})
	}
}

func TestRetryWhenNotFound(t *testing.T) { //nolint:tparallel
	ctx := acctest.Context(t)
	t.Parallel()

	var retryCount int32

	testCases := []struct {
		Name        string
		F           func() (interface{}, error)
		ExpectError bool
	}{
		{
			Name: "no error",
			F: func() (interface{}, error) {
				return nil, nil
			},
		},
		{
			Name: "non-retryable other error",
			F: func() (interface{}, error) {
				return nil, errors.New("TestCode")
			},
			ExpectError: true,
		},
		{
			Name: "non-retryable AWS error",
			F: func() (interface{}, error) {
				return nil, awserr.New("Testing", "Testing", nil)
			},
			ExpectError: true,
		},
		{
			Name: "retryable NotFoundError timeout",
			F: func() (interface{}, error) {
				return nil, &resource.NotFoundError{}
			},
			ExpectError: true,
		},
		{
			Name: "retryable NotFoundError success",
			F: func() (interface{}, error) {
				if atomic.CompareAndSwapInt32(&retryCount, 0, 1) {
					return nil, &resource.NotFoundError{}
				}

				return nil, nil
			},
		},
	}

	for _, testCase := range testCases { //nolint:paralleltest
		testCase := testCase
		t.Run(testCase.Name, func(t *testing.T) {
			retryCount = 0

			_, err := tfresource.RetryWhenNotFound(ctx, 5*time.Second, testCase.F)

			if testCase.ExpectError && err == nil {
				t.Fatal("expected error")
			} else if !testCase.ExpectError && err != nil {
				t.Fatalf("unexpected error: %s", err)
			}
		})
	}
}

func TestRetryUntilNotFound(t *testing.T) { //nolint:tparallel
	ctx := acctest.Context(t)
	t.Parallel()

	var retryCount int32

	testCases := []struct {
		Name        string
		F           func() (interface{}, error)
		ExpectError bool
	}{
		{
			Name: "no error",
			F: func() (interface{}, error) {
				return nil, nil
			},
			ExpectError: true,
		},
		{
			Name: "other error",
			F: func() (interface{}, error) {
				return nil, errors.New("TestCode")
			},
			ExpectError: true,
		},
		{
			Name: "AWS error",
			F: func() (interface{}, error) {
				return nil, awserr.New("Testing", "Testing", nil)
			},
			ExpectError: true,
		},
		{
			Name: "NotFoundError",
			F: func() (interface{}, error) {
				return nil, &resource.NotFoundError{}
			},
		},
		{
			Name: "retryable NotFoundError",
			F: func() (interface{}, error) {
				if atomic.CompareAndSwapInt32(&retryCount, 0, 1) {
					return nil, nil
				}

				return nil, &resource.NotFoundError{}
			},
		},
	}

	for _, testCase := range testCases { //nolint:paralleltest
		testCase := testCase
		t.Run(testCase.Name, func(t *testing.T) {
			retryCount = 0

			_, err := tfresource.RetryUntilNotFound(ctx, 5*time.Second, testCase.F)

			if testCase.ExpectError && err == nil {
				t.Fatal("expected error")
			} else if !testCase.ExpectError && err != nil {
				t.Fatalf("unexpected error: %s", err)
			}
		})
	}
}

func TestRetryContext_error(t *testing.T) {
	ctx := acctest.Context(t)
	t.Parallel()

	expected := fmt.Errorf("nope")
	f := func() *resource.RetryError {
		return resource.NonRetryableError(expected)
	}

	errCh := make(chan error)
	go func() {
		errCh <- tfresource.Retry(ctx, 1*time.Second, f)
	}()

	select {
	case err := <-errCh:
<<<<<<< HEAD
		if !errors.Is(err, expected) {
=======
		if err != expected { //nolint: errorlint // We are actually comparing equality
>>>>>>> d6c8a4d9
			t.Fatalf("bad: %#v", err)
		}
	case <-time.After(5 * time.Second):
		t.Fatal("timeout")
	}
}

func TestOptionsApply(t *testing.T) {
	t.Parallel()

	testCases := map[string]struct {
		options  tfresource.Options
		expected resource.StateChangeConf
	}{
		"Nothing": {
			options:  tfresource.Options{},
			expected: resource.StateChangeConf{},
		},
		"Delay": {
			options: tfresource.Options{
				Delay: 1 * time.Minute,
			},
			expected: resource.StateChangeConf{
				Delay: 1 * time.Minute,
			},
		},
		"MinPollInterval": {
			options: tfresource.Options{
				MinPollInterval: 1 * time.Minute,
			},
			expected: resource.StateChangeConf{
				MinTimeout: 1 * time.Minute,
			},
		},
		"PollInterval": {
			options: tfresource.Options{
				PollInterval: 1 * time.Minute,
			},
			expected: resource.StateChangeConf{
				PollInterval: 1 * time.Minute,
			},
		},
		"NotFoundChecks": {
			options: tfresource.Options{
				NotFoundChecks: 10,
			},
			expected: resource.StateChangeConf{
				NotFoundChecks: 10,
			},
		},
		"ContinuousTargetOccurence": {
			options: tfresource.Options{
				ContinuousTargetOccurence: 3,
			},
			expected: resource.StateChangeConf{
				ContinuousTargetOccurence: 3,
			},
		},
	}

	for name, testCase := range testCases {
		testCase := testCase
		t.Run(name, func(t *testing.T) {
			t.Parallel()

			conf := resource.StateChangeConf{}

			testCase.options.Apply(&conf)

			if a, e := conf.Delay, testCase.expected.Delay; a != e {
				t.Errorf("Delay: expected %s, got %s", e, a)
			}
			if a, e := conf.MinTimeout, testCase.expected.MinTimeout; a != e {
				t.Errorf("MinTimeout: expected %s, got %s", e, a)
			}
			if a, e := conf.PollInterval, testCase.expected.PollInterval; a != e {
				t.Errorf("PollInterval: expected %s, got %s", e, a)
			}
			if a, e := conf.NotFoundChecks, testCase.expected.NotFoundChecks; a != e {
				t.Errorf("NotFoundChecks: expected %d, got %d", e, a)
			}
			if a, e := conf.ContinuousTargetOccurence, testCase.expected.ContinuousTargetOccurence; a != e {
				t.Errorf("ContinuousTargetOccurence: expected %d, got %d", e, a)
			}
		})
	}
}<|MERGE_RESOLUTION|>--- conflicted
+++ resolved
@@ -386,11 +386,7 @@
 
 	select {
 	case err := <-errCh:
-<<<<<<< HEAD
-		if !errors.Is(err, expected) {
-=======
 		if err != expected { //nolint: errorlint // We are actually comparing equality
->>>>>>> d6c8a4d9
 			t.Fatalf("bad: %#v", err)
 		}
 	case <-time.After(5 * time.Second):
